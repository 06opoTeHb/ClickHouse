--- conflicted
+++ resolved
@@ -3808,7 +3808,6 @@
 
 Значение по умолчанию: `0`.
 
-<<<<<<< HEAD
 ## format_capn_proto_enum_comparising_mode {#format-capn-proto-enum-comparising-mode}
 
 Определяет, как сопоставить тип данных ClickHouse `Enum` и тип данных `Enum` формата [CapnProto](../../interfaces/formats.md#capnproto) из схемы.
@@ -3820,7 +3819,7 @@
 -   `'by_name_case_insensitive'` — имена в перечислениях должны быть одинаковыми без учета регистра, а значения могут быть разными.
 
 Значение по умолчанию: `'by_values'`.
-=======
+
 ## min_bytes_to_use_mmap_io {#min-bytes-to-use-mmap-io}
 
 Это экспериментальная настройка. Устанавливает минимальный объем памяти для чтения больших файлов без копирования данных из ядра в пространство пользователей. Рекомендуемый лимит составляет около 64 MB, поскольку [mmap/munmap](https://en.wikipedia.org/wiki/Mmap) работает медленно. Это имеет смысл только для больших файлов и помогает только в том случае, если данные находятся в кеше страниц.
@@ -3830,5 +3829,4 @@
 -   Положительное целое число.
 -   0 — большие файлы считываются только с копированием данных из ядра в пространство пользователей.
 
-Значение по умолчанию: `0`.
->>>>>>> ef607963
+Значение по умолчанию: `0`.