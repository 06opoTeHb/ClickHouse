--- conflicted
+++ resolved
@@ -782,14 +782,11 @@
     SELECT stochasticLinearRegression(0.01)(target, param1, param2) FROM train_data
     ```
     Such query will fit the model and return its weights - first are weights, which correspond to the parameters of the model, the last one is bias. So in the example above the query will return a column with 3 values.
-<<<<<<< HEAD
-=======
 
 **See Also**
 
 - [stochasticLogisticRegression](#agg_functions-stochasticlogisticregression)
 - [Difference between linear and logistic regressions](https://stackoverflow.com/questions/12146914/what-is-the-difference-between-linear-regression-and-logistic-regression)
->>>>>>> 533750ef
 
 
 ## stochasticLogisticRegression {#agg_functions-stochasticlogisticregression}
@@ -803,12 +800,6 @@
 `learning rate`, `l2 regularization coefficient`, `mini-batch size`, `method for updating weights`.
 For more information see [parameters](#agg_functions-stochasticlinearregression-parameters).
 
-<<<<<<< HEAD
-Parameters are exactly the same as in stochasticLinearRegression:
-`learning rate`, `l2 regularization coefficient`, `mini-batch size`, `method for updating weights`.
-For more information see [parameters](#parameters).
-=======
->>>>>>> 533750ef
 ```text
 stochasticLogisticRegression(1.0, 1.0, 10, 'SGD')
 ```
@@ -819,17 +810,9 @@
 
     Predicted labels have to be in [-1, 1].
 
-<<<<<<< HEAD
-    See *stochasticLinearRegression.Fitting*
-
-    Predicted labels have to be in {-1, 1}.
-
-2. *Predicting*
-=======
 2. Predicting
 
     Using saved state we can predict probability of object having label `1`.
->>>>>>> 533750ef
 
     ```sql
     WITH (SELECT state FROM your_model) AS model SELECT
