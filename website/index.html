--- conflicted
+++ resolved
@@ -90,14 +90,7 @@
         <div class="clear"></div>
     </div>
 </div>
-<<<<<<< HEAD
-<div id="announcement" class="colored-block">
-    <div class="page">
-        <a id="announcement-link" href="http://www.clickhouse.com.cn/topic/5a368a2e395dd67a5b98e850" rel="external nofollow" target="_blank">ClickHouse Community Meetup in Beijing on January 27, 2018</a>
-    </div>
-</div>
-=======
->>>>>>> 963c4a97
+
 <div class="page">
     <h2 id="slogan">ClickHouse. Just makes you think faster.</h2>
 
