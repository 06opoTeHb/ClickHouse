---
title: 'Package Repository Behind CDN'
image: 'https://blog-images.clickhouse.com/en/2020/package-repository-behind-cdn/main.jpg'
date: '2020-07-02'
tags: ['article', 'CDN', 'Cloudflare', 'repository', 'deb', 'rpm', 'tgz']
---

On initial open-source launch, ClickHouse packages were published at an independent repository implemented on Yandex infrastructure. We'd love to use the default repositories of Linux distributions, but, unfortunately, they have their own strict rules on third-party library usage and software compilation options. These rules happen to contradict with how ClickHouse is produced. In 2018 ClickHouse was added to [official Debian repository](https://packages.debian.org/sid/clickhouse-server) as an experiment, but it didn't get much traction. Adaptation to those rules ended up producing more like a demo version of ClickHouse with crippled performance and limited features.

!!! info "TL;DR"
    If you have configured your system to use <http://repo.yandex.ru/clickhouse/> for fetching ClickHouse packages, replace it with <https://repo.clickhouse.com/>.

Distributing packages via our own repository was working totally fine until ClickHouse has started getting traction in countries far from Moscow, most notably the USA and China. Downloading large files of packages from remote location was especially painful for Chinese ClickHouse users, likely due to how China is connected to the rest of the world via its famous firewall. But at least it worked (with high latencies and low throughput), while in some smaller countries there was completely no access to this repository and people living there had to host their own mirrors on neutral ground as a workaround.

<<<<<<< HEAD
Earlier this year we made the ClickHouse official website to be served via global CDN by [Cloudflare](https://www.cloudflare.com) on a `clickhouse.com` domain. To solve the download issues discussed above, we have also configured a new location for ClickHouse packages that are also served by Cloudflare at [repo.clickhouse.tech](https://repo.clickhouse.tech). It used to have some quirks, but now it seems to be working fine while improving throughput and latencies in remote geographical locations by over an order of magnitude.
=======
Earlier this year we made the ClickHouse official website to be served via global CDN by [Cloudflare](https://www.cloudflare.com) on a `clickhouse.tech` domain. To solve the download issues discussed above, we have also configured a new location for ClickHouse packages that are also served by Cloudflare at [repo.clickhouse.com](https://repo.clickhouse.com). It used to have some quirks, but now it seems to be working fine while improving throughput and latencies in remote geographical locations by over an order of magnitude.
>>>>>>> 2c56352b

## Switching To Repository Behind CDN

This transition has some more benefits besides improving the package fetching, but let's get back to them in a minute. One of the key reasons for this post is that we can't actually influence the repository configuration of ClickHouse users. We have updated all instructions, but for people who have followed these instructions earlier, **action is required** to use the new location behind CDN. Basically, you need to replace `http://repo.yandex.ru/clickhouse/` with `https://repo.clickhouse.com/` in your package manager configuration.

One-liner for Ubuntu or Debian:
```bash
sudo apt-get install apt-transport-https ca-certificates && sudo perl -pi -e 's|http://repo.yandex.ru/clickhouse/|https://repo.clickhouse.com/|g' /etc/apt/sources.list.d/clickhouse.list && sudo apt-get update
```

One-liner for RedHat or CentOS:
```bash
sudo perl -pi -e 's|http://repo.yandex.ru/clickhouse/|https://repo.clickhouse.com/|g' /etc/yum.repos.d/clickhouse*
```

As you might have noticed, the domain name is not the only thing that has changed: the new URL uses `https://` protocol. Usually, it's considered less important for package repositories compared to normal websites because most package managers check [GPG signatures](https://en.wikipedia.org/wiki/GNU_Privacy_Guard) for what they download anyway. However it still has some benefits: for example, it's not so uncommon for people to download packages via browser, `curl` or `wget`, and install them manually (while for [tgz](https://repo.clickhouse.com/tgz/) builds it's the only option). Fewer opportunities for sniffing traffic can't hurt either. The downside is that `apt` in some Debian flavors has no HTTPS support by default and needs a couple more packages to be installed (`apt-transport-https` and `ca-certificates`).

## Investigating Repository Usage

The next important thing we obtained by using Cloudflare for our package repository is observability. Of course the same could have been implemented from scratch, but it'd require extra resources to develop and maintain, while Cloudflare provides quite rich tools for analyzing what's going on in your domains.

!!! info "Did you know?"
    It's kind of off-topic, but those Cloudflare features are internally based on ClickHouse, see their [HTTP analytics](https://blog.cloudflare.com/http-analytics-for-6m-requests-per-second-using-clickhouse/) and [DNS analytics](https://blog.cloudflare.com/how-cloudflare-analyzes-1m-dns-queries-per-second/) blog posts.

Just a few weeks ago they have also added [cache analytics](https://blog.cloudflare.com/introducing-cache-analytics/) feature, which allowed to drill into how effectively the content is cached on CDN edges and improve the CDN configuration accordingly. For example, it allowed debugging some inconsistencies in cached repository metadata.

## Digging Deeper

All those built-in observability tools provided by Cloudflare share one weak point: they are purely technical and generic, without any domain-specific awareness. They excel at debugging low-level issues, but it's hard to get a higher-level picture based on them. With our package repository scenario, we're not so interested in frequent metadata update requests, but we'd like to see reports on package downloads by version, kind, and so on. We definitely didn't want to operate a separate infrastructure to get those reports, but given there was no out-of-the-box solution, we had to be creative and managed to find a cool middle ground.

Ever heard the [“serverless computing”](https://en.wikipedia.org/wiki/Serverless_computing) hype recently? That was the basic idea: let's assemble a bunch of serverless or managed services to get what we want, without any dedicated servers. The plan was pretty straightforward:

1. Dump details about package downloads to a ClickHouse database.
2. Connect some [BI](https://en.wikipedia.org/wiki/Business_intelligence) tool to that ClickHouse database and configure required charts/dashboards.

Implementing it required a little bit of research, but the overall solution appeared to be quite elegant:

1. For a ClickHouse database, it was a no-brainer to use [Yandex Managed Service for ClickHouse](https://cloud.yandex.com/services/managed-clickhouse). With a few clicks in the admin interface, we got a running ClickHouse cluster with properly configured high-availability and automated backups. Ad-hoc SQL queries could be run from that same admin interface.
2. Cloudflare allows customers to run custom code on CDN edge servers in a serverless fashion (so-called [workers](https://workers.cloudflare.com)). Those workers are executed in a tight sandbox which doesn't allow for anything complicated, but this feature fits perfectly to gather some data about download events and send it somewhere else. This is normally a paid feature, but special thanks to Connor Peshek from Cloudflare who arranged a lot of extra features for free on `clickhouse.com` when we have applied to their [open-source support program](https://developers.cloudflare.com/sponsorships/). 
3. To avoid publicly exposing yet another ClickHouse instance (like we did with **[playground](/docs/en/getting-started/playground/)** regardless of being a 100% anti-pattern), the download event data is sent to [Yandex Cloud Functions](https://cloud.yandex.com/services/functions). It's a generic serverless computing framework at Yandex Cloud, which also allows running custom code without maintaining any servers, but with less strict sandbox limitations and direct access to other cloud services like Managed ClickHouse that was needed for this task.
4. It didn't require much effort to choose a visualization tool either, as [DataLens BI](https://cloud.yandex.com/docs/datalens/) is tightly integrated with ClickHouse, capable to build what's required right from the UI, and satisfies the “no servers” requirement because it's a SaaS solution. Public access option for charts and dashboards have also appeared to be handy.

There's not so much data collected yet, but here's a live example of how the resulting data visualization looks like. For example, here we can see that LTS releases of ClickHouse are not so popular yet *(yes, we have [LTS releases](https://clickhouse.com/docs/en/faq/operations/production/)!)*:
![iframe](https://datalens.yandex/qk01mwxkgiysm?_embedded=1)

While here we confirmed that `rpm` is at least as popular as `deb`:
![iframe](https://datalens.yandex/lfvldsf92i2uh?_embedded=1)

Or you can take a look at all key charts for `repo.clickhouse.com` together on a handy **[dashboard](https://datalens.yandex/pjzq4rot3t2ql)** with a filtering possibility.

## Lessons Learned

* CDN is a must-have if you want people from all over the world to download some artifacts that you produce. Beware the huge pay-for-traffic bills from most CDN providers though.
* Generic technical system metrics and drill-downs are a good starting point, but not always enough.
* Serverless is not a myth. Nowadays it is indeed possible to build useful products by just integrating various infrastructure services together, without any dedicated servers to take care of.
<|MERGE_RESOLUTION|>--- conflicted
+++ resolved
@@ -12,11 +12,7 @@
 
 Distributing packages via our own repository was working totally fine until ClickHouse has started getting traction in countries far from Moscow, most notably the USA and China. Downloading large files of packages from remote location was especially painful for Chinese ClickHouse users, likely due to how China is connected to the rest of the world via its famous firewall. But at least it worked (with high latencies and low throughput), while in some smaller countries there was completely no access to this repository and people living there had to host their own mirrors on neutral ground as a workaround.
 
-<<<<<<< HEAD
-Earlier this year we made the ClickHouse official website to be served via global CDN by [Cloudflare](https://www.cloudflare.com) on a `clickhouse.com` domain. To solve the download issues discussed above, we have also configured a new location for ClickHouse packages that are also served by Cloudflare at [repo.clickhouse.tech](https://repo.clickhouse.tech). It used to have some quirks, but now it seems to be working fine while improving throughput and latencies in remote geographical locations by over an order of magnitude.
-=======
 Earlier this year we made the ClickHouse official website to be served via global CDN by [Cloudflare](https://www.cloudflare.com) on a `clickhouse.tech` domain. To solve the download issues discussed above, we have also configured a new location for ClickHouse packages that are also served by Cloudflare at [repo.clickhouse.com](https://repo.clickhouse.com). It used to have some quirks, but now it seems to be working fine while improving throughput and latencies in remote geographical locations by over an order of magnitude.
->>>>>>> 2c56352b
 
 ## Switching To Repository Behind CDN
 
