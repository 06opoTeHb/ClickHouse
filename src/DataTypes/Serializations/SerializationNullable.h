#pragma once

#include <DataTypes/Serializations/ISerialization.h>

namespace DB
{

class SerializationNullable : public ISerialization
{
private:
    SerializationPtr nested;

public:
    SerializationNullable(const SerializationPtr & nested_) : nested(nested_) {}

    void enumerateStreams(
        SubstreamPath & path,
        const StreamCallback & callback,
        DataTypePtr type,
        ColumnPtr column) const override;

    void serializeBinaryBulkStatePrefix(
            SerializeBinaryBulkSettings & settings,
            SerializeBinaryBulkStatePtr & state) const override;

    void serializeBinaryBulkStateSuffix(
            SerializeBinaryBulkSettings & settings,
            SerializeBinaryBulkStatePtr & state) const override;

    void deserializeBinaryBulkStatePrefix(
            DeserializeBinaryBulkSettings & settings,
            DeserializeBinaryBulkStatePtr & state) const override;

    void serializeBinaryBulkWithMultipleStreams(
            const IColumn & column,
            size_t offset,
            size_t limit,
            SerializeBinaryBulkSettings & settings,
            SerializeBinaryBulkStatePtr & state) const override;

    void deserializeBinaryBulkWithMultipleStreams(
            ColumnPtr & column,
            size_t limit,
            DeserializeBinaryBulkSettings & settings,
            DeserializeBinaryBulkStatePtr & state,
            SubstreamsCache * cache) const override;

    void serializeBinary(const Field & field, WriteBuffer & ostr) const override;
    void deserializeBinary(Field & field, ReadBuffer & istr) const override;
    void serializeBinary(const IColumn & column, size_t row_num, WriteBuffer & ostr) const override;
    void deserializeBinary(IColumn & column, ReadBuffer & istr) const override;
    void serializeTextEscaped(const IColumn & column, size_t row_num, WriteBuffer & ostr, const FormatSettings &) const override;
    void deserializeTextEscaped(IColumn & column, ReadBuffer & istr, const FormatSettings &) const override;
    void serializeTextQuoted(const IColumn & column, size_t row_num, WriteBuffer & ostr, const FormatSettings &) const override;
    void deserializeTextQuoted(IColumn & column, ReadBuffer & istr, const FormatSettings &) const override;
    void deserializeWholeText(IColumn & column, ReadBuffer & istr, const FormatSettings &) const override;

    void serializeTextCSV(const IColumn & column, size_t row_num, WriteBuffer & ostr, const FormatSettings &) const override;

    /** It is questionable, how NULL values could be represented in CSV. There are three variants:
      * 1. \N
      * 2. empty string (without quotes)
      * 3. NULL
      * We support all of them (however, second variant is supported by CSVRowInputStream, not by deserializeTextCSV).
      * (see also input_format_defaults_for_omitted_fields and input_format_csv_unquoted_null_literal_as_null settings)
      * In CSV, non-NULL string value, starting with \N characters, must be placed in quotes, to avoid ambiguity.
      */
    void deserializeTextCSV(IColumn & column, ReadBuffer & istr, const FormatSettings & settings) const override;

    void serializeTextJSON(const IColumn & column, size_t row_num, WriteBuffer & ostr, const FormatSettings &) const override;
    void deserializeTextJSON(IColumn & column, ReadBuffer & istr, const FormatSettings &) const override;
    void serializeText(const IColumn & column, size_t row_num, WriteBuffer & ostr, const FormatSettings &) const override;
    void serializeTextXML(const IColumn & column, size_t row_num, WriteBuffer & ostr, const FormatSettings &) const override;

    void deserializeTextRaw(IColumn & column, ReadBuffer & istr, const FormatSettings & settings) const override;
    void serializeTextRaw(const IColumn & column, size_t row_num, WriteBuffer & ostr, const FormatSettings & settings) const override;

    /// If ReturnType is bool, check for NULL and deserialize value into non-nullable column (and return true) or insert default value of nested type (and return false)
    /// If ReturnType is void, deserialize Nullable(T)
    template <typename ReturnType = bool>
    static ReturnType deserializeWholeTextImpl(IColumn & column, ReadBuffer & istr, const FormatSettings & settings, const SerializationPtr & nested);
    template <typename ReturnType = bool>
    static ReturnType deserializeTextEscapedImpl(IColumn & column, ReadBuffer & istr, const FormatSettings & settings, const SerializationPtr & nested);
    template <typename ReturnType = bool>
    static ReturnType deserializeTextQuotedImpl(IColumn & column, ReadBuffer & istr, const FormatSettings &, const SerializationPtr & nested);
    template <typename ReturnType = bool>
    static ReturnType deserializeTextCSVImpl(IColumn & column, ReadBuffer & istr, const FormatSettings & settings, const SerializationPtr & nested);
    template <typename ReturnType = bool>
    static ReturnType deserializeTextJSONImpl(IColumn & column, ReadBuffer & istr, const FormatSettings &, const SerializationPtr & nested);
<<<<<<< HEAD
    template <typename ReturnType = bool>
    static ReturnType deserializeTextRawImpl(IColumn & column, ReadBuffer & istr, const FormatSettings & settings, const SerializationPtr & nested);
    template <typename ReturnType = bool, bool escaped>
    static ReturnType deserializeTextEscapedAndRawImpl(IColumn & column, ReadBuffer & istr, const FormatSettings & settings, const SerializationPtr & nested);
=======

private:
    struct SubcolumnCreator : public ISubcolumnCreator
    {
        const ColumnPtr null_map;

        SubcolumnCreator(const ColumnPtr & null_map_) : null_map(null_map_) {}

        DataTypePtr create(const DataTypePtr & prev) const override;
        SerializationPtr create(const SerializationPtr & prev) const override;
        ColumnPtr create(const ColumnPtr & prev) const override;
    };
>>>>>>> 71b47479
};

}<|MERGE_RESOLUTION|>--- conflicted
+++ resolved
@@ -87,12 +87,10 @@
     static ReturnType deserializeTextCSVImpl(IColumn & column, ReadBuffer & istr, const FormatSettings & settings, const SerializationPtr & nested);
     template <typename ReturnType = bool>
     static ReturnType deserializeTextJSONImpl(IColumn & column, ReadBuffer & istr, const FormatSettings &, const SerializationPtr & nested);
-<<<<<<< HEAD
     template <typename ReturnType = bool>
     static ReturnType deserializeTextRawImpl(IColumn & column, ReadBuffer & istr, const FormatSettings & settings, const SerializationPtr & nested);
     template <typename ReturnType = bool, bool escaped>
     static ReturnType deserializeTextEscapedAndRawImpl(IColumn & column, ReadBuffer & istr, const FormatSettings & settings, const SerializationPtr & nested);
-=======
 
 private:
     struct SubcolumnCreator : public ISubcolumnCreator
@@ -105,7 +103,6 @@
         SerializationPtr create(const SerializationPtr & prev) const override;
         ColumnPtr create(const ColumnPtr & prev) const override;
     };
->>>>>>> 71b47479
 };
 
 }