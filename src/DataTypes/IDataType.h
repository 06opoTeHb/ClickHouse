--- conflicted
+++ resolved
@@ -349,13 +349,8 @@
     constexpr bool isFunction() const { return idx == TypeIndex::Function; }
     constexpr bool isAggregateFunction() const { return idx == TypeIndex::AggregateFunction; }
 
-<<<<<<< HEAD
-    constexpr bool IsBigIntOrDeimal() const { return isInt128() || isInt256() || isUInt256() || isDecimal256(); }
-
     constexpr bool isSimple() const  { return isInt() || isUInt() || isFloat() || isString(); }
-=======
     constexpr bool IsBigIntOrDeimal() const { return isInt128() || isUInt128() || isInt256() || isUInt256() || isDecimal256(); }
->>>>>>> 3e92c7f6
 };
 
 /// IDataType helpers (alternative for IDataType virtual methods with single point of truth)
@@ -373,13 +368,9 @@
 inline bool isDecimal(const DataTypePtr & data_type) { return WhichDataType(data_type).isDecimal(); }
 inline bool isTuple(const DataTypePtr & data_type) { return WhichDataType(data_type).isTuple(); }
 inline bool isArray(const DataTypePtr & data_type) { return WhichDataType(data_type).isArray(); }
-<<<<<<< HEAD
 inline bool isMap(const DataTypePtr & data_type) {return WhichDataType(data_type).isMap(); }
 inline bool isObject(const DataTypePtr & data_type) {return WhichDataType(data_type).isObject(); }
-=======
-inline bool isMap(const DataTypePtr & data_type) { return WhichDataType(data_type).isMap(); }
 inline bool isNothing(const DataTypePtr & data_type) { return WhichDataType(data_type).isNothing(); }
->>>>>>> 3e92c7f6
 
 template <typename T>
 inline bool isUInt8(const T & data_type)
