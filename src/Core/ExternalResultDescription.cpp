--- conflicted
+++ resolved
@@ -4,11 +4,8 @@
 #include <DataTypes/DataTypeDateTime64.h>
 #include <DataTypes/DataTypeNullable.h>
 #include <DataTypes/DataTypeString.h>
-<<<<<<< HEAD
 #include <DataTypes/DataTypeArray.h>
-=======
 #include <DataTypes/DataTypeFixedString.h>
->>>>>>> 407ca50b
 #include <DataTypes/DataTypeUUID.h>
 #include <DataTypes/DataTypesDecimal.h>
 #include <DataTypes/DataTypesNumber.h>
@@ -81,13 +78,10 @@
             types.emplace_back(ValueType::vtDecimal128, is_nullable);
         else if (typeid_cast<const DataTypeDecimal<Decimal256> *>(type))
             types.emplace_back(ValueType::vtDecimal256, is_nullable);
-<<<<<<< HEAD
         else if (typeid_cast<const DataTypeArray *>(type))
             types.emplace_back(ValueType::vtArray, is_nullable);
-=======
         else if (typeid_cast<const DataTypeFixedString *>(type))
             types.emplace_back(ValueType::vtFixedString, is_nullable);
->>>>>>> 407ca50b
         else
             throw Exception{"Unsupported type " + type->getName(), ErrorCodes::UNKNOWN_TYPE};
     }
