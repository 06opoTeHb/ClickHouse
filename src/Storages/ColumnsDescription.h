--- conflicted
+++ resolved
@@ -32,11 +32,12 @@
 {
     enum Kind : UInt8
     {
-        All = 0,
-        AllPhysical = 1,
-        Ordinary = 2,
-        Materialized = 3,
+        Ordinary = 1,
+        Materialized = 2,
         Aliases = 4,
+
+        AllPhysical = Ordinary | Materialized,
+        All = AllPhysical | Aliases,
     };
 
     GetColumnsOptions(Kind kind_) : kind(kind_) {}
@@ -115,22 +116,9 @@
     auto begin() const { return columns.begin(); }
     auto end() const { return columns.end(); }
 
-<<<<<<< HEAD
     NamesAndTypesList get(const GetColumnsOptions & options) const;
-=======
-    enum GetFlags : UInt8
-    {
-        Ordinary = 1,
-        Materialized = 2,
-        Aliases = 4,
-
-        AllPhysical = Ordinary | Materialized,
-        All = AllPhysical | Aliases,
-    };
-
-    NamesAndTypesList getByNames(GetFlags flags, const Names & names, bool with_subcolumns) const;
-
->>>>>>> c4b45449
+    NamesAndTypesList getByNames(const GetColumnsOptions & options, const Names & names) const;
+
     NamesAndTypesList getOrdinary() const;
     NamesAndTypesList getMaterialized() const;
     NamesAndTypesList getAliases() const;
@@ -168,13 +156,13 @@
     Names getNamesOfPhysical() const;
 
     bool hasPhysical(const String & column_name) const;
-    bool hasColumnOrSubcolumn(GetFlags flags, const String & column_name) const;
+    bool hasColumnOrSubcolumn(GetColumnsOptions::Kind kind, const String & column_name) const;
 
     NameAndTypePair getPhysical(const String & column_name) const;
-    NameAndTypePair getColumnOrSubcolumn(GetFlags flags, const String & column_name) const;
+    NameAndTypePair getColumnOrSubcolumn(GetColumnsOptions::Kind kind, const String & column_name) const;
 
     std::optional<NameAndTypePair> tryGetPhysical(const String & column_name) const;
-    std::optional<NameAndTypePair> tryGetColumnOrSubcolumn(GetFlags flags, const String & column_name) const;
+    std::optional<NameAndTypePair> tryGetColumnOrSubcolumn(GetColumnsOptions::Kind kind, const String & column_name) const;
 
     ColumnDefaults getDefaults() const; /// TODO: remove
     bool hasDefault(const String & column_name) const;
