#include <Storages/MergeTree/MergeTreeData.h>

#include <Backups/BackupEntryFromImmutableFile.h>
#include <Backups/BackupEntryFromSmallFile.h>
#include <Backups/IBackup.h>
#include <Compression/CompressedReadBuffer.h>
#include <DataTypes/DataTypeArray.h>
#include <DataTypes/DataTypeDate.h>
#include <DataTypes/DataTypeDateTime.h>
#include <DataTypes/DataTypeEnum.h>
#include <DataTypes/DataTypeLowCardinality.h>
#include <DataTypes/DataTypeNullable.h>
#include <DataTypes/DataTypeUUID.h>
#include <DataTypes/DataTypeTuple.h>
#include <DataTypes/NestedUtils.h>
#include <DataTypes/hasNullable.h>
#include <Disks/TemporaryFileOnDisk.h>
#include <Functions/FunctionFactory.h>
#include <Functions/IFunction.h>
#include <IO/ConcatReadBuffer.h>
#include <IO/Operators.h>
#include <IO/ReadBufferFromMemory.h>
#include <IO/WriteBufferFromString.h>
#include <Interpreters/ExpressionAnalyzer.h>
#include <Interpreters/PartLog.h>
#include <Interpreters/TreeRewriter.h>
#include <Interpreters/inplaceBlockConversions.h>
#include <Interpreters/Context.h>
#include <Interpreters/InterpreterSelectQuery.h>
#include <Interpreters/evaluateConstantExpression.h>
#include <Interpreters/convertFieldToType.h>
#include <Parsers/ASTFunction.h>
#include <Parsers/ASTLiteral.h>
#include <Parsers/ASTNameTypePair.h>
#include <Parsers/ASTPartition.h>
#include <Parsers/ASTSetQuery.h>
#include <Parsers/ExpressionListParsers.h>
#include <Parsers/parseQuery.h>
#include <Parsers/queryToString.h>
#include <Storages/AlterCommands.h>
#include <Storages/MergeTree/MergeTreeBaseSelectProcessor.h>
#include <Storages/MergeTree/MergeTreeDataPartCompact.h>
#include <Storages/MergeTree/MergeTreeDataPartInMemory.h>
#include <Storages/MergeTree/MergeTreeDataPartWide.h>
#include <Storages/MergeTree/MergeTreeSequentialSource.h>
#include <Storages/MergeTree/MergedBlockOutputStream.h>
#include <Storages/MergeTree/MergedColumnOnlyOutputStream.h>
#include <Storages/MergeTree/checkDataPart.h>
#include <Storages/MergeTree/localBackup.h>
#include <Storages/StorageMergeTree.h>
#include <Storages/StorageReplicatedMergeTree.h>
#include <Storages/VirtualColumnUtils.h>
#include <Common/Increment.h>
#include <Common/SimpleIncrement.h>
#include <Common/Stopwatch.h>
#include <Common/StringUtils/StringUtils.h>
#include <Common/escapeForFileName.h>
#include <Common/quoteString.h>
#include <Common/typeid_cast.h>
#include <Processors/QueryPlan/ReadFromMergeTree.h>
#include <Processors/Formats/IInputFormat.h>
#include <AggregateFunctions/AggregateFunctionCount.h>

#include <boost/range/adaptor/filtered.hpp>
#include <boost/algorithm/string/join.hpp>
#include <boost/algorithm/string/replace.hpp>

#include <base/insertAtEnd.h>
#include <base/scope_guard_safe.h>

#include <algorithm>
#include <iomanip>
#include <optional>
#include <set>
#include <thread>
#include <typeinfo>
#include <typeindex>
#include <unordered_set>
#include <filesystem>


namespace fs = std::filesystem;

namespace ProfileEvents
{
    extern const Event RejectedInserts;
    extern const Event DelayedInserts;
    extern const Event DelayedInsertsMilliseconds;
    extern const Event DuplicatedInsertedBlocks;
}

namespace CurrentMetrics
{
    extern const Metric DelayedInserts;
}


namespace
{
    constexpr UInt64 RESERVATION_MIN_ESTIMATION_SIZE = 1u * 1024u * 1024u; /// 1MB
}


namespace DB
{

namespace ErrorCodes
{
    extern const int NO_SUCH_DATA_PART;
    extern const int NOT_IMPLEMENTED;
    extern const int DIRECTORY_ALREADY_EXISTS;
    extern const int TOO_MANY_UNEXPECTED_DATA_PARTS;
    extern const int DUPLICATE_DATA_PART;
    extern const int NO_SUCH_COLUMN_IN_TABLE;
    extern const int LOGICAL_ERROR;
    extern const int ILLEGAL_COLUMN;
    extern const int ILLEGAL_TYPE_OF_COLUMN_FOR_FILTER;
    extern const int CORRUPTED_DATA;
    extern const int BAD_TYPE_OF_FIELD;
    extern const int BAD_ARGUMENTS;
    extern const int INVALID_PARTITION_VALUE;
    extern const int METADATA_MISMATCH;
    extern const int PART_IS_TEMPORARILY_LOCKED;
    extern const int TOO_MANY_PARTS;
    extern const int INCOMPATIBLE_COLUMNS;
    extern const int BAD_TTL_EXPRESSION;
    extern const int INCORRECT_FILE_NAME;
    extern const int BAD_DATA_PART_NAME;
    extern const int READONLY_SETTING;
    extern const int ABORTED;
    extern const int UNKNOWN_PART_TYPE;
    extern const int UNKNOWN_DISK;
    extern const int NOT_ENOUGH_SPACE;
    extern const int ALTER_OF_COLUMN_IS_FORBIDDEN;
    extern const int SUPPORT_IS_DISABLED;
    extern const int TOO_MANY_SIMULTANEOUS_QUERIES;
    extern const int INCORRECT_QUERY;
}

static void checkSampleExpression(const StorageInMemoryMetadata & metadata, bool allow_sampling_expression_not_in_primary_key, bool check_sample_column_is_correct)
{
    if (metadata.sampling_key.column_names.empty())
        throw Exception("There are no columns in sampling expression", ErrorCodes::INCORRECT_QUERY);

    const auto & pk_sample_block = metadata.getPrimaryKey().sample_block;
    if (!pk_sample_block.has(metadata.sampling_key.column_names[0]) && !allow_sampling_expression_not_in_primary_key)
        throw Exception("Sampling expression must be present in the primary key", ErrorCodes::BAD_ARGUMENTS);

    if (!check_sample_column_is_correct)
        return;

    const auto & sampling_key = metadata.getSamplingKey();
    DataTypePtr sampling_column_type = sampling_key.data_types[0];

    bool is_correct_sample_condition = false;
    if (sampling_key.data_types.size() == 1)
    {
        if (typeid_cast<const DataTypeUInt64 *>(sampling_column_type.get()))
            is_correct_sample_condition = true;
        else if (typeid_cast<const DataTypeUInt32 *>(sampling_column_type.get()))
            is_correct_sample_condition = true;
        else if (typeid_cast<const DataTypeUInt16 *>(sampling_column_type.get()))
            is_correct_sample_condition = true;
        else if (typeid_cast<const DataTypeUInt8 *>(sampling_column_type.get()))
            is_correct_sample_condition = true;
    }

    if (!is_correct_sample_condition)
        throw Exception(
            "Invalid sampling column type in storage parameters: " + sampling_column_type->getName()
            + ". Must be one unsigned integer type",
            ErrorCodes::ILLEGAL_TYPE_OF_COLUMN_FOR_FILTER);
}

inline UInt64 time_in_microseconds(std::chrono::time_point<std::chrono::system_clock> timepoint)
{
    return std::chrono::duration_cast<std::chrono::microseconds>(timepoint.time_since_epoch()).count();
}

inline UInt64 time_in_seconds(std::chrono::time_point<std::chrono::system_clock> timepoint)
{
    return std::chrono::duration_cast<std::chrono::seconds>(timepoint.time_since_epoch()).count();
}

MergeTreeData::MergeTreeData(
    const StorageID & table_id_,
    const String & relative_data_path_,
    const StorageInMemoryMetadata & metadata_,
    ContextMutablePtr context_,
    const String & date_column_name,
    const MergingParams & merging_params_,
    std::unique_ptr<MergeTreeSettings> storage_settings_,
    bool require_part_metadata_,
    bool attach,
    BrokenPartCallback broken_part_callback_)
    : IStorage(table_id_)
    , WithMutableContext(context_->getGlobalContext())
    , merging_params(merging_params_)
    , require_part_metadata(require_part_metadata_)
    , relative_data_path(relative_data_path_)
    , broken_part_callback(broken_part_callback_)
    , log_name(table_id_.getNameForLogs())
    , log(&Poco::Logger::get(log_name))
    , storage_settings(std::move(storage_settings_))
    , pinned_part_uuids(std::make_shared<PinnedPartUUIDs>())
    , data_parts_by_info(data_parts_indexes.get<TagByInfo>())
    , data_parts_by_state_and_info(data_parts_indexes.get<TagByStateAndInfo>())
    , parts_mover(this)
    , background_operations_assignee(*this, BackgroundJobsAssignee::Type::DataProcessing, getContext())
    , background_moves_assignee(*this, BackgroundJobsAssignee::Type::Moving, getContext())
{
    context_->getGlobalContext()->initializeBackgroundExecutorsIfNeeded();

    const auto settings = getSettings();
    allow_nullable_key = attach || settings->allow_nullable_key;

    if (relative_data_path.empty())
        throw Exception("MergeTree storages require data path", ErrorCodes::INCORRECT_FILE_NAME);

    /// Check sanity of MergeTreeSettings. Only when table is created.
    if (!attach)
        settings->sanityCheck(getContext()->getSettingsRef());

    MergeTreeDataFormatVersion min_format_version(0);
    if (!date_column_name.empty())
    {
        try
        {
            checkPartitionKeyAndInitMinMax(metadata_.partition_key);
            setProperties(metadata_, metadata_, attach);
            if (minmax_idx_date_column_pos == -1)
                throw Exception("Could not find Date column", ErrorCodes::BAD_TYPE_OF_FIELD);
        }
        catch (Exception & e)
        {
            /// Better error message.
            e.addMessage("(while initializing MergeTree partition key from date column " + backQuote(date_column_name) + ")");
            throw;
        }
    }
    else
    {
        is_custom_partitioned = true;
        checkPartitionKeyAndInitMinMax(metadata_.partition_key);
        min_format_version = MERGE_TREE_DATA_MIN_FORMAT_VERSION_WITH_CUSTOM_PARTITIONING;
    }
    setProperties(metadata_, metadata_, attach);

    /// NOTE: using the same columns list as is read when performing actual merges.
    merging_params.check(metadata_);

    if (metadata_.sampling_key.definition_ast != nullptr)
    {
        /// This is for backward compatibility.
        checkSampleExpression(metadata_, attach || settings->compatibility_allow_sampling_expression_not_in_primary_key,
                              settings->check_sample_column_is_correct && !attach);
    }

    checkTTLExpressions(metadata_, metadata_);

    /// format_file always contained on any data path
    PathWithDisk version_file;
    /// Creating directories, if not exist.
    for (const auto & disk : getDisks())
    {
<<<<<<< HEAD
        disk->createDirectories(relative_data_path);
        disk->createDirectories(fs::path(relative_data_path) / MergeTreeData::DETACHED_DIR_NAME);
        String current_version_file_path = fs::path(relative_data_path) / MergeTreeData::FORMAT_VERSION_FILE_NAME;
=======
        if (disk->isBroken())
            continue;

        disk->createDirectories(path);
        disk->createDirectories(fs::path(path) / MergeTreeData::DETACHED_DIR_NAME);
        String current_version_file_path = fs::path(path) / MergeTreeData::FORMAT_VERSION_FILE_NAME;
>>>>>>> 52b92c09
        if (disk->exists(current_version_file_path))
        {
            if (!version_file.first.empty())
            {
                LOG_ERROR(log, "Duplication of version file {} and {}", fullPath(version_file.second, version_file.first), current_version_file_path);
                throw Exception("Multiple format_version.txt file", ErrorCodes::CORRUPTED_DATA);
            }
            version_file = {current_version_file_path, disk};
        }
    }

    /// If not choose any
    if (version_file.first.empty())
        version_file = {fs::path(relative_data_path) / MergeTreeData::FORMAT_VERSION_FILE_NAME, getStoragePolicy()->getAnyDisk()};

    bool version_file_exists = version_file.second->exists(version_file.first);

    // When data path or file not exists, ignore the format_version check
    if (!attach || !version_file_exists)
    {
        format_version = min_format_version;
        if (!version_file.second->isReadOnly())
        {
            auto buf = version_file.second->writeFile(version_file.first);
            writeIntText(format_version.toUnderType(), *buf);
            if (getContext()->getSettingsRef().fsync_metadata)
                buf->sync();
        }
    }
    else
    {
        auto buf = version_file.second->readFile(version_file.first);
        UInt32 read_format_version;
        readIntText(read_format_version, *buf);
        format_version = read_format_version;
        if (!buf->eof())
            throw Exception("Bad version file: " + fullPath(version_file.second, version_file.first), ErrorCodes::CORRUPTED_DATA);
    }

    if (format_version < min_format_version)
    {
        if (min_format_version == MERGE_TREE_DATA_MIN_FORMAT_VERSION_WITH_CUSTOM_PARTITIONING.toUnderType())
            throw Exception(
                "MergeTree data format version on disk doesn't support custom partitioning",
                ErrorCodes::METADATA_MISMATCH);
    }

    String reason;
    if (!canUsePolymorphicParts(*settings, &reason) && !reason.empty())
        LOG_WARNING(log, "{} Settings 'min_rows_for_wide_part', 'min_bytes_for_wide_part', "
            "'min_rows_for_compact_part' and 'min_bytes_for_compact_part' will be ignored.", reason);

    common_assignee_trigger = [this] (bool delay) noexcept
    {
        if (delay)
            background_operations_assignee.postpone();
        else
            background_operations_assignee.trigger();
    };

    moves_assignee_trigger = [this] (bool delay) noexcept
    {
        if (delay)
            background_moves_assignee.postpone();
        else
            background_moves_assignee.trigger();
    };
}

StoragePolicyPtr MergeTreeData::getStoragePolicy() const
{
    return getContext()->getStoragePolicy(getSettings()->storage_policy);
}

static void checkKeyExpression(const ExpressionActions & expr, const Block & sample_block, const String & key_name, bool allow_nullable_key)
{
    if (expr.hasArrayJoin())
        throw Exception(key_name + " key cannot contain array joins", ErrorCodes::ILLEGAL_COLUMN);

    try
    {
        expr.assertDeterministic();
    }
    catch (Exception & e)
    {
        e.addMessage(fmt::format("for {} key", key_name));
        throw;
    }

    for (const ColumnWithTypeAndName & element : sample_block)
    {
        const ColumnPtr & column = element.column;
        if (column && (isColumnConst(*column) || column->isDummy()))
            throw Exception(ErrorCodes::ILLEGAL_COLUMN, "{} key cannot contain constants", key_name);

        if (!allow_nullable_key && hasNullable(element.type))
            throw Exception(
                ErrorCodes::ILLEGAL_COLUMN, "{} key contains nullable columns, but `setting allow_nullable_key` is disabled", key_name);
    }
}

void MergeTreeData::checkProperties(
    const StorageInMemoryMetadata & new_metadata, const StorageInMemoryMetadata & old_metadata, bool attach) const
{
    if (!new_metadata.sorting_key.definition_ast)
        throw Exception("ORDER BY cannot be empty", ErrorCodes::BAD_ARGUMENTS);

    KeyDescription new_sorting_key = new_metadata.sorting_key;
    KeyDescription new_primary_key = new_metadata.primary_key;

    size_t sorting_key_size = new_sorting_key.column_names.size();
    size_t primary_key_size = new_primary_key.column_names.size();
    if (primary_key_size > sorting_key_size)
        throw Exception("Primary key must be a prefix of the sorting key, but its length: "
            + toString(primary_key_size) + " is greater than the sorting key length: " + toString(sorting_key_size),
            ErrorCodes::BAD_ARGUMENTS);

    NameSet primary_key_columns_set;

    for (size_t i = 0; i < sorting_key_size; ++i)
    {
        const String & sorting_key_column = new_sorting_key.column_names[i];

        if (i < primary_key_size)
        {
            const String & pk_column = new_primary_key.column_names[i];
            if (pk_column != sorting_key_column)
                throw Exception("Primary key must be a prefix of the sorting key, but the column in the position "
                    + toString(i) + " is " + sorting_key_column +", not " + pk_column,
                    ErrorCodes::BAD_ARGUMENTS);

            if (!primary_key_columns_set.emplace(pk_column).second)
                throw Exception("Primary key contains duplicate columns", ErrorCodes::BAD_ARGUMENTS);

        }
    }

    auto all_columns = new_metadata.columns.getAllPhysical();

    /// Order by check AST
    if (old_metadata.hasSortingKey())
    {
        /// This is ALTER, not CREATE/ATTACH TABLE. Let us check that all new columns used in the sorting key
        /// expression have just been added (so that the sorting order is guaranteed to be valid with the new key).

        Names new_primary_key_columns = new_primary_key.column_names;
        Names new_sorting_key_columns = new_sorting_key.column_names;

        ASTPtr added_key_column_expr_list = std::make_shared<ASTExpressionList>();
        const auto & old_sorting_key_columns = old_metadata.getSortingKeyColumns();
        for (size_t new_i = 0, old_i = 0; new_i < sorting_key_size; ++new_i)
        {
            if (old_i < old_sorting_key_columns.size())
            {
                if (new_sorting_key_columns[new_i] != old_sorting_key_columns[old_i])
                    added_key_column_expr_list->children.push_back(new_sorting_key.expression_list_ast->children[new_i]);
                else
                    ++old_i;
            }
            else
                added_key_column_expr_list->children.push_back(new_sorting_key.expression_list_ast->children[new_i]);
        }

        if (!added_key_column_expr_list->children.empty())
        {
            auto syntax = TreeRewriter(getContext()).analyze(added_key_column_expr_list, all_columns);
            Names used_columns = syntax->requiredSourceColumns();

            NamesAndTypesList deleted_columns;
            NamesAndTypesList added_columns;
            old_metadata.getColumns().getAllPhysical().getDifference(all_columns, deleted_columns, added_columns);

            for (const String & col : used_columns)
            {
                if (!added_columns.contains(col) || deleted_columns.contains(col))
                    throw Exception("Existing column " + backQuoteIfNeed(col) + " is used in the expression that was "
                        "added to the sorting key. You can add expressions that use only the newly added columns",
                        ErrorCodes::BAD_ARGUMENTS);

                if (new_metadata.columns.getDefaults().count(col))
                    throw Exception("Newly added column " + backQuoteIfNeed(col) + " has a default expression, so adding "
                        "expressions that use it to the sorting key is forbidden",
                        ErrorCodes::BAD_ARGUMENTS);
            }
        }
    }

    if (!new_metadata.secondary_indices.empty())
    {
        std::unordered_set<String> indices_names;

        for (const auto & index : new_metadata.secondary_indices)
        {

            MergeTreeIndexFactory::instance().validate(index, attach);

            if (indices_names.find(index.name) != indices_names.end())
                throw Exception(
                        "Index with name " + backQuote(index.name) + " already exists",
                        ErrorCodes::LOGICAL_ERROR);

            indices_names.insert(index.name);
        }
    }

    if (!new_metadata.projections.empty())
    {
        std::unordered_set<String> projections_names;

        for (const auto & projection : new_metadata.projections)
        {
            if (projections_names.find(projection.name) != projections_names.end())
                throw Exception(
                        "Projection with name " + backQuote(projection.name) + " already exists",
                        ErrorCodes::LOGICAL_ERROR);

            projections_names.insert(projection.name);
        }
    }

    checkKeyExpression(*new_sorting_key.expression, new_sorting_key.sample_block, "Sorting", allow_nullable_key);
}

void MergeTreeData::setProperties(const StorageInMemoryMetadata & new_metadata, const StorageInMemoryMetadata & old_metadata, bool attach)
{
    checkProperties(new_metadata, old_metadata, attach);
    setInMemoryMetadata(new_metadata);
}

namespace
{

ExpressionActionsPtr getCombinedIndicesExpression(
    const KeyDescription & key,
    const IndicesDescription & indices,
    const ColumnsDescription & columns,
    ContextPtr context)
{
    ASTPtr combined_expr_list = key.expression_list_ast->clone();

    for (const auto & index : indices)
        for (const auto & index_expr : index.expression_list_ast->children)
            combined_expr_list->children.push_back(index_expr->clone());

    auto syntax_result = TreeRewriter(context).analyze(combined_expr_list, columns.getAllPhysical());
    return ExpressionAnalyzer(combined_expr_list, syntax_result, context).getActions(false);
}

}

ExpressionActionsPtr MergeTreeData::getMinMaxExpr(const KeyDescription & partition_key, const ExpressionActionsSettings & settings)
{
    NamesAndTypesList partition_key_columns;
    if (!partition_key.column_names.empty())
        partition_key_columns = partition_key.expression->getRequiredColumnsWithTypes();

    return std::make_shared<ExpressionActions>(std::make_shared<ActionsDAG>(partition_key_columns), settings);
}

Names MergeTreeData::getMinMaxColumnsNames(const KeyDescription & partition_key)
{
    if (!partition_key.column_names.empty())
        return partition_key.expression->getRequiredColumns();
    return {};
}

DataTypes MergeTreeData::getMinMaxColumnsTypes(const KeyDescription & partition_key)
{
    if (!partition_key.column_names.empty())
        return partition_key.expression->getRequiredColumnsWithTypes().getTypes();
    return {};
}

ExpressionActionsPtr MergeTreeData::getPrimaryKeyAndSkipIndicesExpression(const StorageMetadataPtr & metadata_snapshot) const
{
    return getCombinedIndicesExpression(metadata_snapshot->getPrimaryKey(), metadata_snapshot->getSecondaryIndices(), metadata_snapshot->getColumns(), getContext());
}

ExpressionActionsPtr MergeTreeData::getSortingKeyAndSkipIndicesExpression(const StorageMetadataPtr & metadata_snapshot) const
{
    return getCombinedIndicesExpression(metadata_snapshot->getSortingKey(), metadata_snapshot->getSecondaryIndices(), metadata_snapshot->getColumns(), getContext());
}


void MergeTreeData::checkPartitionKeyAndInitMinMax(const KeyDescription & new_partition_key)
{
    if (new_partition_key.expression_list_ast->children.empty())
        return;

    checkKeyExpression(*new_partition_key.expression, new_partition_key.sample_block, "Partition", allow_nullable_key);

    /// Add all columns used in the partition key to the min-max index.
    DataTypes minmax_idx_columns_types = getMinMaxColumnsTypes(new_partition_key);

    /// Try to find the date column in columns used by the partition key (a common case).
    /// If there are no - DateTime or DateTime64 would also suffice.

    bool has_date_column = false;
    bool has_datetime_column = false;

    for (size_t i = 0; i < minmax_idx_columns_types.size(); ++i)
    {
        if (isDate(minmax_idx_columns_types[i]))
        {
            if (!has_date_column)
            {
                minmax_idx_date_column_pos = i;
                has_date_column = true;
            }
            else
            {
                /// There is more than one Date column in partition key and we don't know which one to choose.
                minmax_idx_date_column_pos = -1;
            }
        }
    }
    if (!has_date_column)
    {
        for (size_t i = 0; i < minmax_idx_columns_types.size(); ++i)
        {
            if (isDateTime(minmax_idx_columns_types[i])
                || isDateTime64(minmax_idx_columns_types[i])
            )
            {
                if (!has_datetime_column)
                {
                    minmax_idx_time_column_pos = i;
                    has_datetime_column = true;
                }
                else
                {
                    /// There is more than one DateTime column in partition key and we don't know which one to choose.
                    minmax_idx_time_column_pos = -1;
                }
            }
        }
    }
}


void MergeTreeData::checkTTLExpressions(const StorageInMemoryMetadata & new_metadata, const StorageInMemoryMetadata & old_metadata) const
{
    auto new_column_ttls = new_metadata.column_ttls_by_name;

    if (!new_column_ttls.empty())
    {
        NameSet columns_ttl_forbidden;

        if (old_metadata.hasPartitionKey())
            for (const auto & col : old_metadata.getColumnsRequiredForPartitionKey())
                columns_ttl_forbidden.insert(col);

        if (old_metadata.hasSortingKey())
            for (const auto & col : old_metadata.getColumnsRequiredForSortingKey())
                columns_ttl_forbidden.insert(col);

        for (const auto & [name, ttl_description] : new_column_ttls)
        {
            if (columns_ttl_forbidden.count(name))
                throw Exception("Trying to set TTL for key column " + name, ErrorCodes::ILLEGAL_COLUMN);
        }
    }
    auto new_table_ttl = new_metadata.table_ttl;

    if (new_table_ttl.definition_ast)
    {
        for (const auto & move_ttl : new_table_ttl.move_ttl)
        {
            if (!getDestinationForMoveTTL(move_ttl))
            {
                String message;
                if (move_ttl.destination_type == DataDestinationType::DISK)
                    message = "No such disk " + backQuote(move_ttl.destination_name) + " for given storage policy.";
                else
                    message = "No such volume " + backQuote(move_ttl.destination_name) + " for given storage policy.";
                throw Exception(message, ErrorCodes::BAD_TTL_EXPRESSION);
            }
        }
    }
}


void MergeTreeData::checkStoragePolicy(const StoragePolicyPtr & new_storage_policy) const
{
    const auto old_storage_policy = getStoragePolicy();
    old_storage_policy->checkCompatibleWith(new_storage_policy);
}


void MergeTreeData::MergingParams::check(const StorageInMemoryMetadata & metadata) const
{
    const auto columns = metadata.getColumns().getAllPhysical();

    if (!sign_column.empty() && mode != MergingParams::Collapsing && mode != MergingParams::VersionedCollapsing)
        throw Exception("Sign column for MergeTree cannot be specified in modes except Collapsing or VersionedCollapsing.",
                        ErrorCodes::LOGICAL_ERROR);

    if (!version_column.empty() && mode != MergingParams::Replacing && mode != MergingParams::VersionedCollapsing)
        throw Exception("Version column for MergeTree cannot be specified in modes except Replacing or VersionedCollapsing.",
                        ErrorCodes::LOGICAL_ERROR);

    if (!columns_to_sum.empty() && mode != MergingParams::Summing)
        throw Exception("List of columns to sum for MergeTree cannot be specified in all modes except Summing.",
                        ErrorCodes::LOGICAL_ERROR);

    /// Check that if the sign column is needed, it exists and is of type Int8.
    auto check_sign_column = [this, & columns](bool is_optional, const std::string & storage)
    {
        if (sign_column.empty())
        {
            if (is_optional)
                return;

            throw Exception("Logical error: Sign column for storage " + storage + " is empty", ErrorCodes::LOGICAL_ERROR);
        }

        bool miss_column = true;
        for (const auto & column : columns)
        {
            if (column.name == sign_column)
            {
                if (!typeid_cast<const DataTypeInt8 *>(column.type.get()))
                    throw Exception("Sign column (" + sign_column + ") for storage " + storage + " must have type Int8."
                            " Provided column of type " + column.type->getName() + ".", ErrorCodes::BAD_TYPE_OF_FIELD);
                miss_column = false;
                break;
            }
        }
        if (miss_column)
            throw Exception("Sign column " + sign_column + " does not exist in table declaration.", ErrorCodes::NO_SUCH_COLUMN_IN_TABLE);
    };

    /// that if the version_column column is needed, it exists and is of unsigned integer type.
    auto check_version_column = [this, & columns](bool is_optional, const std::string & storage)
    {
        if (version_column.empty())
        {
            if (is_optional)
                return;

            throw Exception("Logical error: Version column for storage " + storage + " is empty", ErrorCodes::LOGICAL_ERROR);
        }

        bool miss_column = true;
        for (const auto & column : columns)
        {
            if (column.name == version_column)
            {
                if (!column.type->canBeUsedAsVersion())
                    throw Exception("The column " + version_column +
                        " cannot be used as a version column for storage " + storage +
                        " because it is of type " + column.type->getName() +
                        " (must be of an integer type or of type Date/DateTime/DateTime64)", ErrorCodes::BAD_TYPE_OF_FIELD);
                miss_column = false;
                break;
            }
        }
        if (miss_column)
            throw Exception("Version column " + version_column + " does not exist in table declaration.", ErrorCodes::NO_SUCH_COLUMN_IN_TABLE);
    };

    if (mode == MergingParams::Collapsing)
        check_sign_column(false, "CollapsingMergeTree");

    if (mode == MergingParams::Summing)
    {
        /// If columns_to_sum are set, then check that such columns exist.
        for (const auto & column_to_sum : columns_to_sum)
        {
            auto check_column_to_sum_exists = [& column_to_sum](const NameAndTypePair & name_and_type)
            {
                return column_to_sum == Nested::extractTableName(name_and_type.name);
            };
            if (columns.end() == std::find_if(columns.begin(), columns.end(), check_column_to_sum_exists))
                throw Exception(
                        "Column " + column_to_sum + " listed in columns to sum does not exist in table declaration.", ErrorCodes::NO_SUCH_COLUMN_IN_TABLE);
        }

        /// Check that summing columns are not in partition key.
        if (metadata.isPartitionKeyDefined())
        {
            auto partition_key_columns = metadata.getPartitionKey().column_names;

            Names names_intersection;
            std::set_intersection(columns_to_sum.begin(), columns_to_sum.end(),
                                  partition_key_columns.begin(), partition_key_columns.end(),
                                  std::back_inserter(names_intersection));

            if (!names_intersection.empty())
                throw Exception("Columns: " + boost::algorithm::join(names_intersection, ", ") +
                " listed both in columns to sum and in partition key. That is not allowed.", ErrorCodes::BAD_ARGUMENTS);
        }
    }

    if (mode == MergingParams::Replacing)
        check_version_column(true, "ReplacingMergeTree");

    if (mode == MergingParams::VersionedCollapsing)
    {
        check_sign_column(false, "VersionedCollapsingMergeTree");
        check_version_column(false, "VersionedCollapsingMergeTree");
    }

    /// TODO Checks for Graphite mode.
}


DataTypePtr MergeTreeData::getPartitionValueType() const
{
    DataTypePtr partition_value_type;
    auto partition_types = getInMemoryMetadataPtr()->partition_key.sample_block.getDataTypes();
    if (partition_types.empty())
        partition_value_type = std::make_shared<DataTypeUInt8>();
    else
        partition_value_type = std::make_shared<DataTypeTuple>(std::move(partition_types));
    return partition_value_type;
}


Block MergeTreeData::getSampleBlockWithVirtualColumns() const
{
    DataTypePtr partition_value_type = getPartitionValueType();
    return {
        ColumnWithTypeAndName(ColumnString::create(), std::make_shared<DataTypeString>(), "_part"),
        ColumnWithTypeAndName(ColumnString::create(), std::make_shared<DataTypeString>(), "_partition_id"),
        ColumnWithTypeAndName(ColumnUUID::create(), std::make_shared<DataTypeUUID>(), "_part_uuid"),
        ColumnWithTypeAndName(partition_value_type->createColumn(), partition_value_type, "_partition_value")};
}


Block MergeTreeData::getBlockWithVirtualPartColumns(const MergeTreeData::DataPartsVector & parts, bool one_part, bool ignore_empty) const
{
    auto block = getSampleBlockWithVirtualColumns();
    MutableColumns columns = block.mutateColumns();

    auto & part_column = columns[0];
    auto & partition_id_column = columns[1];
    auto & part_uuid_column = columns[2];
    auto & partition_value_column = columns[3];

    bool has_partition_value = typeid_cast<const ColumnTuple *>(partition_value_column.get());
    for (const auto & part_or_projection : parts)
    {
        if (ignore_empty && part_or_projection->isEmpty())
            continue;
        const auto * part = part_or_projection->isProjectionPart() ? part_or_projection->getParentPart() : part_or_projection.get();
        part_column->insert(part->name);
        partition_id_column->insert(part->info.partition_id);
        part_uuid_column->insert(part->uuid);
        Tuple tuple(part->partition.value.begin(), part->partition.value.end());
        if (has_partition_value)
            partition_value_column->insert(tuple);

        if (one_part)
        {
            part_column = ColumnConst::create(std::move(part_column), 1);
            partition_id_column = ColumnConst::create(std::move(partition_id_column), 1);
            part_uuid_column = ColumnConst::create(std::move(part_uuid_column), 1);
            if (has_partition_value)
                partition_value_column = ColumnConst::create(std::move(partition_value_column), 1);
            break;
        }
    }

    block.setColumns(std::move(columns));
    if (!has_partition_value)
        block.erase("_partition_value");
    return block;
}


std::optional<UInt64> MergeTreeData::totalRowsByPartitionPredicateImpl(
    const SelectQueryInfo & query_info, ContextPtr local_context, const DataPartsVector & parts) const
{
    if (parts.empty())
        return 0u;
    auto metadata_snapshot = getInMemoryMetadataPtr();
    ASTPtr expression_ast;
    Block virtual_columns_block = getBlockWithVirtualPartColumns(parts, true /* one_part */);

    // Generate valid expressions for filtering
    bool valid = VirtualColumnUtils::prepareFilterBlockWithQuery(query_info.query, local_context, virtual_columns_block, expression_ast);

    PartitionPruner partition_pruner(metadata_snapshot, query_info, local_context, true /* strict */);
    if (partition_pruner.isUseless() && !valid)
        return {};

    std::unordered_set<String> part_values;
    if (valid && expression_ast)
    {
        virtual_columns_block = getBlockWithVirtualPartColumns(parts, false /* one_part */);
        VirtualColumnUtils::filterBlockWithQuery(query_info.query, virtual_columns_block, local_context, expression_ast);
        part_values = VirtualColumnUtils::extractSingleValueFromBlock<String>(virtual_columns_block, "_part");
        if (part_values.empty())
            return 0;
    }
    // At this point, empty `part_values` means all parts.

    size_t res = 0;
    for (const auto & part : parts)
    {
        if ((part_values.empty() || part_values.find(part->name) != part_values.end()) && !partition_pruner.canBePruned(*part))
            res += part->rows_count;
    }
    return res;
}


String MergeTreeData::MergingParams::getModeName() const
{
    switch (mode)
    {
        case Ordinary:      return "";
        case Collapsing:    return "Collapsing";
        case Summing:       return "Summing";
        case Aggregating:   return "Aggregating";
        case Replacing:     return "Replacing";
        case Graphite:      return "Graphite";
        case VersionedCollapsing: return "VersionedCollapsing";
    }

    __builtin_unreachable();
}

Int64 MergeTreeData::getMaxBlockNumber() const
{
    auto lock = lockParts();

    Int64 max_block_num = 0;
    for (const DataPartPtr & part : data_parts_by_info)
        max_block_num = std::max({max_block_num, part->info.max_block, part->info.mutation});

    return max_block_num;
}

void MergeTreeData::loadDataPartsFromDisk(
    DataPartsVector & broken_parts_to_detach,
    DataPartsVector & duplicate_parts_to_remove,
    ThreadPool & pool,
    size_t num_parts,
    std::queue<std::vector<std::pair<String, DiskPtr>>> & parts_queue,
    bool skip_sanity_checks,
    const MergeTreeSettingsPtr & settings)
{
    /// Parallel loading of data parts.
    pool.setMaxThreads(std::min(size_t(settings->max_part_loading_threads), num_parts));
    size_t num_threads = pool.getMaxThreads();
    std::vector<size_t> parts_per_thread(num_threads, num_parts / num_threads);
    for (size_t i = 0ul; i < num_parts % num_threads; ++i)
        ++parts_per_thread[i];

    /// Prepare data parts for parallel loading. Threads will focus on given disk first, then steal
    /// others' tasks when finish current disk part loading process.
    std::vector<std::vector<std::pair<String, DiskPtr>>> threads_parts(num_threads);
    std::set<size_t> remaining_thread_parts;
    std::queue<size_t> threads_queue;
    for (size_t i = 0; i < num_threads; ++i)
    {
        remaining_thread_parts.insert(i);
        threads_queue.push(i);
    }

    while (!parts_queue.empty())
    {
        assert(!threads_queue.empty());
        size_t i = threads_queue.front();
        auto & need_parts = parts_per_thread[i];
        assert(need_parts > 0);
        auto & thread_parts = threads_parts[i];
        auto & current_parts = parts_queue.front();
        assert(!current_parts.empty());
        auto parts_to_grab = std::min(need_parts, current_parts.size());

        thread_parts.insert(thread_parts.end(), current_parts.end() - parts_to_grab, current_parts.end());
        current_parts.resize(current_parts.size() - parts_to_grab);
        need_parts -= parts_to_grab;

        /// Before processing next thread, change disk if possible.
        /// Different threads will likely start loading parts from different disk,
        /// which may improve read parallelism for JBOD.

        /// If current disk still has some parts, push it to the tail.
        if (!current_parts.empty())
            parts_queue.push(std::move(current_parts));
        parts_queue.pop();

        /// If current thread still want some parts, push it to the tail.
        if (need_parts > 0)
            threads_queue.push(i);
        threads_queue.pop();
    }
    assert(threads_queue.empty());
    assert(std::all_of(threads_parts.begin(), threads_parts.end(), [](const std::vector<std::pair<String, DiskPtr>> & parts)
    {
        return !parts.empty();
    }));

    size_t suspicious_broken_parts = 0;
    size_t suspicious_broken_parts_bytes = 0;
    std::atomic<bool> has_adaptive_parts = false;
    std::atomic<bool> has_non_adaptive_parts = false;

    std::mutex mutex;
    auto load_part = [&](const String & part_name, const DiskPtr & part_disk_ptr)
    {
        auto part_opt = MergeTreePartInfo::tryParsePartName(part_name, format_version);
        if (!part_opt)
            return;
        const auto & part_info = *part_opt;
        auto single_disk_volume = std::make_shared<SingleDiskVolume>("volume_" + part_name, part_disk_ptr, 0);
        auto part = createPart(part_name, part_info, single_disk_volume, part_name);
        bool broken = false;

        String part_path = fs::path(relative_data_path) / part_name;
        String marker_path = fs::path(part_path) / IMergeTreeDataPart::DELETE_ON_DESTROY_MARKER_FILE_NAME;
        if (part_disk_ptr->exists(marker_path))
        {
            /// NOTE: getBytesOnDisk() cannot be used here, since it maybe zero of checksums.txt will not exist
            size_t size_of_part = IMergeTreeDataPart::calculateTotalSizeOnDisk(part->volume->getDisk(), part->getFullRelativePath());
            LOG_WARNING(log,
                "Detaching stale part {}{} (size: {}), which should have been deleted after a move. "
                "That can only happen after unclean restart of ClickHouse after move of a part having an operation blocking that stale copy of part.",
                getFullPathOnDisk(part_disk_ptr), part_name, formatReadableSizeWithBinarySuffix(size_of_part));
            std::lock_guard loading_lock(mutex);
            broken_parts_to_detach.push_back(part);
            ++suspicious_broken_parts;
            suspicious_broken_parts_bytes += size_of_part;
            return;
        }

        try
        {
            part->loadColumnsChecksumsIndexes(require_part_metadata, true);
        }
        catch (const Exception & e)
        {
            /// Don't count the part as broken if there is not enough memory to load it.
            /// In fact, there can be many similar situations.
            /// But it is OK, because there is a safety guard against deleting too many parts.
            if (isNotEnoughMemoryErrorCode(e.code()))
                throw;

            broken = true;
            tryLogCurrentException(__PRETTY_FUNCTION__);
        }
        catch (...)
        {
            broken = true;
            tryLogCurrentException(__PRETTY_FUNCTION__);
        }

        /// Ignore broken parts that can appear as a result of hard server restart.
        if (broken)
        {
            /// NOTE: getBytesOnDisk() cannot be used here, since it maybe zero of checksums.txt will not exist
            size_t size_of_part = IMergeTreeDataPart::calculateTotalSizeOnDisk(part->volume->getDisk(), part->getFullRelativePath());

            LOG_ERROR(log,
                "Detaching broken part {}{} (size: {}). "
                "If it happened after update, it is likely because of backward incompability. "
                "You need to resolve this manually",
                getFullPathOnDisk(part_disk_ptr), part_name, formatReadableSizeWithBinarySuffix(size_of_part));
            std::lock_guard loading_lock(mutex);
            broken_parts_to_detach.push_back(part);
            ++suspicious_broken_parts;
            suspicious_broken_parts_bytes += size_of_part;
            return;
        }
        if (!part->index_granularity_info.is_adaptive)
            has_non_adaptive_parts.store(true, std::memory_order_relaxed);
        else
            has_adaptive_parts.store(true, std::memory_order_relaxed);

        part->modification_time = part_disk_ptr->getLastModified(fs::path(relative_data_path) / part_name).epochTime();
        /// Assume that all parts are Active, covered parts will be detected and marked as Outdated later
        part->setState(DataPartState::Active);

        std::lock_guard loading_lock(mutex);
        auto [it, inserted] = data_parts_indexes.insert(part);
        /// Remove duplicate parts with the same checksum.
        if (!inserted)
        {
            if ((*it)->checksums.getTotalChecksumHex() == part->checksums.getTotalChecksumHex())
            {
                LOG_ERROR(log, "Remove duplicate part {}", part->getFullPath());
                duplicate_parts_to_remove.push_back(part);
            }
            else
                throw Exception("Part " + part->name + " already exists but with different checksums", ErrorCodes::DUPLICATE_DATA_PART);
        }

        addPartContributionToDataVolume(part);
    };

    std::mutex part_select_mutex;
    try
    {
        for (size_t thread = 0; thread < num_threads; ++thread)
        {
            pool.scheduleOrThrowOnError([&, thread]
            {
                while (true)
                {
                    std::pair<String, DiskPtr> thread_part;
                    {
                        const std::lock_guard lock{part_select_mutex};

                        if (remaining_thread_parts.empty())
                            return;

                        /// Steal task if nothing to do
                        auto thread_idx = thread;
                        if (threads_parts[thread].empty())
                        {
                            // Try random steal tasks from the next thread
                            std::uniform_int_distribution<size_t> distribution(0, remaining_thread_parts.size() - 1);
                            auto it = remaining_thread_parts.begin();
                            std::advance(it, distribution(thread_local_rng));
                            thread_idx = *it;
                        }
                        auto & thread_parts = threads_parts[thread_idx];
                        thread_part = thread_parts.back();
                        thread_parts.pop_back();
                        if (thread_parts.empty())
                            remaining_thread_parts.erase(thread_idx);
                    }
                    load_part(thread_part.first, thread_part.second);
                }
            });
        }
    }
    catch (...)
    {
        /// If this is not done, then in case of an exception, tasks will be destroyed before the threads are completed, and it will be bad.
        pool.wait();
        throw;
    }

    pool.wait();

    if (has_non_adaptive_parts && has_adaptive_parts && !settings->enable_mixed_granularity_parts)
        throw Exception(
            "Table contains parts with adaptive and non adaptive marks, but `setting enable_mixed_granularity_parts` is disabled",
            ErrorCodes::LOGICAL_ERROR);

    has_non_adaptive_index_granularity_parts = has_non_adaptive_parts;

    if (suspicious_broken_parts > settings->max_suspicious_broken_parts && !skip_sanity_checks)
        throw Exception(ErrorCodes::TOO_MANY_UNEXPECTED_DATA_PARTS,
            "Suspiciously many ({}) broken parts to remove.",
            suspicious_broken_parts);

    if (suspicious_broken_parts_bytes > settings->max_suspicious_broken_parts_bytes && !skip_sanity_checks)
        throw Exception(ErrorCodes::TOO_MANY_UNEXPECTED_DATA_PARTS,
            "Suspiciously big size ({}) of all broken parts to remove.",
            formatReadableSizeWithBinarySuffix(suspicious_broken_parts_bytes));
}


void MergeTreeData::loadDataPartsFromWAL(
    DataPartsVector & /* broken_parts_to_detach */,
    DataPartsVector & duplicate_parts_to_remove,
    MutableDataPartsVector & parts_from_wal,
    DataPartsLock & part_lock)
{
    for (auto & part : parts_from_wal)
    {
        if (getActiveContainingPart(part->info, DataPartState::Active, part_lock))
            continue;

        part->modification_time = time(nullptr);
        /// Assume that all parts are Active, covered parts will be detected and marked as Outdated later
        part->setState(DataPartState::Active);

        auto [it, inserted] = data_parts_indexes.insert(part);
        if (!inserted)
        {
            if ((*it)->checksums.getTotalChecksumHex() == part->checksums.getTotalChecksumHex())
            {
                LOG_ERROR(log, "Remove duplicate part {}", part->getFullPath());
                duplicate_parts_to_remove.push_back(part);
            }
            else
                throw Exception("Part " + part->name + " already exists but with different checksums", ErrorCodes::DUPLICATE_DATA_PART);
        }

        addPartContributionToDataVolume(part);
    }
}


void MergeTreeData::loadDataParts(bool skip_sanity_checks)
{
    LOG_DEBUG(log, "Loading data parts");

    auto metadata_snapshot = getInMemoryMetadataPtr();
    const auto settings = getSettings();
    MutableDataPartsVector parts_from_wal;
    Strings part_file_names;

    auto disks = getStoragePolicy()->getDisks();

    /// Only check if user did touch storage configuration for this table.
    if (!getStoragePolicy()->isDefaultPolicy() && !skip_sanity_checks)
    {
        /// Check extra parts at different disks, in order to not allow to miss data parts at undefined disks.
        std::unordered_set<String> defined_disk_names;

        for (const auto & disk_ptr : disks)
            defined_disk_names.insert(disk_ptr->getName());

        for (const auto & [disk_name, disk] : getContext()->getDisksMap())
        {
            if (disk->isBroken())
                continue;

            if (defined_disk_names.count(disk_name) == 0 && disk->exists(relative_data_path))
            {
                for (const auto it = disk->iterateDirectory(relative_data_path); it->isValid(); it->next())
                {
                    if (MergeTreePartInfo::tryParsePartName(it->name(), format_version))
                        throw Exception(ErrorCodes::UNKNOWN_DISK,
                            "Part {} was found on disk {} which is not defined in the storage policy",
                            backQuote(it->name()), backQuote(disk_name));
                }
            }
        }
    }

    /// Collect part names by disk.
    std::map<String, std::vector<std::pair<String, DiskPtr>>> disk_part_map;
    std::map<String, MutableDataPartsVector> disk_wal_part_map;
    ThreadPool pool(disks.size());
    std::mutex wal_init_lock;
    for (const auto & disk_ptr : disks)
    {
        if (disk_ptr->isBroken())
            continue;

        auto & disk_parts = disk_part_map[disk_ptr->getName()];
        auto & disk_wal_parts = disk_wal_part_map[disk_ptr->getName()];

        pool.scheduleOrThrowOnError([&, disk_ptr]()
        {
            for (auto it = disk_ptr->iterateDirectory(relative_data_path); it->isValid(); it->next())
            {
                /// Skip temporary directories, file 'format_version.txt' and directory 'detached'.
                if (startsWith(it->name(), "tmp") || it->name() == MergeTreeData::FORMAT_VERSION_FILE_NAME
                    || it->name() == MergeTreeData::DETACHED_DIR_NAME)
                    continue;

                if (!startsWith(it->name(), MergeTreeWriteAheadLog::WAL_FILE_NAME))
                    disk_parts.emplace_back(std::make_pair(it->name(), disk_ptr));
                else if (it->name() == MergeTreeWriteAheadLog::DEFAULT_WAL_FILE_NAME && settings->in_memory_parts_enable_wal)
                {
                    std::unique_lock lock(wal_init_lock);
                    if (write_ahead_log != nullptr)
                        throw Exception(
                            "There are multiple WAL files appeared in current storage policy. You need to resolve this manually",
                            ErrorCodes::CORRUPTED_DATA);

                    write_ahead_log = std::make_shared<MergeTreeWriteAheadLog>(*this, disk_ptr, it->name());
                    for (auto && part : write_ahead_log->restore(metadata_snapshot, getContext()))
                        disk_wal_parts.push_back(std::move(part));
                }
                else if (settings->in_memory_parts_enable_wal)
                {
                    MergeTreeWriteAheadLog wal(*this, disk_ptr, it->name());
                    for (auto && part : wal.restore(metadata_snapshot, getContext()))
                        disk_wal_parts.push_back(std::move(part));
                }
            }
        });
    }

    pool.wait();

    for (auto & [_, disk_wal_parts] : disk_wal_part_map)
        parts_from_wal.insert(
            parts_from_wal.end(), std::make_move_iterator(disk_wal_parts.begin()), std::make_move_iterator(disk_wal_parts.end()));

    size_t num_parts = 0;
    std::queue<std::vector<std::pair<String, DiskPtr>>> parts_queue;
    for (auto & [_, disk_parts] : disk_part_map)
    {
        if (disk_parts.empty())
            continue;
        num_parts += disk_parts.size();
        parts_queue.push(std::move(disk_parts));
    }

    auto part_lock = lockParts();
    data_parts_indexes.clear();

    if (num_parts == 0 && parts_from_wal.empty())
    {
        LOG_DEBUG(log, "There are no data parts");
        return;
    }


    DataPartsVector broken_parts_to_detach;
    DataPartsVector duplicate_parts_to_remove;

    if (num_parts > 0)
        loadDataPartsFromDisk(
            broken_parts_to_detach, duplicate_parts_to_remove, pool, num_parts, parts_queue, skip_sanity_checks, settings);

    if (!parts_from_wal.empty())
        loadDataPartsFromWAL(broken_parts_to_detach, duplicate_parts_to_remove, parts_from_wal, part_lock);

    for (auto & part : duplicate_parts_to_remove)
        part->remove();

    for (auto & part : broken_parts_to_detach)
        part->renameToDetached("broken-on-start"); /// detached parts must not have '_' in prefixes

    for (auto & part : duplicate_parts_to_remove)
        part->remove();

    /// Delete from the set of current parts those parts that are covered by another part (those parts that
    /// were merged), but that for some reason are still not deleted from the filesystem.
    /// Deletion of files will be performed later in the clearOldParts() method.

    if (data_parts_indexes.size() >= 2)
    {
        /// Now all parts are committed, so data_parts_by_state_and_info == committed_parts_range
        auto prev_jt = data_parts_by_state_and_info.begin();
        auto curr_jt = std::next(prev_jt);

        auto deactivate_part = [&] (DataPartIteratorByStateAndInfo it)
        {
            (*it)->remove_time.store((*it)->modification_time, std::memory_order_relaxed);
            modifyPartState(it, DataPartState::Outdated);
            removePartContributionToDataVolume(*it);
        };

        (*prev_jt)->assertState({DataPartState::Active});

        while (curr_jt != data_parts_by_state_and_info.end() && (*curr_jt)->getState() == DataPartState::Active)
        {
            /// Don't consider data parts belonging to different partitions.
            if ((*curr_jt)->info.partition_id != (*prev_jt)->info.partition_id)
            {
                ++prev_jt;
                ++curr_jt;
                continue;
            }

            if ((*curr_jt)->contains(**prev_jt))
            {
                deactivate_part(prev_jt);
                prev_jt = curr_jt;
                ++curr_jt;
            }
            else if ((*prev_jt)->contains(**curr_jt))
            {
                auto next = std::next(curr_jt);
                deactivate_part(curr_jt);
                curr_jt = next;
            }
            else
            {
                ++prev_jt;
                ++curr_jt;
            }
        }
    }

    calculateColumnAndSecondaryIndexSizesImpl();


    LOG_DEBUG(log, "Loaded data parts ({} items)", data_parts_indexes.size());
}


/// Is the part directory old.
/// True if its modification time and the modification time of all files inside it is less then threshold.
/// (Only files on the first level of nesting are considered).
static bool isOldPartDirectory(const DiskPtr & disk, const String & directory_path, time_t threshold)
{
    if (disk->getLastModified(directory_path).epochTime() >= threshold)
        return false;

    for (auto it = disk->iterateDirectory(directory_path); it->isValid(); it->next())
        if (disk->getLastModified(it->path()).epochTime() >= threshold)
            return false;

    return true;
}


size_t MergeTreeData::clearOldTemporaryDirectories(const MergeTreeDataMergerMutator & merger_mutator, size_t custom_directories_lifetime_seconds)
{
    /// If the method is already called from another thread, then we don't need to do anything.
    std::unique_lock lock(clear_old_temporary_directories_mutex, std::defer_lock);
    if (!lock.try_lock())
        return 0;

    const auto settings = getSettings();
    time_t current_time = time(nullptr);
    ssize_t deadline = current_time - custom_directories_lifetime_seconds;

    size_t cleared_count = 0;

    /// Delete temporary directories older than a day.
    for (const auto & disk : getDisks())
    {
<<<<<<< HEAD
        for (auto it = disk->iterateDirectory(relative_data_path); it->isValid(); it->next())
=======
        if (disk->isBroken())
            continue;
        for (auto it = disk->iterateDirectory(path); it->isValid(); it->next())
>>>>>>> 52b92c09
        {
            const std::string & basename = it->name();
            if (!startsWith(basename, "tmp_"))
            {
                continue;
            }
            const std::string & full_path = fullPath(disk, it->path());

            try
            {
                if (disk->isDirectory(it->path()) && isOldPartDirectory(disk, it->path(), deadline))
                {
                    if (merger_mutator.hasTemporaryPart(basename))
                    {
                        LOG_WARNING(log, "{} is an active destination for one of merge/mutation (consider increasing temporary_directories_lifetime setting)", full_path);
                        continue;
                    }
                    else
                    {
                        LOG_WARNING(log, "Removing temporary directory {}", full_path);
                        disk->removeRecursive(it->path());
                        ++cleared_count;
                    }
                }
            }
            /// see getModificationTime()
            catch (const ErrnoException & e)
            {
                if (e.getErrno() == ENOENT)
                {
                    /// If the file is already deleted, do nothing.
                }
                else
                    throw;
            }
            catch (const fs::filesystem_error & e)
            {
                if (e.code() == std::errc::no_such_file_or_directory)
                {
                    /// If the file is already deleted, do nothing.
                }
                else
                    throw;
            }
        }
    }

    return cleared_count;
}


MergeTreeData::DataPartsVector MergeTreeData::grabOldParts(bool force)
{
    DataPartsVector res;

    /// If the method is already called from another thread, then we don't need to do anything.
    std::unique_lock lock(grab_old_parts_mutex, std::defer_lock);
    if (!lock.try_lock())
        return res;

    time_t now = time(nullptr);
    std::vector<DataPartIteratorByStateAndInfo> parts_to_delete;

    {
        auto parts_lock = lockParts();

        auto outdated_parts_range = getDataPartsStateRange(DataPartState::Outdated);
        for (auto it = outdated_parts_range.begin(); it != outdated_parts_range.end(); ++it)
        {
            const DataPartPtr & part = *it;

            auto part_remove_time = part->remove_time.load(std::memory_order_relaxed);

            if (part.unique() && /// Grab only parts that are not used by anyone (SELECTs for example).
                ((part_remove_time < now &&
                now - part_remove_time > getSettings()->old_parts_lifetime.totalSeconds()) || force
                || isInMemoryPart(part))) /// Remove in-memory parts immediately to not store excessive data in RAM
            {
                parts_to_delete.emplace_back(it);
            }
        }

        res.reserve(parts_to_delete.size());
        for (const auto & it_to_delete : parts_to_delete)
        {
            res.emplace_back(*it_to_delete);
            modifyPartState(it_to_delete, DataPartState::Deleting);
        }
    }

    if (!res.empty())
        LOG_TRACE(log, "Found {} old parts to remove.", res.size());

    return res;
}


void MergeTreeData::rollbackDeletingParts(const MergeTreeData::DataPartsVector & parts)
{
    auto lock = lockParts();
    for (const auto & part : parts)
    {
        /// We should modify it under data_parts_mutex
        part->assertState({DataPartState::Deleting});
        modifyPartState(part, DataPartState::Outdated);
    }
}

void MergeTreeData::removePartsFinally(const MergeTreeData::DataPartsVector & parts)
{
    {
        auto lock = lockParts();

        /// TODO: use data_parts iterators instead of pointers
        for (const auto & part : parts)
        {
            /// Temporary does not present in data_parts_by_info.
            if (part->getState() == DataPartState::Temporary)
                continue;

            auto it = data_parts_by_info.find(part->info);
            if (it == data_parts_by_info.end())
                throw Exception("Deleting data part " + part->name + " doesn't exist", ErrorCodes::LOGICAL_ERROR);

            (*it)->assertState({DataPartState::Deleting});

            data_parts_indexes.erase(it);
        }
    }

    /// Data parts is still alive (since DataPartsVector holds shared_ptrs) and contain useful metainformation for logging
    /// NOTE: There is no need to log parts deletion somewhere else, all deleting parts pass through this function and pass away

    auto table_id = getStorageID();
    if (auto part_log = getContext()->getPartLog(table_id.database_name))
    {
        PartLogElement part_log_elem;

        part_log_elem.event_type = PartLogElement::REMOVE_PART;

        const auto time_now = std::chrono::system_clock::now();
        part_log_elem.event_time = time_in_seconds(time_now);
        part_log_elem.event_time_microseconds = time_in_microseconds(time_now);

        part_log_elem.duration_ms = 0; //-V1048

        part_log_elem.database_name = table_id.database_name;
        part_log_elem.table_name = table_id.table_name;

        for (const auto & part : parts)
        {
            part_log_elem.partition_id = part->info.partition_id;
            part_log_elem.part_name = part->name;
            part_log_elem.bytes_compressed_on_disk = part->getBytesOnDisk();
            part_log_elem.rows = part->rows_count;

            part_log->add(part_log_elem);
        }
    }
}

void MergeTreeData::flushAllInMemoryPartsIfNeeded()
{
    if (getSettings()->in_memory_parts_enable_wal)
        return;

    auto metadata_snapshot = getInMemoryMetadataPtr();
    DataPartsVector parts = getDataPartsVector();
    for (const auto & part : parts)
    {
        if (auto part_in_memory = asInMemoryPart(part))
        {
            const auto & storage_relative_path = part_in_memory->storage.relative_data_path;
            part_in_memory->flushToDisk(storage_relative_path, part_in_memory->relative_path, metadata_snapshot);
        }
    }

}

size_t MergeTreeData::clearOldPartsFromFilesystem(bool force)
{
    DataPartsVector parts_to_remove = grabOldParts(force);
    clearPartsFromFilesystem(parts_to_remove);
    removePartsFinally(parts_to_remove);

    /// This is needed to close files to avoid they reside on disk after being deleted.
    /// NOTE: we can drop files from cache more selectively but this is good enough.
    if (!parts_to_remove.empty())
        getContext()->dropMMappedFileCache();

    return parts_to_remove.size();
}

void MergeTreeData::clearPartsFromFilesystem(const DataPartsVector & parts_to_remove)
{
    const auto settings = getSettings();
    if (parts_to_remove.size() > 1 && settings->max_part_removal_threads > 1 && parts_to_remove.size() > settings->concurrent_part_removal_threshold)
    {
        /// Parallel parts removal.

        size_t num_threads = std::min<size_t>(settings->max_part_removal_threads, parts_to_remove.size());
        ThreadPool pool(num_threads);

        /// NOTE: Under heavy system load you may get "Cannot schedule a task" from ThreadPool.
        for (const DataPartPtr & part : parts_to_remove)
        {
            pool.scheduleOrThrowOnError([&, thread_group = CurrentThread::getGroup()]
            {
                SCOPE_EXIT_SAFE(
                    if (thread_group)
                        CurrentThread::detachQueryIfNotDetached();
                );
                if (thread_group)
                    CurrentThread::attachTo(thread_group);

                LOG_DEBUG(log, "Removing part from filesystem {}", part->name);
                part->remove();
            });
        }

        pool.wait();
    }
    else
    {
        for (const DataPartPtr & part : parts_to_remove)
        {
            LOG_DEBUG(log, "Removing part from filesystem {}", part->name);
            part->remove();
        }
    }
}

size_t MergeTreeData::clearOldWriteAheadLogs()
{
    DataPartsVector parts = getDataPartsVector();
    std::vector<std::pair<Int64, Int64>> all_block_numbers_on_disk;
    std::vector<std::pair<Int64, Int64>> block_numbers_on_disk;

    for (const auto & part : parts)
        if (part->isStoredOnDisk())
            all_block_numbers_on_disk.emplace_back(part->info.min_block, part->info.max_block);

    if (all_block_numbers_on_disk.empty())
        return 0;

    std::sort(all_block_numbers_on_disk.begin(), all_block_numbers_on_disk.end());
    block_numbers_on_disk.push_back(all_block_numbers_on_disk[0]);
    for (size_t i = 1; i < all_block_numbers_on_disk.size(); ++i)
    {
        if (all_block_numbers_on_disk[i].first == all_block_numbers_on_disk[i - 1].second + 1)
            block_numbers_on_disk.back().second = all_block_numbers_on_disk[i].second;
        else
            block_numbers_on_disk.push_back(all_block_numbers_on_disk[i]);
    }

    auto is_range_on_disk = [&block_numbers_on_disk](Int64 min_block, Int64 max_block)
    {
        auto lower = std::lower_bound(block_numbers_on_disk.begin(), block_numbers_on_disk.end(), std::make_pair(min_block, Int64(-1L)));
        if (lower != block_numbers_on_disk.end() && min_block >= lower->first && max_block <= lower->second)
            return true;

        if (lower != block_numbers_on_disk.begin())
        {
            --lower;
            if (min_block >= lower->first && max_block <= lower->second)
                return true;
        }

        return false;
    };

    size_t cleared_count = 0;
    auto disks = getStoragePolicy()->getDisks();
    for (auto disk_it = disks.rbegin(); disk_it != disks.rend(); ++disk_it)
    {
        auto disk_ptr = *disk_it;
        if (disk_ptr->isBroken())
            continue;
        for (auto it = disk_ptr->iterateDirectory(relative_data_path); it->isValid(); it->next())
        {
            auto min_max_block_number = MergeTreeWriteAheadLog::tryParseMinMaxBlockNumber(it->name());
            if (min_max_block_number && is_range_on_disk(min_max_block_number->first, min_max_block_number->second))
            {
                LOG_DEBUG(log, "Removing from filesystem the outdated WAL file " + it->name());
                disk_ptr->removeFile(relative_data_path + it->name());
                ++cleared_count;
            }
        }
    }

    return cleared_count;
}

size_t MergeTreeData::clearEmptyParts()
{
    if (!getSettings()->remove_empty_parts)
        return 0;

    size_t cleared_count = 0;
    auto parts = getDataPartsVector();
    for (const auto & part : parts)
    {
        if (part->rows_count == 0)
        {
            dropPartNoWaitNoThrow(part->name);
            ++cleared_count;
        }
    }
    return cleared_count;
}

void MergeTreeData::rename(const String & new_table_path, const StorageID & new_table_id)
{
    auto disks = getStoragePolicy()->getDisks();

    for (const auto & disk : disks)
    {
        if (disk->exists(new_table_path))
            throw Exception{"Target path already exists: " + fullPath(disk, new_table_path), ErrorCodes::DIRECTORY_ALREADY_EXISTS};
    }

    for (const auto & disk : disks)
    {
        auto new_table_path_parent = parentPath(new_table_path);
        disk->createDirectories(new_table_path_parent);
        disk->moveDirectory(relative_data_path, new_table_path);
    }

    if (!getStorageID().hasUUID())
        getContext()->dropCaches();

    relative_data_path = new_table_path;
    renameInMemory(new_table_id);
}

void MergeTreeData::dropAllData()
{
    LOG_TRACE(log, "dropAllData: waiting for locks.");

    auto lock = lockParts();

    LOG_TRACE(log, "dropAllData: removing data from memory.");

    DataPartsVector all_parts(data_parts_by_info.begin(), data_parts_by_info.end());

    data_parts_indexes.clear();
    column_sizes.clear();

    /// Tables in atomic databases have UUID and stored in persistent locations.
    /// No need to drop caches (that are keyed by filesystem path) because collision is not possible.
    if (!getStorageID().hasUUID())
        getContext()->dropCaches();

    LOG_TRACE(log, "dropAllData: removing data from filesystem.");

    /// Removing of each data part before recursive removal of directory is to speed-up removal, because there will be less number of syscalls.
    clearPartsFromFilesystem(all_parts);

    for (const auto & disk : getDisks())
    {
        if (disk->isBroken())
            continue;

        try
        {
            disk->removeRecursive(relative_data_path);
        }
        catch (const fs::filesystem_error & e)
        {
            if (e.code() == std::errc::no_such_file_or_directory)
            {
                /// If the file is already deleted, log the error message and do nothing.
                tryLogCurrentException(__PRETTY_FUNCTION__);
            }
            else
                throw;
        }
    }

    setDataVolume(0, 0, 0);

    LOG_TRACE(log, "dropAllData: done.");
}

void MergeTreeData::dropIfEmpty()
{
    LOG_TRACE(log, "dropIfEmpty");

    auto lock = lockParts();

    if (!data_parts_by_info.empty())
        return;

    try
    {
        for (const auto & disk : getDisks())
        {
            if (disk->isBroken())
                continue;
            /// Non recursive, exception is thrown if there are more files.
            disk->removeFileIfExists(fs::path(relative_data_path) / MergeTreeData::FORMAT_VERSION_FILE_NAME);
            disk->removeDirectory(fs::path(relative_data_path) / MergeTreeData::DETACHED_DIR_NAME);
            disk->removeDirectory(relative_data_path);
        }
    }
    catch (...)
    {
        // On unsuccessful creation of ReplicatedMergeTree table with multidisk configuration some files may not exist.
        tryLogCurrentException(__PRETTY_FUNCTION__);
    }
}

namespace
{

/// Conversion that is allowed for serializable key (primary key, sorting key).
/// Key should be serialized in the same way after conversion.
/// NOTE: The list is not complete.
bool isSafeForKeyConversion(const IDataType * from, const IDataType * to)
{
    if (from->getName() == to->getName())
        return true;

    /// Enums are serialized in partition key as numbers - so conversion from Enum to number is Ok.
    /// But only for types of identical width because they are serialized as binary in minmax index.
    /// But not from number to Enum because Enum does not necessarily represents all numbers.

    if (const auto * from_enum8 = typeid_cast<const DataTypeEnum8 *>(from))
    {
        if (const auto * to_enum8 = typeid_cast<const DataTypeEnum8 *>(to))
            return to_enum8->contains(*from_enum8);
        if (typeid_cast<const DataTypeInt8 *>(to))
            return true;    // NOLINT
        return false;
    }

    if (const auto * from_enum16 = typeid_cast<const DataTypeEnum16 *>(from))
    {
        if (const auto * to_enum16 = typeid_cast<const DataTypeEnum16 *>(to))
            return to_enum16->contains(*from_enum16);
        if (typeid_cast<const DataTypeInt16 *>(to))
            return true;    // NOLINT
        return false;
    }

    if (const auto * from_lc = typeid_cast<const DataTypeLowCardinality *>(from))
        return from_lc->getDictionaryType()->equals(*to);

    if (const auto * to_lc = typeid_cast<const DataTypeLowCardinality *>(to))
        return to_lc->getDictionaryType()->equals(*from);

    return false;
}

/// Special check for alters of VersionedCollapsingMergeTree version column
void checkVersionColumnTypesConversion(const IDataType * old_type, const IDataType * new_type, const String column_name)
{
    /// Check new type can be used as version
    if (!new_type->canBeUsedAsVersion())
        throw Exception("Cannot alter version column " + backQuoteIfNeed(column_name) +
            " to type " + new_type->getName() +
            " because version column must be of an integer type or of type Date or DateTime"
            , ErrorCodes::ALTER_OF_COLUMN_IS_FORBIDDEN);

    auto which_new_type = WhichDataType(new_type);
    auto which_old_type = WhichDataType(old_type);

    /// Check alter to different sign or float -> int and so on
    if ((which_old_type.isInt() && !which_new_type.isInt())
        || (which_old_type.isUInt() && !which_new_type.isUInt())
        || (which_old_type.isDate() && !which_new_type.isDate())
        || (which_old_type.isDate32() && !which_new_type.isDate32())
        || (which_old_type.isDateTime() && !which_new_type.isDateTime())
        || (which_old_type.isFloat() && !which_new_type.isFloat()))
    {
        throw Exception("Cannot alter version column " + backQuoteIfNeed(column_name) +
            " from type " + old_type->getName() +
            " to type " + new_type->getName() + " because new type will change sort order of version column." +
            " The only possible conversion is expansion of the number of bytes of the current type."
            , ErrorCodes::ALTER_OF_COLUMN_IS_FORBIDDEN);
    }

    /// Check alter to smaller size: UInt64 -> UInt32 and so on
    if (new_type->getSizeOfValueInMemory() < old_type->getSizeOfValueInMemory())
    {
        throw Exception("Cannot alter version column " + backQuoteIfNeed(column_name) +
            " from type " + old_type->getName() +
            " to type " + new_type->getName() + " because new type is smaller than current in the number of bytes." +
            " The only possible conversion is expansion of the number of bytes of the current type."
            , ErrorCodes::ALTER_OF_COLUMN_IS_FORBIDDEN);
    }
}

}

void MergeTreeData::checkAlterIsPossible(const AlterCommands & commands, ContextPtr local_context) const
{
    /// Check that needed transformations can be applied to the list of columns without considering type conversions.
    StorageInMemoryMetadata new_metadata = getInMemoryMetadata();
    StorageInMemoryMetadata old_metadata = getInMemoryMetadata();

    const auto & settings = local_context->getSettingsRef();

    if (!settings.allow_non_metadata_alters)
    {

        auto mutation_commands = commands.getMutationCommands(new_metadata, settings.materialize_ttl_after_modify, getContext());

        if (!mutation_commands.empty())
            throw Exception(ErrorCodes::ALTER_OF_COLUMN_IS_FORBIDDEN, "The following alter commands: '{}' will modify data on disk, but setting `allow_non_metadata_alters` is disabled", queryToString(mutation_commands.ast()));
    }
    commands.apply(new_metadata, getContext());

    /// Set of columns that shouldn't be altered.
    NameSet columns_alter_type_forbidden;

    /// Primary key columns can be ALTERed only if they are used in the key as-is
    /// (and not as a part of some expression) and if the ALTER only affects column metadata.
    NameSet columns_alter_type_metadata_only;

    /// Columns to check that the type change is safe for partition key.
    NameSet columns_alter_type_check_safe_for_partition;

    if (old_metadata.hasPartitionKey())
    {
        /// Forbid altering columns inside partition key expressions because it can change partition ID format.
        auto partition_key_expr = old_metadata.getPartitionKey().expression;
        for (const auto & action : partition_key_expr->getActions())
        {
            for (const auto * child : action.node->children)
                columns_alter_type_forbidden.insert(child->result_name);
        }

        /// But allow to alter columns without expressions under certain condition.
        for (const String & col : partition_key_expr->getRequiredColumns())
            columns_alter_type_check_safe_for_partition.insert(col);
    }

    for (const auto & index : old_metadata.getSecondaryIndices())
    {
        for (const String & col : index.expression->getRequiredColumns())
            columns_alter_type_forbidden.insert(col);
    }

    if (old_metadata.hasSortingKey())
    {
        auto sorting_key_expr = old_metadata.getSortingKey().expression;
        for (const auto & action : sorting_key_expr->getActions())
        {
            for (const auto * child : action.node->children)
                columns_alter_type_forbidden.insert(child->result_name);
        }
        for (const String & col : sorting_key_expr->getRequiredColumns())
            columns_alter_type_metadata_only.insert(col);

        /// We don't process sample_by_ast separately because it must be among the primary key columns
        /// and we don't process primary_key_expr separately because it is a prefix of sorting_key_expr.
    }
    if (!merging_params.sign_column.empty())
        columns_alter_type_forbidden.insert(merging_params.sign_column);

    /// All of the above.
    NameSet columns_in_keys;
    columns_in_keys.insert(columns_alter_type_forbidden.begin(), columns_alter_type_forbidden.end());
    columns_in_keys.insert(columns_alter_type_metadata_only.begin(), columns_alter_type_metadata_only.end());
    columns_in_keys.insert(columns_alter_type_check_safe_for_partition.begin(), columns_alter_type_check_safe_for_partition.end());

    NameSet dropped_columns;

    std::map<String, const IDataType *> old_types;
    for (const auto & column : old_metadata.getColumns().getAllPhysical())
        old_types.emplace(column.name, column.type.get());

    NamesAndTypesList columns_to_check_conversion;
    auto name_deps = getDependentViewsByColumn(local_context);
    for (const AlterCommand & command : commands)
    {
        /// Just validate partition expression
        if (command.partition)
        {
            getPartitionIDFromQuery(command.partition, getContext());
        }

        if (command.column_name == merging_params.version_column)
        {
            /// Some type changes for version column is allowed despite it's a part of sorting key
            if (command.type == AlterCommand::MODIFY_COLUMN)
            {
                const IDataType * new_type = command.data_type.get();
                const IDataType * old_type = old_types[command.column_name];

                if (new_type)
                    checkVersionColumnTypesConversion(old_type, new_type, command.column_name);

                /// No other checks required
                continue;
            }
            else if (command.type == AlterCommand::DROP_COLUMN)
            {
                throw Exception(
                    "Trying to ALTER DROP version " + backQuoteIfNeed(command.column_name) + " column",
                    ErrorCodes::ALTER_OF_COLUMN_IS_FORBIDDEN);
            }
            else if (command.type == AlterCommand::RENAME_COLUMN)
            {
                throw Exception(
                    "Trying to ALTER RENAME version " + backQuoteIfNeed(command.column_name) + " column",
                    ErrorCodes::ALTER_OF_COLUMN_IS_FORBIDDEN);
            }
        }

        if (command.type == AlterCommand::MODIFY_ORDER_BY && !is_custom_partitioned)
        {
            throw Exception(
                "ALTER MODIFY ORDER BY is not supported for default-partitioned tables created with the old syntax",
                ErrorCodes::BAD_ARGUMENTS);
        }
        if (command.type == AlterCommand::MODIFY_TTL && !is_custom_partitioned)
        {
            throw Exception(
                "ALTER MODIFY TTL is not supported for default-partitioned tables created with the old syntax",
                ErrorCodes::BAD_ARGUMENTS);
        }
        if (command.type == AlterCommand::MODIFY_SAMPLE_BY)
        {
            if (!is_custom_partitioned)
                throw Exception(
                    "ALTER MODIFY SAMPLE BY is not supported for default-partitioned tables created with the old syntax",
                    ErrorCodes::BAD_ARGUMENTS);

            checkSampleExpression(new_metadata, getSettings()->compatibility_allow_sampling_expression_not_in_primary_key,
                                  getSettings()->check_sample_column_is_correct);
        }
        if (command.type == AlterCommand::ADD_INDEX && !is_custom_partitioned)
        {
            throw Exception(
                "ALTER ADD INDEX is not supported for tables with the old syntax",
                ErrorCodes::BAD_ARGUMENTS);
        }
        if (command.type == AlterCommand::ADD_PROJECTION && !is_custom_partitioned)
        {
            throw Exception(
                "ALTER ADD PROJECTION is not supported for tables with the old syntax",
                ErrorCodes::BAD_ARGUMENTS);
        }
        if (command.type == AlterCommand::RENAME_COLUMN)
        {
            if (columns_in_keys.count(command.column_name))
            {
                throw Exception(
                    "Trying to ALTER RENAME key " + backQuoteIfNeed(command.column_name) + " column which is a part of key expression",
                    ErrorCodes::ALTER_OF_COLUMN_IS_FORBIDDEN);
            }
        }
        else if (command.type == AlterCommand::DROP_COLUMN)
        {
            if (columns_in_keys.count(command.column_name))
            {
                throw Exception(
                    "Trying to ALTER DROP key " + backQuoteIfNeed(command.column_name) + " column which is a part of key expression",
                    ErrorCodes::ALTER_OF_COLUMN_IS_FORBIDDEN);
            }

            if (!command.clear)
            {
                const auto & deps_mv = name_deps[command.column_name];
                if (!deps_mv.empty())
                {
                    throw Exception(
                        "Trying to ALTER DROP column " + backQuoteIfNeed(command.column_name) + " which is referenced by materialized view "
                            + toString(deps_mv),
                        ErrorCodes::ALTER_OF_COLUMN_IS_FORBIDDEN);
                }
            }

            dropped_columns.emplace(command.column_name);
        }
        else if (command.isRequireMutationStage(getInMemoryMetadata()))
        {
            /// This alter will override data on disk. Let's check that it doesn't
            /// modify immutable column.
            if (columns_alter_type_forbidden.count(command.column_name))
                throw Exception("ALTER of key column " + backQuoteIfNeed(command.column_name) + " is forbidden",
                    ErrorCodes::ALTER_OF_COLUMN_IS_FORBIDDEN);

            if (command.type == AlterCommand::MODIFY_COLUMN)
            {
                if (columns_alter_type_check_safe_for_partition.count(command.column_name))
                {
                    auto it = old_types.find(command.column_name);

                    assert(it != old_types.end());
                    if (!isSafeForKeyConversion(it->second, command.data_type.get()))
                        throw Exception("ALTER of partition key column " + backQuoteIfNeed(command.column_name) + " from type "
                                + it->second->getName() + " to type " + command.data_type->getName()
                                + " is not safe because it can change the representation of partition key",
                            ErrorCodes::ALTER_OF_COLUMN_IS_FORBIDDEN);
                }

                if (columns_alter_type_metadata_only.count(command.column_name))
                {
                    auto it = old_types.find(command.column_name);
                    assert(it != old_types.end());
                    if (!isSafeForKeyConversion(it->second, command.data_type.get()))
                        throw Exception("ALTER of key column " + backQuoteIfNeed(command.column_name) + " from type "
                                    + it->second->getName() + " to type " + command.data_type->getName()
                                    + " is not safe because it can change the representation of primary key",
                            ErrorCodes::ALTER_OF_COLUMN_IS_FORBIDDEN);
                }

                if (old_metadata.getColumns().has(command.column_name))
                {
                    columns_to_check_conversion.push_back(
                        new_metadata.getColumns().getPhysical(command.column_name));
                }
            }
        }
    }

    checkProperties(new_metadata, old_metadata);
    checkTTLExpressions(new_metadata, old_metadata);

    if (!columns_to_check_conversion.empty())
    {
        auto old_header = old_metadata.getSampleBlock();
        performRequiredConversions(old_header, columns_to_check_conversion, getContext());
    }

    if (old_metadata.hasSettingsChanges())
    {
        const auto current_changes = old_metadata.getSettingsChanges()->as<const ASTSetQuery &>().changes;
        const auto & new_changes = new_metadata.settings_changes->as<const ASTSetQuery &>().changes;
        for (const auto & changed_setting : new_changes)
        {
            const auto & setting_name = changed_setting.name;
            const auto & new_value = changed_setting.value;
            MergeTreeSettings::checkCanSet(setting_name, new_value);
            const Field * current_value = current_changes.tryGet(setting_name);

            if ((!current_value || *current_value != new_value)
                && MergeTreeSettings::isReadonlySetting(setting_name))
            {
                throw Exception{"Setting '" + setting_name + "' is readonly for storage '" + getName() + "'",
                                 ErrorCodes::READONLY_SETTING};
            }

            if (!current_value && MergeTreeSettings::isPartFormatSetting(setting_name))
            {
                MergeTreeSettings copy = *getSettings();
                copy.applyChange(changed_setting);
                String reason;
                if (!canUsePolymorphicParts(copy, &reason) && !reason.empty())
                    throw Exception("Can't change settings. Reason: " + reason, ErrorCodes::NOT_IMPLEMENTED);
            }

            if (setting_name == "storage_policy")
                checkStoragePolicy(getContext()->getStoragePolicy(new_value.safeGet<String>()));
        }

        /// Check if it is safe to reset the settings
        for (const auto & current_setting : current_changes)
        {
            const auto & setting_name = current_setting.name;
            const Field * new_value = new_changes.tryGet(setting_name);
            /// Prevent unsetting readonly setting
            if (MergeTreeSettings::isReadonlySetting(setting_name) && !new_value)
            {
                throw Exception{"Setting '" + setting_name + "' is readonly for storage '" + getName() + "'",
                                ErrorCodes::READONLY_SETTING};
            }

            if (MergeTreeSettings::isPartFormatSetting(setting_name) && !new_value)
            {
                /// Use default settings + new and check if doesn't affect part format settings
                auto copy = getDefaultSettings();
                copy->applyChanges(new_changes);
                String reason;
                if (!canUsePolymorphicParts(*copy, &reason) && !reason.empty())
                    throw Exception("Can't change settings. Reason: " + reason, ErrorCodes::NOT_IMPLEMENTED);
            }

        }
    }

    for (const auto & part : getDataPartsVector())
    {
        bool at_least_one_column_rest = false;
        for (const auto & column : part->getColumns())
        {
            if (!dropped_columns.count(column.name))
            {
                at_least_one_column_rest = true;
                break;
            }
        }
        if (!at_least_one_column_rest)
        {
            std::string postfix;
            if (dropped_columns.size() > 1)
                postfix = "s";
            throw Exception(ErrorCodes::BAD_ARGUMENTS,
                "Cannot drop or clear column{} '{}', because all columns in part '{}' will be removed from disk. Empty parts are not allowed", postfix, boost::algorithm::join(dropped_columns, ", "), part->name);
        }
    }
}


void MergeTreeData::checkMutationIsPossible(const MutationCommands & /*commands*/, const Settings & /*settings*/) const
{
    /// Some validation will be added
}

MergeTreeDataPartType MergeTreeData::choosePartType(size_t bytes_uncompressed, size_t rows_count) const
{
    const auto settings = getSettings();
    if (!canUsePolymorphicParts(*settings))
        return MergeTreeDataPartType::WIDE;

    if (bytes_uncompressed < settings->min_bytes_for_compact_part || rows_count < settings->min_rows_for_compact_part)
        return MergeTreeDataPartType::IN_MEMORY;

    if (bytes_uncompressed < settings->min_bytes_for_wide_part || rows_count < settings->min_rows_for_wide_part)
        return MergeTreeDataPartType::COMPACT;

    return MergeTreeDataPartType::WIDE;
}

MergeTreeDataPartType MergeTreeData::choosePartTypeOnDisk(size_t bytes_uncompressed, size_t rows_count) const
{
    const auto settings = getSettings();
    if (!canUsePolymorphicParts(*settings))
        return MergeTreeDataPartType::WIDE;

    if (bytes_uncompressed < settings->min_bytes_for_wide_part || rows_count < settings->min_rows_for_wide_part)
        return MergeTreeDataPartType::COMPACT;

    return MergeTreeDataPartType::WIDE;
}


MergeTreeData::MutableDataPartPtr MergeTreeData::createPart(const String & name,
    MergeTreeDataPartType type, const MergeTreePartInfo & part_info,
    const VolumePtr & volume, const String & relative_path, const IMergeTreeDataPart * parent_part) const
{
    if (type == MergeTreeDataPartType::COMPACT)
        return std::make_shared<MergeTreeDataPartCompact>(*this, name, part_info, volume, relative_path, parent_part);
    else if (type == MergeTreeDataPartType::WIDE)
        return std::make_shared<MergeTreeDataPartWide>(*this, name, part_info, volume, relative_path, parent_part);
    else if (type == MergeTreeDataPartType::IN_MEMORY)
        return std::make_shared<MergeTreeDataPartInMemory>(*this, name, part_info, volume, relative_path, parent_part);
    else
        throw Exception("Unknown type of part " + relative_path, ErrorCodes::UNKNOWN_PART_TYPE);
}

static MergeTreeDataPartType getPartTypeFromMarkExtension(const String & mrk_ext)
{
    if (mrk_ext == getNonAdaptiveMrkExtension())
        return MergeTreeDataPartType::WIDE;
    if (mrk_ext == getAdaptiveMrkExtension(MergeTreeDataPartType::WIDE))
        return MergeTreeDataPartType::WIDE;
    if (mrk_ext == getAdaptiveMrkExtension(MergeTreeDataPartType::COMPACT))
        return MergeTreeDataPartType::COMPACT;

    throw Exception("Can't determine part type, because of unknown mark extension " + mrk_ext, ErrorCodes::UNKNOWN_PART_TYPE);
}

MergeTreeData::MutableDataPartPtr MergeTreeData::createPart(
    const String & name, const VolumePtr & volume, const String & relative_path, const IMergeTreeDataPart * parent_part) const
{
    return createPart(name, MergeTreePartInfo::fromPartName(name, format_version), volume, relative_path, parent_part);
}

MergeTreeData::MutableDataPartPtr MergeTreeData::createPart(
    const String & name, const MergeTreePartInfo & part_info,
    const VolumePtr & volume, const String & relative_path, const IMergeTreeDataPart * parent_part) const
{
    MergeTreeDataPartType type;
    auto full_path = fs::path(relative_data_path) / (parent_part ? parent_part->relative_path : "") / relative_path / "";
    auto mrk_ext = MergeTreeIndexGranularityInfo::getMarksExtensionFromFilesystem(volume->getDisk(), full_path);

    if (mrk_ext)
        type = getPartTypeFromMarkExtension(*mrk_ext);
    else
    {
        /// Didn't find any mark file, suppose that part is empty.
        type = choosePartTypeOnDisk(0, 0);
    }

    return createPart(name, type, part_info, volume, relative_path, parent_part);
}

void MergeTreeData::changeSettings(
        const ASTPtr & new_settings,
        AlterLockHolder & /* table_lock_holder */)
{
    if (new_settings)
    {
        bool has_storage_policy_changed = false;

        const auto & new_changes = new_settings->as<const ASTSetQuery &>().changes;

        for (const auto & change : new_changes)
        {
            if (change.name == "storage_policy")
            {
                StoragePolicyPtr new_storage_policy = getContext()->getStoragePolicy(change.value.safeGet<String>());
                StoragePolicyPtr old_storage_policy = getStoragePolicy();

                /// StoragePolicy of different version or name is guaranteed to have different pointer
                if (new_storage_policy != old_storage_policy)
                {
                    checkStoragePolicy(new_storage_policy);

                    std::unordered_set<String> all_diff_disk_names;
                    for (const auto & disk : new_storage_policy->getDisks())
                        all_diff_disk_names.insert(disk->getName());
                    for (const auto & disk : old_storage_policy->getDisks())
                        all_diff_disk_names.erase(disk->getName());

                    for (const String & disk_name : all_diff_disk_names)
                    {
                        auto disk = new_storage_policy->getDiskByName(disk_name);
                        if (disk->exists(relative_data_path))
                            throw Exception("New storage policy contain disks which already contain data of a table with the same name", ErrorCodes::LOGICAL_ERROR);
                    }

                    for (const String & disk_name : all_diff_disk_names)
                    {
                        auto disk = new_storage_policy->getDiskByName(disk_name);
                        disk->createDirectories(relative_data_path);
                        disk->createDirectories(fs::path(relative_data_path) / MergeTreeData::DETACHED_DIR_NAME);
                    }
                    /// FIXME how would that be done while reloading configuration???

                    has_storage_policy_changed = true;
                }
            }
        }

        /// Reset to default settings before applying existing.
        auto copy = getDefaultSettings();
        copy->applyChanges(new_changes);
        copy->sanityCheck(getContext()->getSettingsRef());

        storage_settings.set(std::move(copy));
        StorageInMemoryMetadata new_metadata = getInMemoryMetadata();
        new_metadata.setSettingsChanges(new_settings);
        setInMemoryMetadata(new_metadata);

        if (has_storage_policy_changed)
            startBackgroundMovesIfNeeded();
    }
}

void MergeTreeData::PartsTemporaryRename::addPart(const String & old_name, const String & new_name, const DiskPtr & disk)
{
    old_and_new_names.push_back({old_name, new_name, disk});
}

void MergeTreeData::PartsTemporaryRename::tryRenameAll()
{
    renamed = true;
    for (size_t i = 0; i < old_and_new_names.size(); ++i)
    {
        try
        {
            const auto & [old_name, new_name, disk] = old_and_new_names[i];
            if (old_name.empty() || new_name.empty())
                throw DB::Exception("Empty part name. Most likely it's a bug.", ErrorCodes::LOGICAL_ERROR);
            const auto full_path = fs::path(storage.relative_data_path) / source_dir;
            disk->moveFile(fs::path(full_path) / old_name, fs::path(full_path) / new_name);
        }
        catch (...)
        {
            old_and_new_names.resize(i);
            LOG_WARNING(storage.log, "Cannot rename parts to perform operation on them: {}", getCurrentExceptionMessage(false));
            throw;
        }
    }
}

MergeTreeData::PartsTemporaryRename::~PartsTemporaryRename()
{
    // TODO what if server had crashed before this destructor was called?
    if (!renamed)
        return;
    for (const auto & [old_name, new_name, disk] : old_and_new_names)
    {
        if (old_name.empty())
            continue;

        try
        {
            const String full_path = fs::path(storage.relative_data_path) / source_dir;
            disk->moveFile(fs::path(full_path) / new_name, fs::path(full_path) / old_name);
        }
        catch (...)
        {
            tryLogCurrentException(__PRETTY_FUNCTION__);
        }
    }
}


MergeTreeData::DataPartsVector MergeTreeData::getActivePartsToReplace(
    const MergeTreePartInfo & new_part_info,
    const String & new_part_name,
    DataPartPtr & out_covering_part,
    DataPartsLock & /* data_parts_lock */) const
{
    /// Parts contained in the part are consecutive in data_parts, intersecting the insertion place for the part itself.
    auto it_middle = data_parts_by_state_and_info.lower_bound(DataPartStateAndInfo{DataPartState::Active, new_part_info});
    auto committed_parts_range = getDataPartsStateRange(DataPartState::Active);

    /// Go to the left.
    DataPartIteratorByStateAndInfo begin = it_middle;
    while (begin != committed_parts_range.begin())
    {
        auto prev = std::prev(begin);

        if (!new_part_info.contains((*prev)->info))
        {
            if ((*prev)->info.contains(new_part_info))
            {
                out_covering_part = *prev;
                return {};
            }

            if (!new_part_info.isDisjoint((*prev)->info))
                throw Exception(ErrorCodes::LOGICAL_ERROR, "Part {} intersects previous part {}. It is a bug.",
                                new_part_name, (*prev)->getNameWithState());

            break;
        }

        begin = prev;
    }

    /// Go to the right.
    DataPartIteratorByStateAndInfo end = it_middle;
    while (end != committed_parts_range.end())
    {
        if ((*end)->info == new_part_info)
            throw Exception(ErrorCodes::LOGICAL_ERROR, "Unexpected duplicate part {}. It is a bug.", (*end)->getNameWithState());

        if (!new_part_info.contains((*end)->info))
        {
            if ((*end)->info.contains(new_part_info))
            {
                out_covering_part = *end;
                return {};
            }

            if (!new_part_info.isDisjoint((*end)->info))
                throw Exception(ErrorCodes::LOGICAL_ERROR, "Part {} intersects next part {}. It is a bug.",
                                new_part_name, (*end)->getNameWithState());

            break;
        }

        ++end;
    }

    return DataPartsVector{begin, end};
}


bool MergeTreeData::renameTempPartAndAdd(MutableDataPartPtr & part, SimpleIncrement * increment, Transaction * out_transaction, MergeTreeDeduplicationLog * deduplication_log)
{
    if (out_transaction && &out_transaction->data != this)
        throw Exception("MergeTreeData::Transaction for one table cannot be used with another. It is a bug.",
            ErrorCodes::LOGICAL_ERROR);

    DataPartsVector covered_parts;
    {
        auto lock = lockParts();
        if (!renameTempPartAndReplace(part, increment, out_transaction, lock, &covered_parts, deduplication_log))
            return false;
    }
    if (!covered_parts.empty())
        throw Exception("Added part " + part->name + " covers " + toString(covered_parts.size())
            + " existing part(s) (including " + covered_parts[0]->name + ")", ErrorCodes::LOGICAL_ERROR);

    return true;
}


bool MergeTreeData::renameTempPartAndReplace(
    MutableDataPartPtr & part, SimpleIncrement * increment, Transaction * out_transaction,
    std::unique_lock<std::mutex> & lock, DataPartsVector * out_covered_parts, MergeTreeDeduplicationLog * deduplication_log)
{
    if (out_transaction && &out_transaction->data != this)
        throw Exception("MergeTreeData::Transaction for one table cannot be used with another. It is a bug.",
            ErrorCodes::LOGICAL_ERROR);

    part->assertState({DataPartState::Temporary});

    MergeTreePartInfo part_info = part->info;
    String part_name;

    String old_part_name = part->name;

    if (DataPartPtr existing_part_in_partition = getAnyPartInPartition(part->info.partition_id, lock))
    {
        if (part->partition.value != existing_part_in_partition->partition.value)
            throw Exception(
                "Partition value mismatch between two parts with the same partition ID. Existing part: "
                + existing_part_in_partition->name + ", newly added part: " + part->name,
                ErrorCodes::CORRUPTED_DATA);
    }

    /** It is important that obtaining new block number and adding that block to parts set is done atomically.
      * Otherwise there is race condition - merge of blocks could happen in interval that doesn't yet contain new part.
      */
    if (increment)
    {
        part_info.min_block = part_info.max_block = increment->get();
        part_info.mutation = 0; /// it's equal to min_block by default
        part_name = part->getNewName(part_info);
    }
    else /// Parts from ReplicatedMergeTree already have names
        part_name = part->name;

    LOG_TRACE(log, "Renaming temporary part {} to {}.", part->relative_path, part_name);

    if (auto it_duplicate = data_parts_by_info.find(part_info); it_duplicate != data_parts_by_info.end())
    {
        String message = "Part " + (*it_duplicate)->getNameWithState() + " already exists";

        if ((*it_duplicate)->checkState({DataPartState::Outdated, DataPartState::Deleting}))
            throw Exception(message + ", but it will be deleted soon", ErrorCodes::PART_IS_TEMPORARILY_LOCKED);

        throw Exception(message, ErrorCodes::DUPLICATE_DATA_PART);
    }

    DataPartPtr covering_part;
    DataPartsVector covered_parts = getActivePartsToReplace(part_info, part_name, covering_part, lock);
    DataPartsVector covered_parts_in_memory;

    if (covering_part)
    {
        LOG_WARNING(log, "Tried to add obsolete part {} covered by {}", part_name, covering_part->getNameWithState());
        return false;
    }

    /// Deduplication log used only from non-replicated MergeTree. Replicated
    /// tables have their own mechanism. We try to deduplicate at such deep
    /// level, because only here we know real part name which is required for
    /// deduplication.
    if (deduplication_log)
    {
        String block_id = part->getZeroLevelPartBlockID();
        auto res = deduplication_log->addPart(block_id, part_info);
        if (!res.second)
        {
            ProfileEvents::increment(ProfileEvents::DuplicatedInsertedBlocks);
            LOG_INFO(log, "Block with ID {} already exists as part {}; ignoring it", block_id, res.first.getPartName());
            return false;
        }
    }

    /// All checks are passed. Now we can rename the part on disk.
    /// So, we maintain invariant: if a non-temporary part in filesystem then it is in data_parts
    ///
    /// If out_transaction is null, we commit the part to the active set immediately, else add it to the transaction.

    part->name = part_name;
    part->info = part_info;
    part->is_temp = false;
    part->setState(DataPartState::PreActive);
    part->renameTo(part_name, true);

    auto part_it = data_parts_indexes.insert(part).first;

    if (out_transaction)
    {
        out_transaction->precommitted_parts.insert(part);
    }
    else
    {
        size_t reduce_bytes = 0;
        size_t reduce_rows = 0;
        size_t reduce_parts = 0;
        auto current_time = time(nullptr);
        for (const DataPartPtr & covered_part : covered_parts)
        {
            covered_part->remove_time.store(current_time, std::memory_order_relaxed);
            modifyPartState(covered_part, DataPartState::Outdated);
            removePartContributionToColumnAndSecondaryIndexSizes(covered_part);
            reduce_bytes += covered_part->getBytesOnDisk();
            reduce_rows += covered_part->rows_count;
            ++reduce_parts;
        }

        decreaseDataVolume(reduce_bytes, reduce_rows, reduce_parts);

        modifyPartState(part_it, DataPartState::Active);
        addPartContributionToColumnAndSecondaryIndexSizes(part);
        addPartContributionToDataVolume(part);
    }

    auto part_in_memory = asInMemoryPart(part);
    if (part_in_memory && getSettings()->in_memory_parts_enable_wal)
    {
        auto wal = getWriteAheadLog();
        wal->addPart(part_in_memory);
    }

    if (out_covered_parts)
    {
        for (DataPartPtr & covered_part : covered_parts)
            out_covered_parts->emplace_back(std::move(covered_part));
    }

    /// Cleanup shared locks made with old name
    part->cleanupOldName(old_part_name);

    return true;
}

MergeTreeData::DataPartsVector MergeTreeData::renameTempPartAndReplace(
    MutableDataPartPtr & part, SimpleIncrement * increment, Transaction * out_transaction, MergeTreeDeduplicationLog * deduplication_log)
{
    if (out_transaction && &out_transaction->data != this)
        throw Exception("MergeTreeData::Transaction for one table cannot be used with another. It is a bug.",
            ErrorCodes::LOGICAL_ERROR);

    DataPartsVector covered_parts;
    {
        auto lock = lockParts();
        renameTempPartAndReplace(part, increment, out_transaction, lock, &covered_parts, deduplication_log);
    }
    return covered_parts;
}

void MergeTreeData::removePartsFromWorkingSet(const MergeTreeData::DataPartsVector & remove, bool clear_without_timeout, DataPartsLock & /*acquired_lock*/)
{
    auto remove_time = clear_without_timeout ? 0 : time(nullptr);

    for (const DataPartPtr & part : remove)
    {
        if (part->getState() == IMergeTreeDataPart::State::Active)
        {
            removePartContributionToColumnAndSecondaryIndexSizes(part);
            removePartContributionToDataVolume(part);
        }

        if (part->getState() == IMergeTreeDataPart::State::Active || clear_without_timeout)
            part->remove_time.store(remove_time, std::memory_order_relaxed);

        if (part->getState() != IMergeTreeDataPart::State::Outdated)
            modifyPartState(part, IMergeTreeDataPart::State::Outdated);

        if (isInMemoryPart(part) && getSettings()->in_memory_parts_enable_wal)
            getWriteAheadLog()->dropPart(part->name);
    }
}

void MergeTreeData::removePartsFromWorkingSetImmediatelyAndSetTemporaryState(const DataPartsVector & remove)
{
    auto lock = lockParts();

    for (const auto & part : remove)
    {
        auto it_part = data_parts_by_info.find(part->info);
        if (it_part == data_parts_by_info.end())
            throw Exception("Part " + part->getNameWithState() + " not found in data_parts", ErrorCodes::LOGICAL_ERROR);

        modifyPartState(part, IMergeTreeDataPart::State::Temporary);
        /// Erase immediately
        data_parts_indexes.erase(it_part);
    }
}

void MergeTreeData::removePartsFromWorkingSet(const DataPartsVector & remove, bool clear_without_timeout, DataPartsLock * acquired_lock)
{
    auto lock = (acquired_lock) ? DataPartsLock() : lockParts();

    for (const auto & part : remove)
    {
        if (!data_parts_by_info.count(part->info))
            throw Exception("Part " + part->getNameWithState() + " not found in data_parts", ErrorCodes::LOGICAL_ERROR);

        part->assertState({DataPartState::PreActive, DataPartState::Active, DataPartState::Outdated});
    }

    removePartsFromWorkingSet(remove, clear_without_timeout, lock);
}

MergeTreeData::DataPartsVector MergeTreeData::removePartsInRangeFromWorkingSet(const MergeTreePartInfo & drop_range, bool clear_without_timeout,
                                                                               DataPartsLock & lock)
{
    DataPartsVector parts_to_remove;

    if (drop_range.min_block > drop_range.max_block)
        throw Exception(ErrorCodes::LOGICAL_ERROR, "Invalid drop range: {}", drop_range.getPartName());

    auto partition_range = getDataPartsPartitionRange(drop_range.partition_id);

    for (const DataPartPtr & part : partition_range)
    {
        if (part->info.partition_id != drop_range.partition_id)
            throw Exception("Unexpected partition_id of part " + part->name + ". This is a bug.", ErrorCodes::LOGICAL_ERROR);

        /// It's a DROP PART and it's already executed by fetching some covering part
        bool is_drop_part = !drop_range.isFakeDropRangePart() && drop_range.min_block;

        if (is_drop_part && (part->info.min_block != drop_range.min_block || part->info.max_block != drop_range.max_block || part->info.getMutationVersion() != drop_range.getMutationVersion()))
        {
            /// Why we check only min and max blocks here without checking merge
            /// level? It's a tricky situation which can happen on a stale
            /// replica. For example, we have parts all_1_1_0, all_2_2_0 and
            /// all_3_3_0. Fast replica assign some merges (OPTIMIZE FINAL or
            /// TTL) all_2_2_0 -> all_2_2_1 -> all_2_2_2. So it has set of parts
            /// all_1_1_0, all_2_2_2 and all_3_3_0. After that it decides to
            /// drop part all_2_2_2. Now set of parts is all_1_1_0 and
            /// all_3_3_0. Now fast replica assign merge all_1_1_0 + all_3_3_0
            /// to all_1_3_1 and finishes it. Slow replica pulls the queue and
            /// have two contradictory tasks -- drop all_2_2_2 and merge/fetch
            /// all_1_3_1. If this replica will fetch all_1_3_1 first and then tries
            /// to drop all_2_2_2 after that it will receive the LOGICAL ERROR.
            /// So here we just check that all_1_3_1 covers blocks from drop
            /// all_2_2_2.
            ///
            bool is_covered_by_min_max_block = part->info.min_block <= drop_range.min_block && part->info.max_block >= drop_range.max_block && part->info.getMutationVersion() >= drop_range.getMutationVersion();
            if (is_covered_by_min_max_block)
            {
                LOG_INFO(log, "Skipping drop range for part {} because covering part {} already exists", drop_range.getPartName(), part->name);
                return {};
            }
        }

        if (part->info.min_block < drop_range.min_block)
        {
            if (drop_range.min_block <= part->info.max_block)
            {
                /// Intersect left border
                throw Exception(ErrorCodes::LOGICAL_ERROR, "Unexpected merged part {} intersecting drop range {}",
                                part->name, drop_range.getPartName());
            }

            continue;
        }

        /// Stop on new parts
        if (part->info.min_block > drop_range.max_block)
            break;

        if (part->info.min_block <= drop_range.max_block && drop_range.max_block < part->info.max_block)
        {
            /// Intersect right border
            throw Exception(ErrorCodes::LOGICAL_ERROR, "Unexpected merged part {} intersecting drop range {}",
                            part->name, drop_range.getPartName());
        }

        if (part->getState() != DataPartState::Deleting)
            parts_to_remove.emplace_back(part);
    }

    removePartsFromWorkingSet(parts_to_remove, clear_without_timeout, lock);

    return parts_to_remove;
}

void MergeTreeData::forgetPartAndMoveToDetached(const MergeTreeData::DataPartPtr & part_to_detach, const String & prefix, bool
restore_covered)
{
    if (prefix.empty())
        LOG_INFO(log, "Renaming {} to {} and forgetting it.", part_to_detach->relative_path, part_to_detach->name);
    else
        LOG_INFO(log, "Renaming {} to {}_{} and forgetting it.", part_to_detach->relative_path, prefix, part_to_detach->name);

    auto lock = lockParts();

    auto it_part = data_parts_by_info.find(part_to_detach->info);
    if (it_part == data_parts_by_info.end())
        throw Exception("No such data part " + part_to_detach->getNameWithState(), ErrorCodes::NO_SUCH_DATA_PART);

    /// What if part_to_detach is a reference to *it_part? Make a new owner just in case.
    DataPartPtr part = *it_part;

    if (part->getState() == DataPartState::Active)
    {
        removePartContributionToDataVolume(part);
        removePartContributionToColumnAndSecondaryIndexSizes(part);
    }
    modifyPartState(it_part, DataPartState::Deleting);

    part->renameToDetached(prefix);

    data_parts_indexes.erase(it_part);

    if (restore_covered && part->info.level == 0)
    {
        LOG_WARNING(log, "Will not recover parts covered by zero-level part {}", part->name);
        return;
    }

    if (restore_covered)
    {
        Strings restored;
        bool error = false;
        String error_parts;

        Int64 pos = part->info.min_block;

        auto is_appropriate_state = [] (DataPartState state)
        {
            return state == DataPartState::Active || state == DataPartState::Outdated;
        };

        auto update_error = [&] (DataPartIteratorByInfo it)
        {
            error = true;
            error_parts += (*it)->getNameWithState() + " ";
        };

        auto it_middle = data_parts_by_info.lower_bound(part->info);

        /// Restore the leftmost part covered by the part
        if (it_middle != data_parts_by_info.begin())
        {
            auto it = std::prev(it_middle);

            if (part->contains(**it) && is_appropriate_state((*it)->getState()))
            {
                /// Maybe, we must consider part level somehow
                if ((*it)->info.min_block != part->info.min_block)
                    update_error(it);

                if ((*it)->getState() != DataPartState::Active)
                {
                    addPartContributionToColumnAndSecondaryIndexSizes(*it);
                    addPartContributionToDataVolume(*it);
                    modifyPartState(it, DataPartState::Active); // iterator is not invalidated here
                }

                pos = (*it)->info.max_block + 1;
                restored.push_back((*it)->name);
            }
            else
                update_error(it);
        }
        else
            error = true;

        /// Restore "right" parts
        for (auto it = it_middle; it != data_parts_by_info.end() && part->contains(**it); ++it)
        {
            if ((*it)->info.min_block < pos)
                continue;

            if (!is_appropriate_state((*it)->getState()))
            {
                update_error(it);
                continue;
            }

            if ((*it)->info.min_block > pos)
                update_error(it);

            if ((*it)->getState() != DataPartState::Active)
            {
                addPartContributionToColumnAndSecondaryIndexSizes(*it);
                addPartContributionToDataVolume(*it);
                modifyPartState(it, DataPartState::Active);
            }

            pos = (*it)->info.max_block + 1;
            restored.push_back((*it)->name);
        }

        if (pos != part->info.max_block + 1)
            error = true;

        for (const String & name : restored)
        {
            LOG_INFO(log, "Activated part {}", name);
        }

        if (error)
        {
            LOG_ERROR(log, "The set of parts restored in place of {} looks incomplete. There might or might not be a data loss.{}", part->name, (error_parts.empty() ? "" : " Suspicious parts: " + error_parts));
        }
    }
}


void MergeTreeData::tryRemovePartImmediately(DataPartPtr && part)
{
    DataPartPtr part_to_delete;
    {
        auto lock = lockParts();

        LOG_TRACE(log, "Trying to immediately remove part {}", part->getNameWithState());

        if (part->getState() != DataPartState::Temporary)
        {
            auto it = data_parts_by_info.find(part->info);
            if (it == data_parts_by_info.end() || (*it).get() != part.get())
                throw Exception("Part " + part->name + " doesn't exist", ErrorCodes::LOGICAL_ERROR);

            part.reset();

            if (!((*it)->getState() == DataPartState::Outdated && it->unique()))
                return;

            modifyPartState(it, DataPartState::Deleting);

            part_to_delete = *it;
        }
        else
        {
            part_to_delete = std::move(part);
        }
    }

    try
    {
        part_to_delete->remove();
    }
    catch (...)
    {
        rollbackDeletingParts({part_to_delete});
        throw;
    }

    removePartsFinally({part_to_delete});
    LOG_TRACE(log, "Removed part {}", part_to_delete->name);
}


size_t MergeTreeData::getTotalActiveSizeInBytes() const
{
    return total_active_size_bytes.load(std::memory_order_acquire);
}


size_t MergeTreeData::getTotalActiveSizeInRows() const
{
    return total_active_size_rows.load(std::memory_order_acquire);
}


size_t MergeTreeData::getPartsCount() const
{
    return total_active_size_parts.load(std::memory_order_acquire);
}


size_t MergeTreeData::getMaxPartsCountForPartitionWithState(DataPartState state) const
{
    auto lock = lockParts();

    size_t res = 0;
    size_t cur_count = 0;
    const String * cur_partition_id = nullptr;

    for (const auto & part : getDataPartsStateRange(state))
    {
        if (cur_partition_id && part->info.partition_id == *cur_partition_id)
        {
            ++cur_count;
        }
        else
        {
            cur_partition_id = &part->info.partition_id;
            cur_count = 1;
        }

        res = std::max(res, cur_count);
    }

    return res;
}


size_t MergeTreeData::getMaxPartsCountForPartition() const
{
    return getMaxPartsCountForPartitionWithState(DataPartState::Active);
}


size_t MergeTreeData::getMaxInactivePartsCountForPartition() const
{
    return getMaxPartsCountForPartitionWithState(DataPartState::Outdated);
}


std::optional<Int64> MergeTreeData::getMinPartDataVersion() const
{
    auto lock = lockParts();

    std::optional<Int64> result;
    for (const auto & part : getDataPartsStateRange(DataPartState::Active))
    {
        if (!result || *result > part->info.getDataVersion())
            result = part->info.getDataVersion();
    }

    return result;
}


void MergeTreeData::delayInsertOrThrowIfNeeded(Poco::Event * until) const
{
    const auto settings = getSettings();
    const size_t parts_count_in_total = getPartsCount();
    if (parts_count_in_total >= settings->max_parts_in_total)
    {
        ProfileEvents::increment(ProfileEvents::RejectedInserts);
        throw Exception("Too many parts (" + toString(parts_count_in_total) + ") in all partitions in total. This indicates wrong choice of partition key. The threshold can be modified with 'max_parts_in_total' setting in <merge_tree> element in config.xml or with per-table setting.", ErrorCodes::TOO_MANY_PARTS);
    }

    size_t parts_count_in_partition = getMaxPartsCountForPartition();
    ssize_t k_inactive = -1;
    if (settings->inactive_parts_to_throw_insert > 0 || settings->inactive_parts_to_delay_insert > 0)
    {
        size_t inactive_parts_count_in_partition = getMaxInactivePartsCountForPartition();
        if (settings->inactive_parts_to_throw_insert > 0 && inactive_parts_count_in_partition >= settings->inactive_parts_to_throw_insert)
        {
            ProfileEvents::increment(ProfileEvents::RejectedInserts);
            throw Exception(
                ErrorCodes::TOO_MANY_PARTS,
                "Too many inactive parts ({}). Parts cleaning are processing significantly slower than inserts",
                inactive_parts_count_in_partition);
        }
        k_inactive = ssize_t(inactive_parts_count_in_partition) - ssize_t(settings->inactive_parts_to_delay_insert);
    }

    if (parts_count_in_partition >= settings->parts_to_throw_insert)
    {
        ProfileEvents::increment(ProfileEvents::RejectedInserts);
        throw Exception(
            ErrorCodes::TOO_MANY_PARTS,
            "Too many parts ({}). Merges are processing significantly slower than inserts",
            parts_count_in_partition);
    }

    if (k_inactive < 0 && parts_count_in_partition < settings->parts_to_delay_insert)
        return;

    const ssize_t k_active = ssize_t(parts_count_in_partition) - ssize_t(settings->parts_to_delay_insert);
    size_t max_k;
    size_t k;
    if (k_active > k_inactive)
    {
        max_k = settings->parts_to_throw_insert - settings->parts_to_delay_insert;
        k = k_active + 1;
    }
    else
    {
        max_k = settings->inactive_parts_to_throw_insert - settings->inactive_parts_to_delay_insert;
        k = k_inactive + 1;
    }
    const double delay_milliseconds = ::pow(settings->max_delay_to_insert * 1000, static_cast<double>(k) / max_k);

    ProfileEvents::increment(ProfileEvents::DelayedInserts);
    ProfileEvents::increment(ProfileEvents::DelayedInsertsMilliseconds, delay_milliseconds);

    CurrentMetrics::Increment metric_increment(CurrentMetrics::DelayedInserts);

    LOG_INFO(log, "Delaying inserting block by {} ms. because there are {} parts", delay_milliseconds, parts_count_in_partition);

    if (until)
        until->tryWait(delay_milliseconds);
    else
        std::this_thread::sleep_for(std::chrono::milliseconds(static_cast<size_t>(delay_milliseconds)));
}

MergeTreeData::DataPartPtr MergeTreeData::getActiveContainingPart(
    const MergeTreePartInfo & part_info, MergeTreeData::DataPartState state, DataPartsLock & /*lock*/) const
{
    auto current_state_parts_range = getDataPartsStateRange(state);

    /// The part can be covered only by the previous or the next one in data_parts.
    auto it = data_parts_by_state_and_info.lower_bound(DataPartStateAndInfo{state, part_info});

    if (it != current_state_parts_range.end())
    {
        if ((*it)->info == part_info)
            return *it;
        if ((*it)->info.contains(part_info))
            return *it;
    }

    if (it != current_state_parts_range.begin())
    {
        --it;
        if ((*it)->info.contains(part_info))
            return *it;
    }

    return nullptr;
}


void MergeTreeData::swapActivePart(MergeTreeData::DataPartPtr part_copy)
{
    auto lock = lockParts();
    for (auto original_active_part : getDataPartsStateRange(DataPartState::Active)) // NOLINT (copy is intended)
    {
        if (part_copy->name == original_active_part->name)
        {
            auto active_part_it = data_parts_by_info.find(original_active_part->info);
            if (active_part_it == data_parts_by_info.end())
                throw Exception("Cannot swap part '" + part_copy->name + "', no such active part.", ErrorCodes::NO_SUCH_DATA_PART);

            /// We do not check allow_remote_fs_zero_copy_replication here because data may be shared
            /// when allow_remote_fs_zero_copy_replication turned on and off again

            original_active_part->force_keep_shared_data = false;

            if (original_active_part->volume->getDisk()->supportZeroCopyReplication() &&
                part_copy->volume->getDisk()->supportZeroCopyReplication() &&
                original_active_part->getUniqueId() == part_copy->getUniqueId())
            {
                /// May be when several volumes use the same S3/HDFS storage
                original_active_part->force_keep_shared_data = true;
            }

            modifyPartState(original_active_part, DataPartState::DeleteOnDestroy);
            data_parts_indexes.erase(active_part_it);

            auto part_it = data_parts_indexes.insert(part_copy).first;
            modifyPartState(part_it, DataPartState::Active);

            removePartContributionToDataVolume(original_active_part);
            addPartContributionToDataVolume(part_copy);

            auto disk = original_active_part->volume->getDisk();
            String marker_path = fs::path(original_active_part->getFullRelativePath()) / IMergeTreeDataPart::DELETE_ON_DESTROY_MARKER_FILE_NAME;
            try
            {
                disk->createFile(marker_path);
            }
            catch (Poco::Exception & e)
            {
                LOG_ERROR(log, "{} (while creating DeleteOnDestroy marker: {})", e.what(), backQuote(fullPath(disk, marker_path)));
            }
            return;
        }
    }
    throw Exception("Cannot swap part '" + part_copy->name + "', no such active part.", ErrorCodes::NO_SUCH_DATA_PART);
}


MergeTreeData::DataPartPtr MergeTreeData::getActiveContainingPart(const MergeTreePartInfo & part_info) const
{
    auto lock = lockParts();
    return getActiveContainingPart(part_info, DataPartState::Active, lock);
}

MergeTreeData::DataPartPtr MergeTreeData::getActiveContainingPart(const String & part_name) const
{
    auto part_info = MergeTreePartInfo::fromPartName(part_name, format_version);
    return getActiveContainingPart(part_info);
}

MergeTreeData::DataPartsVector MergeTreeData::getDataPartsVectorInPartition(MergeTreeData::DataPartState state, const String & partition_id) const
{
    DataPartStateAndPartitionID state_with_partition{state, partition_id};

    auto lock = lockParts();
    return DataPartsVector(
        data_parts_by_state_and_info.lower_bound(state_with_partition),
        data_parts_by_state_and_info.upper_bound(state_with_partition));
}

MergeTreeData::DataPartsVector MergeTreeData::getDataPartsVectorInPartitions(MergeTreeData::DataPartState state, const std::unordered_set<String> & partition_ids) const
{
    auto lock = lockParts();
    DataPartsVector res;
    for (const auto & partition_id : partition_ids)
    {
        DataPartStateAndPartitionID state_with_partition{state, partition_id};
        insertAtEnd(
            res,
            DataPartsVector(
                data_parts_by_state_and_info.lower_bound(state_with_partition),
                data_parts_by_state_and_info.upper_bound(state_with_partition)));
    }
    return res;
}

MergeTreeData::DataPartPtr MergeTreeData::getPartIfExists(const MergeTreePartInfo & part_info, const MergeTreeData::DataPartStates & valid_states)
{
    auto lock = lockParts();

    auto it = data_parts_by_info.find(part_info);
    if (it == data_parts_by_info.end())
        return nullptr;

    for (auto state : valid_states)
        if ((*it)->getState() == state)
            return *it;

    return nullptr;
}

MergeTreeData::DataPartPtr MergeTreeData::getPartIfExists(const String & part_name, const MergeTreeData::DataPartStates & valid_states)
{
    return getPartIfExists(MergeTreePartInfo::fromPartName(part_name, format_version), valid_states);
}


static void loadPartAndFixMetadataImpl(MergeTreeData::MutableDataPartPtr part)
{
    auto disk = part->volume->getDisk();
    String full_part_path = part->getFullRelativePath();

    part->loadColumnsChecksumsIndexes(false, true);
    part->modification_time = disk->getLastModified(full_part_path).epochTime();
}

void MergeTreeData::calculateColumnAndSecondaryIndexSizesImpl()
{
    column_sizes.clear();

    /// Take into account only committed parts
    auto committed_parts_range = getDataPartsStateRange(DataPartState::Active);
    for (const auto & part : committed_parts_range)
        addPartContributionToColumnAndSecondaryIndexSizes(part);
}

void MergeTreeData::addPartContributionToColumnAndSecondaryIndexSizes(const DataPartPtr & part)
{
    for (const auto & column : part->getColumns())
    {
        ColumnSize & total_column_size = column_sizes[column.name];
        ColumnSize part_column_size = part->getColumnSize(column.name);
        total_column_size.add(part_column_size);
    }

    auto indexes_descriptions = getInMemoryMetadataPtr()->secondary_indices;
    for (const auto & index : indexes_descriptions)
    {
        IndexSize & total_secondary_index_size = secondary_index_sizes[index.name];
        IndexSize part_index_size = part->getSecondaryIndexSize(index.name);
        total_secondary_index_size.add(part_index_size);
    }
}

void MergeTreeData::removePartContributionToColumnAndSecondaryIndexSizes(const DataPartPtr & part)
{
    for (const auto & column : part->getColumns())
    {
        ColumnSize & total_column_size = column_sizes[column.name];
        ColumnSize part_column_size = part->getColumnSize(column.name);

        auto log_subtract = [&](size_t & from, size_t value, const char * field)
        {
            if (value > from)
                LOG_ERROR(log, "Possibly incorrect column size subtraction: {} - {} = {}, column: {}, field: {}",
                    from, value, from - value, column.name, field);

            from -= value;
        };

        log_subtract(total_column_size.data_compressed, part_column_size.data_compressed, ".data_compressed");
        log_subtract(total_column_size.data_uncompressed, part_column_size.data_uncompressed, ".data_uncompressed");
        log_subtract(total_column_size.marks, part_column_size.marks, ".marks");
    }

    auto indexes_descriptions = getInMemoryMetadataPtr()->secondary_indices;
    for (const auto & index : indexes_descriptions)
    {
        IndexSize & total_secondary_index_size = secondary_index_sizes[index.name];
        IndexSize part_secondary_index_size = part->getSecondaryIndexSize(index.name);

        auto log_subtract = [&](size_t & from, size_t value, const char * field)
        {
            if (value > from)
                LOG_ERROR(log, "Possibly incorrect index size subtraction: {} - {} = {}, index: {}, field: {}",
                    from, value, from - value, index.name, field);

            from -= value;
        };

        log_subtract(total_secondary_index_size.data_compressed, part_secondary_index_size.data_compressed, ".data_compressed");
        log_subtract(total_secondary_index_size.data_uncompressed, part_secondary_index_size.data_uncompressed, ".data_uncompressed");
        log_subtract(total_secondary_index_size.marks, part_secondary_index_size.marks, ".marks");
    }
}

void MergeTreeData::checkAlterPartitionIsPossible(
    const PartitionCommands & commands, const StorageMetadataPtr & /*metadata_snapshot*/, const Settings & settings) const
{
    for (const auto & command : commands)
    {
        if (command.type == PartitionCommand::DROP_DETACHED_PARTITION
            && !settings.allow_drop_detached)
            throw DB::Exception("Cannot execute query: DROP DETACHED PART is disabled "
                                "(see allow_drop_detached setting)", ErrorCodes::SUPPORT_IS_DISABLED);

        if (command.partition && command.type != PartitionCommand::DROP_DETACHED_PARTITION)
        {
            if (command.part)
            {
                auto part_name = command.partition->as<ASTLiteral &>().value.safeGet<String>();
                /// We are able to parse it
                MergeTreePartInfo::fromPartName(part_name, format_version);
            }
            else
            {
                /// We are able to parse it
                getPartitionIDFromQuery(command.partition, getContext());
            }
        }
    }
}

void MergeTreeData::checkPartitionCanBeDropped(const ASTPtr & partition)
{
    const String partition_id = getPartitionIDFromQuery(partition, getContext());
    auto parts_to_remove = getDataPartsVectorInPartition(MergeTreeDataPartState::Active, partition_id);

    UInt64 partition_size = 0;

    for (const auto & part : parts_to_remove)
        partition_size += part->getBytesOnDisk();

    auto table_id = getStorageID();
    getContext()->checkPartitionCanBeDropped(table_id.database_name, table_id.table_name, partition_size);
}

void MergeTreeData::checkPartCanBeDropped(const String & part_name)
{
    auto part = getPartIfExists(part_name, {MergeTreeDataPartState::Active});
    if (!part)
        throw Exception(ErrorCodes::NO_SUCH_DATA_PART, "No part {} in committed state", part_name);

    auto table_id = getStorageID();
    getContext()->checkPartitionCanBeDropped(table_id.database_name, table_id.table_name, part->getBytesOnDisk());
}

void MergeTreeData::movePartitionToDisk(const ASTPtr & partition, const String & name, bool moving_part, ContextPtr local_context)
{
    String partition_id;

    if (moving_part)
        partition_id = partition->as<ASTLiteral &>().value.safeGet<String>();
    else
        partition_id = getPartitionIDFromQuery(partition, local_context);

    DataPartsVector parts;
    if (moving_part)
    {
        auto part_info = MergeTreePartInfo::fromPartName(partition_id, format_version);
        parts.push_back(getActiveContainingPart(part_info));
        if (!parts.back() || parts.back()->name != part_info.getPartName())
            throw Exception("Part " + partition_id + " is not exists or not active", ErrorCodes::NO_SUCH_DATA_PART);
    }
    else
        parts = getDataPartsVectorInPartition(MergeTreeDataPartState::Active, partition_id);

    auto disk = getStoragePolicy()->getDiskByName(name);
    if (!disk)
        throw Exception("Disk " + name + " does not exists on policy " + getStoragePolicy()->getName(), ErrorCodes::UNKNOWN_DISK);

    parts.erase(std::remove_if(parts.begin(), parts.end(), [&](auto part_ptr)
        {
            return part_ptr->volume->getDisk()->getName() == disk->getName();
        }), parts.end());

    if (parts.empty())
    {
        String no_parts_to_move_message;
        if (moving_part)
            no_parts_to_move_message = "Part '" + partition_id + "' is already on disk '" + disk->getName() + "'";
        else
            no_parts_to_move_message = "All parts of partition '" + partition_id + "' are already on disk '" + disk->getName() + "'";

        throw Exception(no_parts_to_move_message, ErrorCodes::UNKNOWN_DISK);
    }

    if (!movePartsToSpace(parts, std::static_pointer_cast<Space>(disk)))
        throw Exception("Cannot move parts because moves are manually disabled", ErrorCodes::ABORTED);
}


void MergeTreeData::movePartitionToVolume(const ASTPtr & partition, const String & name, bool moving_part, ContextPtr local_context)
{
    String partition_id;

    if (moving_part)
        partition_id = partition->as<ASTLiteral &>().value.safeGet<String>();
    else
        partition_id = getPartitionIDFromQuery(partition, local_context);

    DataPartsVector parts;
    if (moving_part)
    {
        auto part_info = MergeTreePartInfo::fromPartName(partition_id, format_version);
        parts.emplace_back(getActiveContainingPart(part_info));
        if (!parts.back() || parts.back()->name != part_info.getPartName())
            throw Exception("Part " + partition_id + " is not exists or not active", ErrorCodes::NO_SUCH_DATA_PART);
    }
    else
        parts = getDataPartsVectorInPartition(MergeTreeDataPartState::Active, partition_id);

    auto volume = getStoragePolicy()->getVolumeByName(name);
    if (!volume)
        throw Exception("Volume " + name + " does not exists on policy " + getStoragePolicy()->getName(), ErrorCodes::UNKNOWN_DISK);

    if (parts.empty())
        throw Exception("Nothing to move (сheck that the partition exists).", ErrorCodes::NO_SUCH_DATA_PART);

    parts.erase(std::remove_if(parts.begin(), parts.end(), [&](auto part_ptr)
        {
            for (const auto & disk : volume->getDisks())
            {
                if (part_ptr->volume->getDisk()->getName() == disk->getName())
                {
                    return true;
                }
            }
            return false;
        }), parts.end());

    if (parts.empty())
    {
        String no_parts_to_move_message;
        if (moving_part)
            no_parts_to_move_message = "Part '" + partition_id + "' is already on volume '" + volume->getName() + "'";
        else
            no_parts_to_move_message = "All parts of partition '" + partition_id + "' are already on volume '" + volume->getName() + "'";

        throw Exception(no_parts_to_move_message, ErrorCodes::UNKNOWN_DISK);
    }

    if (!movePartsToSpace(parts, std::static_pointer_cast<Space>(volume)))
        throw Exception("Cannot move parts because moves are manually disabled", ErrorCodes::ABORTED);
}

void MergeTreeData::movePartitionToShard(const ASTPtr & /*partition*/, bool /*move_part*/, const String & /*to*/, ContextPtr /*query_context*/)
{
    throw Exception(ErrorCodes::NOT_IMPLEMENTED, "MOVE PARTITION TO SHARD is not supported by storage {}", getName());
}

void MergeTreeData::fetchPartition(
    const ASTPtr & /*partition*/,
    const StorageMetadataPtr & /*metadata_snapshot*/,
    const String & /*from*/,
    bool /*fetch_part*/,
    ContextPtr /*query_context*/)
{
    throw Exception(ErrorCodes::NOT_IMPLEMENTED, "FETCH PARTITION is not supported by storage {}", getName());
}

Pipe MergeTreeData::alterPartition(
    const StorageMetadataPtr & metadata_snapshot,
    const PartitionCommands & commands,
    ContextPtr query_context)
{
    PartitionCommandsResultInfo result;
    for (const PartitionCommand & command : commands)
    {
        PartitionCommandsResultInfo current_command_results;
        switch (command.type)
        {
            case PartitionCommand::DROP_PARTITION:
            {
                if (command.part)
                {
                    auto part_name = command.partition->as<ASTLiteral &>().value.safeGet<String>();
                    checkPartCanBeDropped(part_name);
                    dropPart(part_name, command.detach, query_context);
                }
                else
                {
                    checkPartitionCanBeDropped(command.partition);
                    dropPartition(command.partition, command.detach, query_context);
                }
            }
            break;

            case PartitionCommand::DROP_DETACHED_PARTITION:
                dropDetached(command.partition, command.part, query_context);
                break;

            case PartitionCommand::ATTACH_PARTITION:
                current_command_results = attachPartition(command.partition, metadata_snapshot, command.part, query_context);
                break;
            case PartitionCommand::MOVE_PARTITION:
            {
                switch (*command.move_destination_type)
                {
                    case PartitionCommand::MoveDestinationType::DISK:
                        movePartitionToDisk(command.partition, command.move_destination_name, command.part, query_context);
                        break;

                    case PartitionCommand::MoveDestinationType::VOLUME:
                        movePartitionToVolume(command.partition, command.move_destination_name, command.part, query_context);
                        break;

                    case PartitionCommand::MoveDestinationType::TABLE:
                    {
                        String dest_database = query_context->resolveDatabase(command.to_database);
                        auto dest_storage = DatabaseCatalog::instance().getTable({dest_database, command.to_table}, query_context);
                        movePartitionToTable(dest_storage, command.partition, query_context);
                    }
                    break;

                    case PartitionCommand::MoveDestinationType::SHARD:
                    {
                        if (!getSettings()->part_moves_between_shards_enable)
                            throw Exception(ErrorCodes::SUPPORT_IS_DISABLED,
                                            "Moving parts between shards is experimental and work in progress"
                                            ", see part_moves_between_shards_enable setting");
                        movePartitionToShard(command.partition, command.part, command.move_destination_name, query_context);
                    }
                    break;
                }
            }
            break;

            case PartitionCommand::REPLACE_PARTITION:
            {
                if (command.replace)
                    checkPartitionCanBeDropped(command.partition);
                String from_database = query_context->resolveDatabase(command.from_database);
                auto from_storage = DatabaseCatalog::instance().getTable({from_database, command.from_table}, query_context);
                replacePartitionFrom(from_storage, command.partition, command.replace, query_context);
            }
            break;

            case PartitionCommand::FETCH_PARTITION:
                fetchPartition(command.partition, metadata_snapshot, command.from_zookeeper_path, command.part, query_context);
                break;

            case PartitionCommand::FREEZE_PARTITION:
            {
                auto lock = lockForShare(query_context->getCurrentQueryId(), query_context->getSettingsRef().lock_acquire_timeout);
                current_command_results = freezePartition(command.partition, metadata_snapshot, command.with_name, query_context, lock);
            }
            break;

            case PartitionCommand::FREEZE_ALL_PARTITIONS:
            {
                auto lock = lockForShare(query_context->getCurrentQueryId(), query_context->getSettingsRef().lock_acquire_timeout);
                current_command_results = freezeAll(command.with_name, metadata_snapshot, query_context, lock);
            }
            break;

            case PartitionCommand::UNFREEZE_PARTITION:
            {
                auto lock = lockForShare(query_context->getCurrentQueryId(), query_context->getSettingsRef().lock_acquire_timeout);
                current_command_results = unfreezePartition(command.partition, command.with_name, query_context, lock);
            }
            break;

            case PartitionCommand::UNFREEZE_ALL_PARTITIONS:
            {
                auto lock = lockForShare(query_context->getCurrentQueryId(), query_context->getSettingsRef().lock_acquire_timeout);
                current_command_results = unfreezeAll(command.with_name, query_context, lock);
            }

            break;

            default:
                throw Exception("Uninitialized partition command", ErrorCodes::LOGICAL_ERROR);
        }
        for (auto & command_result : current_command_results)
            command_result.command_type = command.typeToString();
        result.insert(result.end(), current_command_results.begin(), current_command_results.end());
    }

    if (query_context->getSettingsRef().alter_partition_verbose_result)
        return convertCommandsResultToSource(result);

    return {};
}


BackupEntries MergeTreeData::backup(const ASTs & partitions, ContextPtr local_context)
{
    DataPartsVector data_parts;
    if (partitions.empty())
        data_parts = getDataPartsVector();
    else
        data_parts = getDataPartsVectorInPartitions(MergeTreeDataPartState::Active, getPartitionIDsFromQuery(partitions, local_context));
    return backupDataParts(data_parts);
}


BackupEntries MergeTreeData::backupDataParts(const DataPartsVector & data_parts)
{
    BackupEntries backup_entries;
    std::map<DiskPtr, std::shared_ptr<TemporaryFileOnDisk>> temp_dirs;

    for (const auto & part : data_parts)
    {
        auto disk = part->volume->getDisk();

        auto temp_dir_it = temp_dirs.find(disk);
        if (temp_dir_it == temp_dirs.end())
            temp_dir_it = temp_dirs.emplace(disk, std::make_shared<TemporaryFileOnDisk>(disk, "tmp/backup_")).first;
        auto temp_dir_owner = temp_dir_it->second;
        fs::path temp_dir = temp_dir_owner->getPath();

        fs::path part_dir = part->getFullRelativePath();
        fs::path temp_part_dir = temp_dir / part->relative_path;
        disk->createDirectories(temp_part_dir);

        for (const auto & [filepath, checksum] : part->checksums.files)
        {
            String relative_filepath = fs::path(part->relative_path) / filepath;
            String hardlink_filepath = temp_part_dir / filepath;
            disk->createHardLink(part_dir / filepath, hardlink_filepath);
            UInt128 file_hash{checksum.file_hash.first, checksum.file_hash.second};
            backup_entries.emplace_back(
                relative_filepath,
                std::make_unique<BackupEntryFromImmutableFile>(disk, hardlink_filepath, checksum.file_size, file_hash, temp_dir_owner));
        }

        for (const auto & filepath : part->getFileNamesWithoutChecksums())
        {
            String relative_filepath = fs::path(part->relative_path) / filepath;
            backup_entries.emplace_back(relative_filepath, std::make_unique<BackupEntryFromSmallFile>(disk, part_dir / filepath));
        }
    }

    return backup_entries;
}


RestoreDataTasks MergeTreeData::restoreDataPartsFromBackup(const BackupPtr & backup, const String & data_path_in_backup,
                                                           const std::unordered_set<String> & partition_ids,
                                                           SimpleIncrement * increment)
{
    RestoreDataTasks restore_tasks;

    Strings part_names = backup->listFiles(data_path_in_backup);
    for (const String & part_name : part_names)
    {
        const auto part_info = MergeTreePartInfo::tryParsePartName(part_name, format_version);

        if (!part_info)
            continue;

        if (!partition_ids.empty() && !partition_ids.contains(part_info->partition_id))
            continue;

        UInt64 total_size_of_part = 0;
        Strings filenames = backup->listFiles(data_path_in_backup + part_name + "/", "");
        for (const String & filename : filenames)
            total_size_of_part += backup->getFileSize(data_path_in_backup + part_name + "/" + filename);

        std::shared_ptr<IReservation> reservation = getStoragePolicy()->reserveAndCheck(total_size_of_part);

        auto restore_task = [this,
                             backup,
                             data_path_in_backup,
                             part_name,
                             part_info = std::move(part_info),
                             filenames = std::move(filenames),
                             reservation,
                             increment]()
        {
            auto disk = reservation->getDisk();

            auto temp_part_dir_owner = std::make_shared<TemporaryFileOnDisk>(disk, relative_data_path + "restoring_" + part_name + "_");
            String temp_part_dir = temp_part_dir_owner->getPath();
            disk->createDirectories(temp_part_dir);

            assert(temp_part_dir.starts_with(relative_data_path));
            String relative_temp_part_dir = temp_part_dir.substr(relative_data_path.size());

            for (const String & filename : filenames)
            {
                auto backup_entry = backup->readFile(data_path_in_backup + part_name + "/" + filename);
                auto read_buffer = backup_entry->getReadBuffer();
                auto write_buffer = disk->writeFile(temp_part_dir + "/" + filename);
                copyData(*read_buffer, *write_buffer);
            }

            auto single_disk_volume = std::make_shared<SingleDiskVolume>(disk->getName(), disk, 0);
            auto part = createPart(part_name, *part_info, single_disk_volume, relative_temp_part_dir);
            part->loadColumnsChecksumsIndexes(false, true);
            renameTempPartAndAdd(part, increment);
        };

        restore_tasks.emplace_back(std::move(restore_task));
    }

    return restore_tasks;
}


String MergeTreeData::getPartitionIDFromQuery(const ASTPtr & ast, ContextPtr local_context) const
{
    const auto & partition_ast = ast->as<ASTPartition &>();

    if (!partition_ast.value)
    {
        MergeTreePartInfo::validatePartitionID(partition_ast.id, format_version);
        return partition_ast.id;
    }

    if (format_version < MERGE_TREE_DATA_MIN_FORMAT_VERSION_WITH_CUSTOM_PARTITIONING)
    {
        /// Month-partitioning specific - partition ID can be passed in the partition value.
        const auto * partition_lit = partition_ast.value->as<ASTLiteral>();
        if (partition_lit && partition_lit->value.getType() == Field::Types::String)
        {
            String partition_id = partition_lit->value.get<String>();
            MergeTreePartInfo::validatePartitionID(partition_id, format_version);
            return partition_id;
        }
    }

    /// Re-parse partition key fields using the information about expected field types.

    auto metadata_snapshot = getInMemoryMetadataPtr();
    const Block & key_sample_block = metadata_snapshot->getPartitionKey().sample_block;
    size_t fields_count = key_sample_block.columns();
    if (partition_ast.fields_count != fields_count)
        throw Exception(ErrorCodes::INVALID_PARTITION_VALUE,
                        "Wrong number of fields in the partition expression: {}, must be: {}",
                        partition_ast.fields_count, fields_count);

    Row partition_row(fields_count);
    if (fields_count == 0)
    {
        /// Function tuple(...) requires at least one argument, so empty key is a special case
        assert(!partition_ast.fields_count);
        assert(typeid_cast<ASTFunction *>(partition_ast.value.get()));
        assert(partition_ast.value->as<ASTFunction>()->name == "tuple");
        assert(partition_ast.value->as<ASTFunction>()->arguments);
        bool empty_tuple = partition_ast.value->as<ASTFunction>()->arguments->children.empty();
        if (!empty_tuple)
            throw Exception(ErrorCodes::INVALID_PARTITION_VALUE, "Partition key is empty, expected 'tuple()' as partition key");
    }
    else if (fields_count == 1)
    {
        ASTPtr partition_value_ast = partition_ast.value;
        if (auto * tuple = partition_value_ast->as<ASTFunction>())
        {
            assert(tuple->name == "tuple");
            assert(tuple->arguments);
            assert(tuple->arguments->children.size() == 1);
            partition_value_ast = tuple->arguments->children[0];
        }
        /// Simple partition key, need to evaluate and cast
        Field partition_key_value = evaluateConstantExpression(partition_value_ast, local_context).first;
        partition_row[0] = convertFieldToTypeOrThrow(partition_key_value, *key_sample_block.getByPosition(0).type);
    }
    else
    {
        /// Complex key, need to evaluate, untuple and cast
        Field partition_key_value = evaluateConstantExpression(partition_ast.value, local_context).first;
        if (partition_key_value.getType() != Field::Types::Tuple)
            throw Exception(ErrorCodes::INVALID_PARTITION_VALUE,
                            "Expected tuple for complex partition key, got {}", partition_key_value.getTypeName());

        const Tuple & tuple = partition_key_value.get<Tuple>();
        if (tuple.size() != fields_count)
            throw Exception(ErrorCodes::LOGICAL_ERROR,
                            "Wrong number of fields in the partition expression: {}, must be: {}", tuple.size(), fields_count);

        for (size_t i = 0; i < fields_count; ++i)
            partition_row[i] = convertFieldToTypeOrThrow(tuple[i], *key_sample_block.getByPosition(i).type);
    }

    MergeTreePartition partition(std::move(partition_row));
    String partition_id = partition.getID(*this);

    {
        auto data_parts_lock = lockParts();
        DataPartPtr existing_part_in_partition = getAnyPartInPartition(partition_id, data_parts_lock);
        if (existing_part_in_partition && existing_part_in_partition->partition.value != partition.value)
        {
            WriteBufferFromOwnString buf;
            partition.serializeText(*this, buf, FormatSettings{});
            throw Exception(ErrorCodes::LOGICAL_ERROR, "Parsed partition value: {} "
                            "doesn't match partition value for an existing part with the same partition ID: {}",
                            buf.str(), existing_part_in_partition->name);
        }
    }

    return partition_id;
}

std::unordered_set<String> MergeTreeData::getPartitionIDsFromQuery(const ASTs & asts, ContextPtr local_context) const
{
    std::unordered_set<String> partition_ids;
    for (const auto & ast : asts)
        partition_ids.emplace(getPartitionIDFromQuery(ast, local_context));
    return partition_ids;
}

std::set<String> MergeTreeData::getPartitionIdsAffectedByCommands(
    const MutationCommands & commands, ContextPtr query_context) const
{
    std::set<String> affected_partition_ids;

    for (const auto & command : commands)
    {
        if (!command.partition)
        {
            affected_partition_ids.clear();
            break;
        }

        affected_partition_ids.insert(
            getPartitionIDFromQuery(command.partition, query_context)
        );
    }

    return affected_partition_ids;
}


MergeTreeData::DataPartsVector MergeTreeData::getDataPartsVector(
    const DataPartStates & affordable_states, DataPartStateVector * out_states, bool require_projection_parts) const
{
    DataPartsVector res;
    DataPartsVector buf;
    {
        auto lock = lockParts();

        for (auto state : affordable_states)
        {
            auto range = getDataPartsStateRange(state);

            if (require_projection_parts)
            {
                for (const auto & part : range)
                {
                    for (const auto & [_, projection_part] : part->getProjectionParts())
                        res.push_back(projection_part);
                }
            }
            else
            {
                std::swap(buf, res);
                res.clear();
                std::merge(range.begin(), range.end(), buf.begin(), buf.end(), std::back_inserter(res), LessDataPart()); //-V783
            }
        }

        if (out_states != nullptr)
        {
            out_states->resize(res.size());
            if (require_projection_parts)
            {
                for (size_t i = 0; i < res.size(); ++i)
                    (*out_states)[i] = res[i]->getParentPart()->getState();
            }
            else
            {
                for (size_t i = 0; i < res.size(); ++i)
                    (*out_states)[i] = res[i]->getState();
            }
        }
    }

    return res;
}

MergeTreeData::DataPartsVector
MergeTreeData::getAllDataPartsVector(MergeTreeData::DataPartStateVector * out_states, bool require_projection_parts) const
{
    DataPartsVector res;
    if (require_projection_parts)
    {
        auto lock = lockParts();
        for (const auto & part : data_parts_by_info)
        {
            for (const auto & [p_name, projection_part] : part->getProjectionParts())
                res.push_back(projection_part);
        }

        if (out_states != nullptr)
        {
            out_states->resize(res.size());
            for (size_t i = 0; i < res.size(); ++i)
                (*out_states)[i] = res[i]->getParentPart()->getState();
        }
    }
    else
    {
        auto lock = lockParts();
        res.assign(data_parts_by_info.begin(), data_parts_by_info.end());

        if (out_states != nullptr)
        {
            out_states->resize(res.size());
            for (size_t i = 0; i < res.size(); ++i)
                (*out_states)[i] = res[i]->getState();
        }
    }

    return res;
}

DetachedPartsInfo MergeTreeData::getDetachedParts() const
{
    DetachedPartsInfo res;

    for (const auto & disk : getDisks())
    {
        String detached_path = fs::path(relative_data_path) / MergeTreeData::DETACHED_DIR_NAME;

        /// Note: we don't care about TOCTOU issue here.
        if (disk->exists(detached_path))
        {
            for (auto it = disk->iterateDirectory(detached_path); it->isValid(); it->next())
            {
                res.push_back(DetachedPartInfo::parseDetachedPartName(disk, it->name(), format_version));
            }
        }
    }
    return res;
}

void MergeTreeData::validateDetachedPartName(const String & name)
{
    if (name.find('/') != std::string::npos || name == "." || name == "..")
        throw DB::Exception("Invalid part name '" + name + "'", ErrorCodes::INCORRECT_FILE_NAME);

    if (startsWith(name, "attaching_") || startsWith(name, "deleting_"))
        throw DB::Exception("Cannot drop part " + name + ": "
                            "most likely it is used by another DROP or ATTACH query.",
                            ErrorCodes::BAD_DATA_PART_NAME);
}

void MergeTreeData::dropDetached(const ASTPtr & partition, bool part, ContextPtr local_context)
{
    PartsTemporaryRename renamed_parts(*this, "detached/");

    if (part)
    {
        String part_name = partition->as<ASTLiteral &>().value.safeGet<String>();
        validateDetachedPartName(part_name);
        auto disk = getDiskForDetachedPart(part_name);
        renamed_parts.addPart(part_name, "deleting_" + part_name, disk);
    }
    else
    {
        String partition_id = getPartitionIDFromQuery(partition, local_context);
        DetachedPartsInfo detached_parts = getDetachedParts();
        for (const auto & part_info : detached_parts)
            if (part_info.valid_name && part_info.partition_id == partition_id
                && part_info.prefix != "attaching" && part_info.prefix != "deleting")
                renamed_parts.addPart(part_info.dir_name, "deleting_" + part_info.dir_name, part_info.disk);
    }

    LOG_DEBUG(log, "Will drop {} detached parts.", renamed_parts.old_and_new_names.size());

    renamed_parts.tryRenameAll();

    for (auto & [old_name, new_name, disk] : renamed_parts.old_and_new_names)
    {
        bool keep_shared = removeDetachedPart(disk, fs::path(relative_data_path) / "detached" / new_name / "", old_name, false);
        LOG_DEBUG(log, "Dropped detached part {}, keep shared data: {}", old_name, keep_shared);
        old_name.clear();
    }
}

MergeTreeData::MutableDataPartsVector MergeTreeData::tryLoadPartsToAttach(const ASTPtr & partition, bool attach_part,
        ContextPtr local_context, PartsTemporaryRename & renamed_parts)
{
    const String source_dir = "detached/";

    std::map<String, DiskPtr> name_to_disk;

    /// Let's compose a list of parts that should be added.
    if (attach_part)
    {
        const String part_id = partition->as<ASTLiteral &>().value.safeGet<String>();
        validateDetachedPartName(part_id);
        auto disk = getDiskForDetachedPart(part_id);
        renamed_parts.addPart(part_id, "attaching_" + part_id, disk);

        if (MergeTreePartInfo::tryParsePartName(part_id, format_version))
            name_to_disk[part_id] = getDiskForDetachedPart(part_id);
    }
    else
    {
        String partition_id = getPartitionIDFromQuery(partition, local_context);
        LOG_DEBUG(log, "Looking for parts for partition {} in {}", partition_id, source_dir);

        ActiveDataPartSet active_parts(format_version);

        auto detached_parts = getDetachedParts();
        auto new_end_it = std::remove_if(detached_parts.begin(), detached_parts.end(), [&partition_id](const DetachedPartInfo & part_info)
        {
            return !part_info.valid_name || !part_info.prefix.empty() || part_info.partition_id != partition_id;
        });
        detached_parts.resize(std::distance(detached_parts.begin(), new_end_it));

        for (const auto & part_info : detached_parts)
        {
            LOG_DEBUG(log, "Found part {}", part_info.dir_name);
            active_parts.add(part_info.dir_name);
        }

        LOG_DEBUG(log, "{} of them are active", active_parts.size());

        /// Inactive parts are renamed so they can not be attached in case of repeated ATTACH.
        for (const auto & part_info : detached_parts)
        {
            const String containing_part = active_parts.getContainingPart(part_info.dir_name);

            if (!containing_part.empty() && containing_part != part_info.dir_name)
                part_info.disk->moveDirectory(fs::path(relative_data_path) / source_dir / part_info.dir_name,
                    fs::path(relative_data_path) / source_dir / ("inactive_" + part_info.dir_name));
            else
                renamed_parts.addPart(part_info.dir_name, "attaching_" + part_info.dir_name, part_info.disk);
        }
    }


    /// Try to rename all parts before attaching to prevent race with DROP DETACHED and another ATTACH.
    renamed_parts.tryRenameAll();

    /// Synchronously check that added parts exist and are not broken. We will write checksums.txt if it does not exist.
    LOG_DEBUG(log, "Checking parts");
    MutableDataPartsVector loaded_parts;
    loaded_parts.reserve(renamed_parts.old_and_new_names.size());

    for (const auto & [old_name, new_name, disk] : renamed_parts.old_and_new_names)
    {
        LOG_DEBUG(log, "Checking part {}", new_name);

        auto single_disk_volume = std::make_shared<SingleDiskVolume>("volume_" + old_name, disk);
        MutableDataPartPtr part = createPart(old_name, single_disk_volume, source_dir + new_name);

        loadPartAndFixMetadataImpl(part);
        loaded_parts.push_back(part);
    }

    return loaded_parts;
}

namespace
{

inline ReservationPtr checkAndReturnReservation(UInt64 expected_size, ReservationPtr reservation)
{
    if (reservation)
        return reservation;

    throw Exception(fmt::format("Cannot reserve {}, not enough space", ReadableSize(expected_size)), ErrorCodes::NOT_ENOUGH_SPACE);
}

}

ReservationPtr MergeTreeData::reserveSpace(UInt64 expected_size) const
{
    expected_size = std::max(RESERVATION_MIN_ESTIMATION_SIZE, expected_size);
    return getStoragePolicy()->reserveAndCheck(expected_size);
}

ReservationPtr MergeTreeData::reserveSpace(UInt64 expected_size, SpacePtr space)
{
    expected_size = std::max(RESERVATION_MIN_ESTIMATION_SIZE, expected_size);
    auto reservation = tryReserveSpace(expected_size, space);
    return checkAndReturnReservation(expected_size, std::move(reservation));
}

ReservationPtr MergeTreeData::tryReserveSpace(UInt64 expected_size, SpacePtr space)
{
    expected_size = std::max(RESERVATION_MIN_ESTIMATION_SIZE, expected_size);
    return space->reserve(expected_size);
}

ReservationPtr MergeTreeData::reserveSpacePreferringTTLRules(
    const StorageMetadataPtr & metadata_snapshot,
    UInt64 expected_size,
    const IMergeTreeDataPart::TTLInfos & ttl_infos,
    time_t time_of_move,
    size_t min_volume_index,
    bool is_insert,
    DiskPtr selected_disk) const
{
    expected_size = std::max(RESERVATION_MIN_ESTIMATION_SIZE, expected_size);

    ReservationPtr reservation = tryReserveSpacePreferringTTLRules(
        metadata_snapshot, expected_size, ttl_infos, time_of_move, min_volume_index, is_insert, selected_disk);

    return checkAndReturnReservation(expected_size, std::move(reservation));
}

ReservationPtr MergeTreeData::tryReserveSpacePreferringTTLRules(
    const StorageMetadataPtr & metadata_snapshot,
    UInt64 expected_size,
    const IMergeTreeDataPart::TTLInfos & ttl_infos,
    time_t time_of_move,
    size_t min_volume_index,
    bool is_insert,
    DiskPtr selected_disk) const
{
    expected_size = std::max(RESERVATION_MIN_ESTIMATION_SIZE, expected_size);

    ReservationPtr reservation;

    auto move_ttl_entry = selectTTLDescriptionForTTLInfos(metadata_snapshot->getMoveTTLs(), ttl_infos.moves_ttl, time_of_move, true);

    if (move_ttl_entry)
    {
        SpacePtr destination_ptr = getDestinationForMoveTTL(*move_ttl_entry, is_insert);
        if (!destination_ptr)
        {
            if (move_ttl_entry->destination_type == DataDestinationType::VOLUME)
                LOG_WARNING(log, "Would like to reserve space on volume '{}' by TTL rule of table '{}' but volume was not found or rule is not applicable at the moment",
                    move_ttl_entry->destination_name, log_name);
            else if (move_ttl_entry->destination_type == DataDestinationType::DISK)
                LOG_WARNING(log, "Would like to reserve space on disk '{}' by TTL rule of table '{}' but disk was not found or rule is not applicable at the moment",
                    move_ttl_entry->destination_name, log_name);
        }
        else
        {
            reservation = destination_ptr->reserve(expected_size);
            if (reservation)
                return reservation;
            else
                if (move_ttl_entry->destination_type == DataDestinationType::VOLUME)
                    LOG_WARNING(log, "Would like to reserve space on volume '{}' by TTL rule of table '{}' but there is not enough space",
                    move_ttl_entry->destination_name, log_name);
                else if (move_ttl_entry->destination_type == DataDestinationType::DISK)
                    LOG_WARNING(log, "Would like to reserve space on disk '{}' by TTL rule of table '{}' but there is not enough space",
                        move_ttl_entry->destination_name, log_name);
        }
    }

    // Prefer selected_disk
    if (selected_disk)
        reservation = selected_disk->reserve(expected_size);

    if (!reservation)
        reservation = getStoragePolicy()->reserve(expected_size, min_volume_index);

    return reservation;
}

SpacePtr MergeTreeData::getDestinationForMoveTTL(const TTLDescription & move_ttl, bool is_insert) const
{
    auto policy = getStoragePolicy();
    if (move_ttl.destination_type == DataDestinationType::VOLUME)
    {
        auto volume = policy->getVolumeByName(move_ttl.destination_name);

        if (!volume)
            return {};

        if (is_insert && !volume->perform_ttl_move_on_insert)
            return {};

        return volume;
    }
    else if (move_ttl.destination_type == DataDestinationType::DISK)
    {
        auto disk = policy->getDiskByName(move_ttl.destination_name);
        if (!disk)
            return {};

        auto volume = policy->getVolume(policy->getVolumeIndexByDisk(disk));
        if (!volume)
            return {};

        if (is_insert && !volume->perform_ttl_move_on_insert)
            return {};

        return disk;
    }
    else
        return {};
}

bool MergeTreeData::isPartInTTLDestination(const TTLDescription & ttl, const IMergeTreeDataPart & part) const
{
    auto policy = getStoragePolicy();
    if (ttl.destination_type == DataDestinationType::VOLUME)
    {
        for (const auto & disk : policy->getVolumeByName(ttl.destination_name)->getDisks())
            if (disk->getName() == part.volume->getDisk()->getName())
                return true;
    }
    else if (ttl.destination_type == DataDestinationType::DISK)
        return policy->getDiskByName(ttl.destination_name)->getName() == part.volume->getDisk()->getName();
    return false;
}

CompressionCodecPtr MergeTreeData::getCompressionCodecForPart(size_t part_size_compressed, const IMergeTreeDataPart::TTLInfos & ttl_infos, time_t current_time) const
{

    auto metadata_snapshot = getInMemoryMetadataPtr();

    const auto & recompression_ttl_entries = metadata_snapshot->getRecompressionTTLs();
    auto best_ttl_entry = selectTTLDescriptionForTTLInfos(recompression_ttl_entries, ttl_infos.recompression_ttl, current_time, true);


    if (best_ttl_entry)
        return CompressionCodecFactory::instance().get(best_ttl_entry->recompression_codec, {});

    return getContext()->chooseCompressionCodec(
        part_size_compressed,
        static_cast<double>(part_size_compressed) / getTotalActiveSizeInBytes());
}

MergeTreeData::DataParts MergeTreeData::getDataParts(const DataPartStates & affordable_states) const
{
    DataParts res;
    {
        auto lock = lockParts();
        for (auto state : affordable_states)
        {
            auto range = getDataPartsStateRange(state);
            res.insert(range.begin(), range.end());
        }
    }
    return res;
}

MergeTreeData::DataParts MergeTreeData::getDataParts() const
{
    return getDataParts({DataPartState::Active});
}

MergeTreeData::DataPartsVector MergeTreeData::getDataPartsVector() const
{
    return getDataPartsVector({DataPartState::Active});
}

MergeTreeData::DataPartPtr MergeTreeData::getAnyPartInPartition(
    const String & partition_id, DataPartsLock & /*data_parts_lock*/) const
{
    auto it = data_parts_by_state_and_info.lower_bound(DataPartStateAndPartitionID{DataPartState::Active, partition_id});

    if (it != data_parts_by_state_and_info.end() && (*it)->getState() == DataPartState::Active && (*it)->info.partition_id == partition_id)
        return *it;

    return nullptr;
}


void MergeTreeData::Transaction::rollbackPartsToTemporaryState()
{
    if (!isEmpty())
    {
        WriteBufferFromOwnString buf;
        buf << " Rollbacking parts state to temporary and removing from working set:";
        for (const auto & part : precommitted_parts)
            buf << " " << part->relative_path;
        buf << ".";
        LOG_DEBUG(data.log, "Undoing transaction.{}", buf.str());

        data.removePartsFromWorkingSetImmediatelyAndSetTemporaryState(
            DataPartsVector(precommitted_parts.begin(), precommitted_parts.end()));
    }

    clear();
}

void MergeTreeData::Transaction::rollback()
{
    if (!isEmpty())
    {
        WriteBufferFromOwnString buf;
        buf << " Removing parts:";
        for (const auto & part : precommitted_parts)
            buf << " " << part->relative_path;
        buf << ".";
        LOG_DEBUG(data.log, "Undoing transaction.{}", buf.str());

        data.removePartsFromWorkingSet(
            DataPartsVector(precommitted_parts.begin(), precommitted_parts.end()),
            /* clear_without_timeout = */ true);
    }

    clear();
}

MergeTreeData::DataPartsVector MergeTreeData::Transaction::commit(MergeTreeData::DataPartsLock * acquired_parts_lock)
{
    DataPartsVector total_covered_parts;

    if (!isEmpty())
    {
        auto parts_lock = acquired_parts_lock ? MergeTreeData::DataPartsLock() : data.lockParts();
        auto * owing_parts_lock = acquired_parts_lock ? acquired_parts_lock : &parts_lock;

        auto current_time = time(nullptr);

        size_t add_bytes = 0;
        size_t add_rows = 0;
        size_t add_parts = 0;

        size_t reduce_bytes = 0;
        size_t reduce_rows = 0;
        size_t reduce_parts = 0;

        for (const DataPartPtr & part : precommitted_parts)
        {
            DataPartPtr covering_part;
            DataPartsVector covered_parts = data.getActivePartsToReplace(part->info, part->name, covering_part, *owing_parts_lock);
            if (covering_part)
            {
                LOG_WARNING(data.log, "Tried to commit obsolete part {} covered by {}", part->name, covering_part->getNameWithState());

                part->remove_time.store(0, std::memory_order_relaxed); /// The part will be removed without waiting for old_parts_lifetime seconds.
                data.modifyPartState(part, DataPartState::Outdated);
            }
            else
            {
                total_covered_parts.insert(total_covered_parts.end(), covered_parts.begin(), covered_parts.end());
                for (const DataPartPtr & covered_part : covered_parts)
                {
                    covered_part->remove_time.store(current_time, std::memory_order_relaxed);

                    reduce_bytes += covered_part->getBytesOnDisk();
                    reduce_rows += covered_part->rows_count;

                    data.modifyPartState(covered_part, DataPartState::Outdated);
                    data.removePartContributionToColumnAndSecondaryIndexSizes(covered_part);
                }
                reduce_parts += covered_parts.size();

                add_bytes += part->getBytesOnDisk();
                add_rows += part->rows_count;
                ++add_parts;

                data.modifyPartState(part, DataPartState::Active);
                data.addPartContributionToColumnAndSecondaryIndexSizes(part);
            }
        }
        data.decreaseDataVolume(reduce_bytes, reduce_rows, reduce_parts);
        data.increaseDataVolume(add_bytes, add_rows, add_parts);
    }

    clear();

    return total_covered_parts;
}

bool MergeTreeData::isPrimaryOrMinMaxKeyColumnPossiblyWrappedInFunctions(
    const ASTPtr & node, const StorageMetadataPtr & metadata_snapshot) const
{
    const String column_name = node->getColumnName();

    for (const auto & name : metadata_snapshot->getPrimaryKeyColumns())
        if (column_name == name)
            return true;

    for (const auto & name : getMinMaxColumnsNames(metadata_snapshot->getPartitionKey()))
        if (column_name == name)
            return true;

    if (const auto * func = node->as<ASTFunction>())
        if (func->arguments->children.size() == 1)
            return isPrimaryOrMinMaxKeyColumnPossiblyWrappedInFunctions(func->arguments->children.front(), metadata_snapshot);

    return false;
}

bool MergeTreeData::mayBenefitFromIndexForIn(
    const ASTPtr & left_in_operand, ContextPtr, const StorageMetadataPtr & metadata_snapshot) const
{
    /// Make sure that the left side of the IN operator contain part of the key.
    /// If there is a tuple on the left side of the IN operator, at least one item of the tuple
    ///  must be part of the key (probably wrapped by a chain of some acceptable functions).
    const auto * left_in_operand_tuple = left_in_operand->as<ASTFunction>();
    const auto & index_wrapper_factory = MergeTreeIndexFactory::instance();
    if (left_in_operand_tuple && left_in_operand_tuple->name == "tuple")
    {
        for (const auto & item : left_in_operand_tuple->arguments->children)
        {
            if (isPrimaryOrMinMaxKeyColumnPossiblyWrappedInFunctions(item, metadata_snapshot))
                return true;
            for (const auto & index : metadata_snapshot->getSecondaryIndices())
                if (index_wrapper_factory.get(index)->mayBenefitFromIndexForIn(item))
                    return true;
            for (const auto & projection : metadata_snapshot->getProjections())
            {
                if (projection.isPrimaryKeyColumnPossiblyWrappedInFunctions(item))
                    return true;
            }
        }
        /// The tuple itself may be part of the primary key, so check that as a last resort.
        if (isPrimaryOrMinMaxKeyColumnPossiblyWrappedInFunctions(left_in_operand, metadata_snapshot))
            return true;
        for (const auto & projection : metadata_snapshot->getProjections())
        {
            if (projection.isPrimaryKeyColumnPossiblyWrappedInFunctions(left_in_operand))
                return true;
        }
        return false;
    }
    else
    {
        for (const auto & index : metadata_snapshot->getSecondaryIndices())
            if (index_wrapper_factory.get(index)->mayBenefitFromIndexForIn(left_in_operand))
                return true;

        for (const auto & projection : metadata_snapshot->getProjections())
        {
            if (projection.isPrimaryKeyColumnPossiblyWrappedInFunctions(left_in_operand))
                return true;
        }
        return isPrimaryOrMinMaxKeyColumnPossiblyWrappedInFunctions(left_in_operand, metadata_snapshot);
    }
}

using PartitionIdToMaxBlock = std::unordered_map<String, Int64>;

static void selectBestProjection(
    const MergeTreeDataSelectExecutor & reader,
    const StorageMetadataPtr & metadata_snapshot,
    const SelectQueryInfo & query_info,
    const Names & required_columns,
    ProjectionCandidate & candidate,
    ContextPtr query_context,
    std::shared_ptr<PartitionIdToMaxBlock> max_added_blocks,
    const Settings & settings,
    const MergeTreeData::DataPartsVector & parts,
    ProjectionCandidate *& selected_candidate,
    size_t & min_sum_marks)
{
    MergeTreeData::DataPartsVector projection_parts;
    MergeTreeData::DataPartsVector normal_parts;
    for (const auto & part : parts)
    {
        const auto & projections = part->getProjectionParts();
        auto it = projections.find(candidate.desc->name);
        if (it != projections.end())
            projection_parts.push_back(it->second);
        else
            normal_parts.push_back(part);
    }

    if (projection_parts.empty())
        return;

    auto projection_result_ptr = reader.estimateNumMarksToRead(
        projection_parts,
        candidate.required_columns,
        metadata_snapshot,
        candidate.desc->metadata,
        query_info,
        query_context,
        settings.max_threads,
        max_added_blocks);

    if (projection_result_ptr->error())
        return;

    auto sum_marks = projection_result_ptr->marks();
    if (normal_parts.empty())
    {
        // All parts are projection parts which allows us to use in_order_optimization.
        // TODO It might be better to use a complete projection even with more marks to read.
        candidate.complete = true;
    }
    else
    {
        auto normal_result_ptr = reader.estimateNumMarksToRead(
            normal_parts,
            required_columns,
            metadata_snapshot,
            metadata_snapshot,
            query_info,
            query_context,
            settings.max_threads,
            max_added_blocks);

        if (normal_result_ptr->error())
            return;

        if (normal_result_ptr->marks() == 0)
            candidate.complete = true;
        else
        {
            sum_marks += normal_result_ptr->marks();
            candidate.merge_tree_normal_select_result_ptr = normal_result_ptr;
        }
    }
    candidate.merge_tree_projection_select_result_ptr = projection_result_ptr;

    // We choose the projection with least sum_marks to read.
    if (sum_marks < min_sum_marks)
    {
        selected_candidate = &candidate;
        min_sum_marks = sum_marks;
    }
}


Block MergeTreeData::getMinMaxCountProjectionBlock(
    const StorageMetadataPtr & metadata_snapshot,
    const Names & required_columns,
    const SelectQueryInfo & query_info,
    const DataPartsVector & parts,
    DataPartsVector & normal_parts,
    ContextPtr query_context) const
{
    if (!metadata_snapshot->minmax_count_projection)
        throw Exception(
            "Cannot find the definition of minmax_count projection but it's used in current query. It's a bug",
            ErrorCodes::LOGICAL_ERROR);

    auto block = metadata_snapshot->minmax_count_projection->sample_block.cloneEmpty();
    bool need_primary_key_max_column = false;
    const auto & primary_key_max_column_name = metadata_snapshot->minmax_count_projection->primary_key_max_column_name;
    if (!primary_key_max_column_name.empty())
    {
        need_primary_key_max_column = std::any_of(
            required_columns.begin(), required_columns.end(), [&](const auto & name) { return primary_key_max_column_name == name; });
    }

    auto partition_minmax_count_columns = block.mutateColumns();
    auto insert = [](ColumnAggregateFunction & column, const Field & value)
    {
        auto func = column.getAggregateFunction();
        Arena & arena = column.createOrGetArena();
        size_t size_of_state = func->sizeOfData();
        size_t align_of_state = func->alignOfData();
        auto * place = arena.alignedAlloc(size_of_state, align_of_state);
        func->create(place);
        auto value_column = func->getReturnType()->createColumnConst(1, value)->convertToFullColumnIfConst();
        const auto * value_column_ptr = value_column.get();
        func->add(place, &value_column_ptr, 0, &arena);
        column.insertFrom(place);
    };

    ASTPtr expression_ast;
    Block virtual_columns_block = getBlockWithVirtualPartColumns(parts, false /* one_part */, true /* ignore_empty */);
    if (virtual_columns_block.rows() == 0)
        return {};

    // Generate valid expressions for filtering
    VirtualColumnUtils::prepareFilterBlockWithQuery(query_info.query, query_context, virtual_columns_block, expression_ast);
    if (expression_ast)
        VirtualColumnUtils::filterBlockWithQuery(query_info.query, virtual_columns_block, query_context, expression_ast);

    size_t rows = virtual_columns_block.rows();
    const ColumnString & part_name_column = typeid_cast<const ColumnString &>(*virtual_columns_block.getByName("_part").column);
    size_t part_idx = 0;
    for (size_t row = 0; row < rows; ++row)
    {
        while (parts[part_idx]->name != part_name_column.getDataAt(row))
            ++part_idx;

        const auto & part = parts[part_idx];

        if (!part->minmax_idx->initialized)
            throw Exception("Found a non-empty part with uninitialized minmax_idx. It's a bug", ErrorCodes::LOGICAL_ERROR);

        if (need_primary_key_max_column && !part->index_granularity.hasFinalMark())
        {
            normal_parts.push_back(part);
            continue;
        }

        size_t pos = 0;
        for (size_t i : metadata_snapshot->minmax_count_projection->partition_value_indices)
        {
            if (i >= part->partition.value.size())
                throw Exception("Partition value index is out of boundary. It's a bug", ErrorCodes::LOGICAL_ERROR);
            partition_minmax_count_columns[pos++]->insert(part->partition.value[i]);
        }

        size_t minmax_idx_size = part->minmax_idx->hyperrectangle.size();
        for (size_t i = 0; i < minmax_idx_size; ++i)
        {
            auto & min_column = assert_cast<ColumnAggregateFunction &>(*partition_minmax_count_columns[pos++]);
            auto & max_column = assert_cast<ColumnAggregateFunction &>(*partition_minmax_count_columns[pos++]);
            const auto & range = part->minmax_idx->hyperrectangle[i];
            insert(min_column, range.left);
            insert(max_column, range.right);
        }

        if (!primary_key_max_column_name.empty())
        {
            const auto & primary_key_column = *part->index[0];
            auto & min_column = assert_cast<ColumnAggregateFunction &>(*partition_minmax_count_columns[pos++]);
            auto & max_column = assert_cast<ColumnAggregateFunction &>(*partition_minmax_count_columns[pos++]);
            insert(min_column, primary_key_column[0]);
            insert(max_column, primary_key_column[primary_key_column.size() - 1]);
        }

        {
            auto & column = assert_cast<ColumnAggregateFunction &>(*partition_minmax_count_columns.back());
            auto func = column.getAggregateFunction();
            Arena & arena = column.createOrGetArena();
            size_t size_of_state = func->sizeOfData();
            size_t align_of_state = func->alignOfData();
            auto * place = arena.alignedAlloc(size_of_state, align_of_state);
            func->create(place);
            const AggregateFunctionCount & agg_count = assert_cast<const AggregateFunctionCount &>(*func);
            agg_count.set(place, part->rows_count);
            column.insertFrom(place);
        }
    }
    block.setColumns(std::move(partition_minmax_count_columns));

    Block res;
    for (const auto & name : required_columns)
    {
        if (virtual_columns_block.has(name))
            res.insert(virtual_columns_block.getByName(name));
        else if (block.has(name))
            res.insert(block.getByName(name));
        else
            throw Exception(
                ErrorCodes::LOGICAL_ERROR,
                "Cannot find column {} in minmax_count projection but query analysis still selects this projection. It's a bug",
                name);
    }
    return res;
}


std::optional<ProjectionCandidate> MergeTreeData::getQueryProcessingStageWithAggregateProjection(
    ContextPtr query_context, const StorageMetadataPtr & metadata_snapshot, SelectQueryInfo & query_info) const
{
    const auto & settings = query_context->getSettingsRef();
    if (!settings.allow_experimental_projection_optimization || query_info.ignore_projections || query_info.is_projection_query)
        return std::nullopt;

    const auto & query_ptr = query_info.original_query;

    if (auto * select = query_ptr->as<ASTSelectQuery>(); select)
    {
        // Currently projections don't support final yet.
        if (select->final())
            return std::nullopt;

        // Currently projections don't support ARRAY JOIN yet.
        if (select->arrayJoinExpressionList().first)
            return std::nullopt;
    }

    // Currently projections don't support sampling yet.
    if (settings.parallel_replicas_count > 1)
        return std::nullopt;

    InterpreterSelectQuery select(
        query_ptr,
        query_context,
        SelectQueryOptions{QueryProcessingStage::WithMergeableState}.ignoreProjections().ignoreAlias(),
        query_info.sets /* prepared_sets */);
    const auto & analysis_result = select.getAnalysisResult();
    query_info.sets = std::move(select.getQueryAnalyzer()->getPreparedSets());

    bool can_use_aggregate_projection = true;
    /// If the first stage of the query pipeline is more complex than Aggregating - Expression - Filter - ReadFromStorage,
    /// we cannot use aggregate projection.
    if (analysis_result.join != nullptr || analysis_result.array_join != nullptr)
        can_use_aggregate_projection = false;

    /// Check if all needed columns can be provided by some aggregate projection. Here we also try
    /// to find expression matches. For example, suppose an aggregate projection contains a column
    /// named sum(x) and the given query also has an expression called sum(x), it's a match. This is
    /// why we need to ignore all aliases during projection creation and the above query planning.
    /// It's also worth noting that, sqrt(sum(x)) will also work because we can treat sum(x) as a
    /// required column.

    /// The ownership of ProjectionDescription is hold in metadata_snapshot which lives along with
    /// InterpreterSelect, thus we can store the raw pointer here.
    std::vector<ProjectionCandidate> candidates;
    NameSet keys;
    std::unordered_map<std::string_view, size_t> key_name_pos_map;
    size_t pos = 0;
    for (const auto & desc : select.getQueryAnalyzer()->aggregationKeys())
    {
        keys.insert(desc.name);
        key_name_pos_map.insert({desc.name, pos++});
    }
    auto actions_settings = ExpressionActionsSettings::fromSettings(settings);

    // All required columns should be provided by either current projection or previous actions
    // Let's traverse backward to finish the check.
    // TODO what if there is a column with name sum(x) and an aggregate sum(x)?
    auto rewrite_before_where =
        [&](ProjectionCandidate & candidate, const ProjectionDescription & projection,
            NameSet & required_columns, const Block & source_block, const Block & aggregates)
    {
        if (analysis_result.before_where)
        {
            candidate.where_column_name = analysis_result.where_column_name;
            candidate.remove_where_filter = analysis_result.remove_where_filter;
            candidate.before_where = analysis_result.before_where->clone();

            auto new_required_columns = candidate.before_where->foldActionsByProjection(
                required_columns,
                projection.sample_block_for_keys,
                candidate.where_column_name);
            if (new_required_columns.empty() && !required_columns.empty())
                return false;
            required_columns = std::move(new_required_columns);
            candidate.before_where->addAggregatesViaProjection(aggregates);
        }

        if (analysis_result.prewhere_info)
        {
            candidate.prewhere_info = analysis_result.prewhere_info;

            auto prewhere_actions = candidate.prewhere_info->prewhere_actions->clone();
            auto prewhere_required_columns = required_columns;
            // required_columns should not contain columns generated by prewhere
            for (const auto & column : prewhere_actions->getResultColumns())
                required_columns.erase(column.name);

            {
                // Prewhere_action should not add missing keys.
                auto new_prewhere_required_columns = prewhere_actions->foldActionsByProjection(
                        prewhere_required_columns, projection.sample_block_for_keys, candidate.prewhere_info->prewhere_column_name, false);
                if (new_prewhere_required_columns.empty() && !prewhere_required_columns.empty())
                    return false;
                prewhere_required_columns = std::move(new_prewhere_required_columns);
                candidate.prewhere_info->prewhere_actions = prewhere_actions;
            }

            if (candidate.prewhere_info->row_level_filter)
            {
                auto row_level_filter_actions = candidate.prewhere_info->row_level_filter->clone();
                auto new_prewhere_required_columns = row_level_filter_actions->foldActionsByProjection(
                    prewhere_required_columns, projection.sample_block_for_keys, candidate.prewhere_info->row_level_column_name, false);
                if (new_prewhere_required_columns.empty() && !prewhere_required_columns.empty())
                    return false;
                prewhere_required_columns = std::move(new_prewhere_required_columns);
                candidate.prewhere_info->row_level_filter = row_level_filter_actions;
            }

            if (candidate.prewhere_info->alias_actions)
            {
                auto alias_actions = candidate.prewhere_info->alias_actions->clone();
                auto new_prewhere_required_columns
                    = alias_actions->foldActionsByProjection(prewhere_required_columns, projection.sample_block_for_keys, {}, false);
                if (new_prewhere_required_columns.empty() && !prewhere_required_columns.empty())
                    return false;
                prewhere_required_columns = std::move(new_prewhere_required_columns);
                candidate.prewhere_info->alias_actions = alias_actions;
            }
            required_columns.insert(prewhere_required_columns.begin(), prewhere_required_columns.end());
        }

        bool match = true;
        for (const auto & column : required_columns)
        {
            /// There are still missing columns, fail to match
            if (!source_block.has(column))
            {
                match = false;
                break;
            }
        }
        return match;
    };

    auto virtual_block = getSampleBlockWithVirtualColumns();
    auto add_projection_candidate = [&](const ProjectionDescription & projection)
    {
        ProjectionCandidate candidate{};
        candidate.desc = &projection;

        auto sample_block = projection.sample_block;
        auto sample_block_for_keys = projection.sample_block_for_keys;
        for (const auto & column : virtual_block)
        {
            sample_block.insertUnique(column);
            sample_block_for_keys.insertUnique(column);
        }

        if (projection.type == ProjectionDescription::Type::Aggregate && analysis_result.need_aggregate && can_use_aggregate_projection)
        {
            bool match = true;
            Block aggregates;
            // Let's first check if all aggregates are provided by current projection
            for (const auto & aggregate : select.getQueryAnalyzer()->aggregates())
            {
                const auto * column = sample_block.findByName(aggregate.column_name);
                if (column)
                {
                    aggregates.insert(*column);
                }
                else
                {
                    match = false;
                    break;
                }
            }

            if (!match)
                return;

            // Check if all aggregation keys can be either provided by some action, or by current
            // projection directly. Reshape the `before_aggregation` action DAG so that it only
            // needs to provide aggregation keys, and the DAG of certain child might be substituted
            // by some keys in projection.
            candidate.before_aggregation = analysis_result.before_aggregation->clone();
            auto required_columns = candidate.before_aggregation->foldActionsByProjection(keys, sample_block_for_keys);

            // TODO Let's find out the exact required_columns for keys.
            if (required_columns.empty() && (!keys.empty() && !candidate.before_aggregation->getRequiredColumns().empty()))
                return;

            if (analysis_result.optimize_aggregation_in_order)
            {
                for (const auto & key : keys)
                {
                    auto actions_dag = analysis_result.before_aggregation->clone();
                    actions_dag->foldActionsByProjection({key}, sample_block_for_keys);
                    candidate.group_by_elements_actions.emplace_back(std::make_shared<ExpressionActions>(actions_dag, actions_settings));
                }
            }

            // Reorder aggregation keys and attach aggregates
            candidate.before_aggregation->reorderAggregationKeysForProjection(key_name_pos_map);
            candidate.before_aggregation->addAggregatesViaProjection(aggregates);

            if (rewrite_before_where(candidate, projection, required_columns, sample_block_for_keys, aggregates))
            {
                candidate.required_columns = {required_columns.begin(), required_columns.end()};
                for (const auto & aggregate : aggregates)
                    candidate.required_columns.push_back(aggregate.name);
                candidates.push_back(std::move(candidate));
            }
        }

        if (projection.type == ProjectionDescription::Type::Normal && (analysis_result.hasWhere() || analysis_result.hasPrewhere()))
        {
            const auto & actions
                = analysis_result.before_aggregation ? analysis_result.before_aggregation : analysis_result.before_order_by;
            NameSet required_columns;
            for (const auto & column : actions->getRequiredColumns())
                required_columns.insert(column.name);

            if (rewrite_before_where(candidate, projection, required_columns, sample_block, {}))
            {
                candidate.required_columns = {required_columns.begin(), required_columns.end()};
                candidates.push_back(std::move(candidate));
            }
        }
    };

    ProjectionCandidate * selected_candidate = nullptr;
    size_t min_sum_marks = std::numeric_limits<size_t>::max();
    if (metadata_snapshot->minmax_count_projection)
        add_projection_candidate(*metadata_snapshot->minmax_count_projection);
    std::optional<ProjectionCandidate> minmax_conut_projection_candidate;
    if (!candidates.empty())
    {
        minmax_conut_projection_candidate.emplace(std::move(candidates.front()));
        candidates.clear();
    }
    MergeTreeDataSelectExecutor reader(*this);
    std::shared_ptr<PartitionIdToMaxBlock> max_added_blocks;
    if (settings.select_sequential_consistency)
    {
        if (const StorageReplicatedMergeTree * replicated = dynamic_cast<const StorageReplicatedMergeTree *>(this))
            max_added_blocks = std::make_shared<PartitionIdToMaxBlock>(replicated->getMaxAddedBlocks());
    }
    auto parts = getDataPartsVector();

    // If minmax_count_projection is a valid candidate, check its completeness.
    if (minmax_conut_projection_candidate)
    {
        DataPartsVector normal_parts;
        query_info.minmax_count_projection_block = getMinMaxCountProjectionBlock(
            metadata_snapshot, minmax_conut_projection_candidate->required_columns, query_info, parts, normal_parts, query_context);

        if (minmax_conut_projection_candidate->prewhere_info)
        {
            const auto & prewhere_info = minmax_conut_projection_candidate->prewhere_info;
            if (prewhere_info->alias_actions)
                ExpressionActions(prewhere_info->alias_actions, actions_settings).execute(query_info.minmax_count_projection_block);

            if (prewhere_info->row_level_filter)
            {
                ExpressionActions(prewhere_info->row_level_filter, actions_settings).execute(query_info.minmax_count_projection_block);
                query_info.minmax_count_projection_block.erase(prewhere_info->row_level_column_name);
            }

            if (prewhere_info->prewhere_actions)
                ExpressionActions(prewhere_info->prewhere_actions, actions_settings).execute(query_info.minmax_count_projection_block);

            if (prewhere_info->remove_prewhere_column)
                query_info.minmax_count_projection_block.erase(prewhere_info->prewhere_column_name);
        }

        if (normal_parts.empty())
        {
            selected_candidate = &*minmax_conut_projection_candidate;
            selected_candidate->complete = true;
            min_sum_marks = query_info.minmax_count_projection_block.rows();
        }
        else
        {
            if (normal_parts.size() == parts.size())
            {
                // minmax_count_projection is useless.
            }
            else
            {
                auto normal_result_ptr = reader.estimateNumMarksToRead(
                    normal_parts,
                    analysis_result.required_columns,
                    metadata_snapshot,
                    metadata_snapshot,
                    query_info,
                    query_context,
                    settings.max_threads,
                    max_added_blocks);

                if (!normal_result_ptr->error())
                {
                    selected_candidate = &*minmax_conut_projection_candidate;
                    selected_candidate->merge_tree_normal_select_result_ptr = normal_result_ptr;
                    min_sum_marks = query_info.minmax_count_projection_block.rows() + normal_result_ptr->marks();
                }
            }

            // We cannot find a complete match of minmax_count_projection, add more projections to check.
            for (const auto & projection : metadata_snapshot->projections)
                add_projection_candidate(projection);
        }
    }
    else
    {
        for (const auto & projection : metadata_snapshot->projections)
            add_projection_candidate(projection);
    }

    // Let's select the best projection to execute the query.
    if (!candidates.empty())
    {
        query_info.merge_tree_select_result_ptr = reader.estimateNumMarksToRead(
            parts,
            analysis_result.required_columns,
            metadata_snapshot,
            metadata_snapshot,
            query_info,
            query_context,
            settings.max_threads,
            max_added_blocks);

        if (!query_info.merge_tree_select_result_ptr->error())
        {
            // Add 1 to base sum_marks so that we prefer projections even when they have equal number of marks to read.
            // NOTE: It is not clear if we need it. E.g. projections do not support skip index for now.
            auto sum_marks = query_info.merge_tree_select_result_ptr->marks() + 1;
            if (sum_marks < min_sum_marks)
            {
                selected_candidate = nullptr;
                min_sum_marks = sum_marks;
            }
        }

        /// Favor aggregate projections
        for (auto & candidate : candidates)
        {
            if (candidate.desc->type == ProjectionDescription::Type::Aggregate)
            {
                selectBestProjection(
                    reader,
                    metadata_snapshot,
                    query_info,
                    analysis_result.required_columns,
                    candidate,
                    query_context,
                    max_added_blocks,
                    settings,
                    parts,
                    selected_candidate,
                    min_sum_marks);
            }
        }

        /// Select the best normal projection.
        for (auto & candidate : candidates)
        {
            if (candidate.desc->type == ProjectionDescription::Type::Normal)
            {
                selectBestProjection(
                    reader,
                    metadata_snapshot,
                    query_info,
                    analysis_result.required_columns,
                    candidate,
                    query_context,
                    max_added_blocks,
                    settings,
                    parts,
                    selected_candidate,
                    min_sum_marks);
            }
        }
    }

    if (!selected_candidate)
        return std::nullopt;
    else if (min_sum_marks == 0)
    {
        /// If selected_projection indicated an empty result set. Remember it in query_info but
        /// don't use projection to run the query, because projection pipeline with empty result
        /// set will not work correctly with empty_result_for_aggregation_by_empty_set.
        query_info.merge_tree_empty_result = true;
        return std::nullopt;
    }

    if (selected_candidate->desc->type == ProjectionDescription::Type::Aggregate)
    {
        selected_candidate->aggregation_keys = select.getQueryAnalyzer()->aggregationKeys();
        selected_candidate->aggregate_descriptions = select.getQueryAnalyzer()->aggregates();
        selected_candidate->subqueries_for_sets
            = std::make_shared<SubqueriesForSets>(std::move(select.getQueryAnalyzer()->getSubqueriesForSets()));
    }

    return *selected_candidate;
}


QueryProcessingStage::Enum MergeTreeData::getQueryProcessingStage(
    ContextPtr query_context,
    QueryProcessingStage::Enum to_stage,
    const StorageMetadataPtr & metadata_snapshot,
    SelectQueryInfo & query_info) const
{
    if (to_stage >= QueryProcessingStage::Enum::WithMergeableState)
    {
        if (auto projection = getQueryProcessingStageWithAggregateProjection(query_context, metadata_snapshot, query_info))
        {
            query_info.projection = std::move(projection);
            if (query_info.projection->desc->type == ProjectionDescription::Type::Aggregate)
                return QueryProcessingStage::Enum::WithMergeableState;
        }
        else
            query_info.projection = std::nullopt;
    }

    return QueryProcessingStage::Enum::FetchColumns;
}


MergeTreeData & MergeTreeData::checkStructureAndGetMergeTreeData(IStorage & source_table, const StorageMetadataPtr & src_snapshot, const StorageMetadataPtr & my_snapshot) const
{
    MergeTreeData * src_data = dynamic_cast<MergeTreeData *>(&source_table);
    if (!src_data)
        throw Exception("Table " + source_table.getStorageID().getNameForLogs() +
                        " supports attachPartitionFrom only for MergeTree family of table engines."
                        " Got " + source_table.getName(), ErrorCodes::NOT_IMPLEMENTED);

    if (my_snapshot->getColumns().getAllPhysical().sizeOfDifference(src_snapshot->getColumns().getAllPhysical()))
        throw Exception("Tables have different structure", ErrorCodes::INCOMPATIBLE_COLUMNS);

    auto query_to_string = [] (const ASTPtr & ast)
    {
        return ast ? queryToString(ast) : "";
    };

    if (query_to_string(my_snapshot->getSortingKeyAST()) != query_to_string(src_snapshot->getSortingKeyAST()))
        throw Exception("Tables have different ordering", ErrorCodes::BAD_ARGUMENTS);

    if (query_to_string(my_snapshot->getPartitionKeyAST()) != query_to_string(src_snapshot->getPartitionKeyAST()))
        throw Exception("Tables have different partition key", ErrorCodes::BAD_ARGUMENTS);

    if (format_version != src_data->format_version)
        throw Exception("Tables have different format_version", ErrorCodes::BAD_ARGUMENTS);

    return *src_data;
}

MergeTreeData & MergeTreeData::checkStructureAndGetMergeTreeData(
    const StoragePtr & source_table, const StorageMetadataPtr & src_snapshot, const StorageMetadataPtr & my_snapshot) const
{
    return checkStructureAndGetMergeTreeData(*source_table, src_snapshot, my_snapshot);
}

MergeTreeData::MutableDataPartPtr MergeTreeData::cloneAndLoadDataPartOnSameDisk(
    const MergeTreeData::DataPartPtr & src_part,
    const String & tmp_part_prefix,
    const MergeTreePartInfo & dst_part_info,
    const StorageMetadataPtr & metadata_snapshot)
{
    /// Check that the storage policy contains the disk where the src_part is located.
    bool does_storage_policy_allow_same_disk = false;
    for (const DiskPtr & disk : getStoragePolicy()->getDisks())
    {
        if (disk->getName() == src_part->volume->getDisk()->getName())
        {
            does_storage_policy_allow_same_disk = true;
            break;
        }
    }
    if (!does_storage_policy_allow_same_disk)
        throw Exception(
            "Could not clone and load part " + quoteString(src_part->getFullPath()) + " because disk does not belong to storage policy",
            ErrorCodes::BAD_ARGUMENTS);

    String dst_part_name = src_part->getNewName(dst_part_info);
    String tmp_dst_part_name = tmp_part_prefix + dst_part_name;

    auto reservation = reserveSpace(src_part->getBytesOnDisk(), src_part->volume->getDisk());
    auto disk = reservation->getDisk();
    String src_part_path = src_part->getFullRelativePath();
    String dst_part_path = relative_data_path + tmp_dst_part_name;

    if (disk->exists(dst_part_path))
        throw Exception("Part in " + fullPath(disk, dst_part_path) + " already exists", ErrorCodes::DIRECTORY_ALREADY_EXISTS);

    /// If source part is in memory, flush it to disk and clone it already in on-disk format
    if (auto src_part_in_memory = asInMemoryPart(src_part))
    {
        const auto & src_relative_data_path = src_part_in_memory->storage.relative_data_path;
        auto flushed_part_path = src_part_in_memory->getRelativePathForPrefix(tmp_part_prefix);
        src_part_in_memory->flushToDisk(src_relative_data_path, flushed_part_path, metadata_snapshot);
        src_part_path = fs::path(src_relative_data_path) / flushed_part_path / "";
    }

    LOG_DEBUG(log, "Cloning part {} to {}", fullPath(disk, src_part_path), fullPath(disk, dst_part_path));
    localBackup(disk, src_part_path, dst_part_path);
    disk->removeFileIfExists(fs::path(dst_part_path) / IMergeTreeDataPart::DELETE_ON_DESTROY_MARKER_FILE_NAME);

    auto single_disk_volume = std::make_shared<SingleDiskVolume>(disk->getName(), disk, 0);
    auto dst_data_part = createPart(dst_part_name, dst_part_info, single_disk_volume, tmp_dst_part_name);

    dst_data_part->is_temp = true;

    dst_data_part->loadColumnsChecksumsIndexes(require_part_metadata, true);
    dst_data_part->modification_time = disk->getLastModified(dst_part_path).epochTime();
    return dst_data_part;
}

String MergeTreeData::getFullPathOnDisk(const DiskPtr & disk) const
{
    return disk->getPath() + relative_data_path;
}


DiskPtr MergeTreeData::tryGetDiskForDetachedPart(const String & part_name) const
{
    String additional_path = "detached/";
    const auto disks = getStoragePolicy()->getDisks();

    for (const DiskPtr & disk : disks)
        if (disk->exists(relative_data_path + additional_path + part_name))
            return disk;

    return nullptr;
}

DiskPtr MergeTreeData::getDiskForDetachedPart(const String & part_name) const
{
    if (auto disk = tryGetDiskForDetachedPart(part_name))
        return disk;
    throw DB::Exception(ErrorCodes::BAD_DATA_PART_NAME, "Detached part \"{}\" not found", part_name);
}


Strings MergeTreeData::getDataPaths() const
{
    Strings res;
    auto disks = getStoragePolicy()->getDisks();
    for (const auto & disk : disks)
        res.push_back(getFullPathOnDisk(disk));
    return res;
}


void MergeTreeData::reportBrokenPart(MergeTreeData::DataPartPtr & data_part) const
{
    if (data_part->volume && data_part->volume->getDisk()->isBroken())
    {
        auto disk = data_part->volume->getDisk();
        auto parts = getDataParts();
        LOG_WARNING(log, "Scanning parts to recover on broken disk {}.", disk->getName() + "@" + disk->getPath());
        for (const auto & part : parts)
        {
            if (part->volume && part->volume->getDisk()->getName() == disk->getName())
                broken_part_callback(part->name);
        }
    }
    else
        broken_part_callback(data_part->name);
}

MergeTreeData::MatcherFn MergeTreeData::getPartitionMatcher(const ASTPtr & partition_ast, ContextPtr local_context) const
{
    bool prefixed = false;
    String id;

    if (format_version < MERGE_TREE_DATA_MIN_FORMAT_VERSION_WITH_CUSTOM_PARTITIONING)
    {
        /// Month-partitioning specific - partition value can represent a prefix of the partition to freeze.
        if (const auto * partition_lit = partition_ast->as<ASTPartition &>().value->as<ASTLiteral>())
        {
            id = partition_lit->value.getType() == Field::Types::UInt64
                 ? toString(partition_lit->value.get<UInt64>())
                 : partition_lit->value.safeGet<String>();
            prefixed = true;
        }
        else
            id = getPartitionIDFromQuery(partition_ast, local_context);
    }
    else
        id = getPartitionIDFromQuery(partition_ast, local_context);

    return [prefixed, id](const String & partition_id)
    {
        if (prefixed)
            return startsWith(partition_id, id);
        else
            return id == partition_id;
    };
}

PartitionCommandsResultInfo MergeTreeData::freezePartition(
    const ASTPtr & partition_ast,
    const StorageMetadataPtr & metadata_snapshot,
    const String & with_name,
    ContextPtr local_context,
    TableLockHolder &)
{
    return freezePartitionsByMatcher(getPartitionMatcher(partition_ast, local_context), metadata_snapshot, with_name, local_context);
}

PartitionCommandsResultInfo MergeTreeData::freezeAll(
    const String & with_name,
    const StorageMetadataPtr & metadata_snapshot,
    ContextPtr local_context,
    TableLockHolder &)
{
    return freezePartitionsByMatcher([] (const String &) { return true; }, metadata_snapshot, with_name, local_context);
}

PartitionCommandsResultInfo MergeTreeData::freezePartitionsByMatcher(
    MatcherFn matcher,
    const StorageMetadataPtr & metadata_snapshot,
    const String & with_name,
    ContextPtr local_context)
{
    String clickhouse_path = fs::canonical(local_context->getPath());
    String default_shadow_path = fs::path(clickhouse_path) / "shadow/";
    fs::create_directories(default_shadow_path);
    auto increment = Increment(fs::path(default_shadow_path) / "increment.txt").get(true);

    const String shadow_path = "shadow/";

    /// Acquire a snapshot of active data parts to prevent removing while doing backup.
    const auto data_parts = getDataParts();

    String backup_name = (!with_name.empty() ? escapeForFileName(with_name) : toString(increment));
    String backup_path = fs::path(shadow_path) / backup_name / "";

    for (const auto & disk : getStoragePolicy()->getDisks())
        disk->onFreeze(backup_path);

    PartitionCommandsResultInfo result;

    size_t parts_processed = 0;
    for (const auto & part : data_parts)
    {
        if (!matcher(part->info.partition_id))
            continue;

        LOG_DEBUG(log, "Freezing part {} snapshot will be placed at {}", part->name, backup_path);

        auto disk = part->volume->getDisk();

        disk->createDirectories(backup_path);

        String src_part_path = part->getFullRelativePath();
        String backup_part_path = fs::path(backup_path) / relative_data_path / part->relative_path;
        if (auto part_in_memory = asInMemoryPart(part))
        {
            auto flushed_part_path = part_in_memory->getRelativePathForPrefix("tmp_freeze");
            part_in_memory->flushToDisk(relative_data_path, flushed_part_path, metadata_snapshot);
            src_part_path = fs::path(relative_data_path) / flushed_part_path / "";
        }

        localBackup(disk, src_part_path, backup_part_path);

        // Store metadata for replicated table.
        // Do nothing for non-replocated.
        createAndStoreFreezeMetadata(disk, part, backup_part_path);

        disk->removeFileIfExists(fs::path(backup_part_path) / IMergeTreeDataPart::DELETE_ON_DESTROY_MARKER_FILE_NAME);

        part->is_frozen.store(true, std::memory_order_relaxed);
        result.push_back(PartitionCommandResultInfo{
            .partition_id = part->info.partition_id,
            .part_name = part->name,
            .backup_path = fs::path(disk->getPath()) / backup_path,
            .part_backup_path = fs::path(disk->getPath()) / backup_part_path,
            .backup_name = backup_name,
        });
        ++parts_processed;
    }

    LOG_DEBUG(log, "Freezed {} parts", parts_processed);
    return result;
}

void MergeTreeData::createAndStoreFreezeMetadata(DiskPtr, DataPartPtr, String) const
{

}

PartitionCommandsResultInfo MergeTreeData::unfreezePartition(
    const ASTPtr & partition,
    const String & backup_name,
    ContextPtr local_context,
    TableLockHolder &)
{
    return unfreezePartitionsByMatcher(getPartitionMatcher(partition, local_context), backup_name, local_context);
}

PartitionCommandsResultInfo MergeTreeData::unfreezeAll(
    const String & backup_name,
    ContextPtr local_context,
    TableLockHolder &)
{
    return unfreezePartitionsByMatcher([] (const String &) { return true; }, backup_name, local_context);
}

bool MergeTreeData::removeDetachedPart(DiskPtr disk, const String & path, const String &, bool)
{
    disk->removeRecursive(path);

    return false;
}

PartitionCommandsResultInfo MergeTreeData::unfreezePartitionsByMatcher(MatcherFn matcher, const String & backup_name, ContextPtr)
{
    auto backup_path = fs::path("shadow") / escapeForFileName(backup_name) / relative_data_path;

    LOG_DEBUG(log, "Unfreezing parts by path {}", backup_path.generic_string());

    PartitionCommandsResultInfo result;

    for (const auto & disk : getStoragePolicy()->getDisks())
    {
        if (!disk->exists(backup_path))
            continue;

        for (auto it = disk->iterateDirectory(backup_path); it->isValid(); it->next())
        {
            const auto & partition_directory = it->name();

            /// Partition ID is prefix of part directory name: <partition id>_<rest of part directory name>
            auto found = partition_directory.find('_');
            if (found == std::string::npos)
                continue;
            auto partition_id = partition_directory.substr(0, found);

            if (!matcher(partition_id))
                continue;

            const auto & path = it->path();

            bool keep_shared = removeDetachedPart(disk, path, partition_directory, true);

            result.push_back(PartitionCommandResultInfo{
                .partition_id = partition_id,
                .part_name = partition_directory,
                .backup_path = disk->getPath() + backup_path.generic_string(),
                .part_backup_path = disk->getPath() + path,
                .backup_name = backup_name,
            });

            LOG_DEBUG(log, "Unfreezed part by path {}, keep shared data: {}", disk->getPath() + path, keep_shared);
        }
    }

    LOG_DEBUG(log, "Unfreezed {} parts", result.size());

    return result;
}

bool MergeTreeData::canReplacePartition(const DataPartPtr & src_part) const
{
    const auto settings = getSettings();

    if (!settings->enable_mixed_granularity_parts || settings->index_granularity_bytes == 0)
    {
        if (!canUseAdaptiveGranularity() && src_part->index_granularity_info.is_adaptive)
            return false;
        if (canUseAdaptiveGranularity() && !src_part->index_granularity_info.is_adaptive)
            return false;
    }
    return true;
}

void MergeTreeData::writePartLog(
    PartLogElement::Type type,
    const ExecutionStatus & execution_status,
    UInt64 elapsed_ns,
    const String & new_part_name,
    const DataPartPtr & result_part,
    const DataPartsVector & source_parts,
    const MergeListEntry * merge_entry)
try
{
    auto table_id = getStorageID();
    auto part_log = getContext()->getPartLog(table_id.database_name);
    if (!part_log)
        return;

    PartLogElement part_log_elem;

    part_log_elem.event_type = type;

    part_log_elem.error = static_cast<UInt16>(execution_status.code);
    part_log_elem.exception = execution_status.message;

    // construct event_time and event_time_microseconds using the same time point
    // so that the two times will always be equal up to a precision of a second.
    const auto time_now = std::chrono::system_clock::now();
    part_log_elem.event_time = time_in_seconds(time_now);
    part_log_elem.event_time_microseconds = time_in_microseconds(time_now);

    /// TODO: Stop stopwatch in outer code to exclude ZK timings and so on
    part_log_elem.duration_ms = elapsed_ns / 1000000;

    part_log_elem.database_name = table_id.database_name;
    part_log_elem.table_name = table_id.table_name;
    part_log_elem.partition_id = MergeTreePartInfo::fromPartName(new_part_name, format_version).partition_id;
    part_log_elem.part_name = new_part_name;

    if (result_part)
    {
        part_log_elem.path_on_disk = result_part->getFullPath();
        part_log_elem.bytes_compressed_on_disk = result_part->getBytesOnDisk();
        part_log_elem.rows = result_part->rows_count;
    }

    part_log_elem.source_part_names.reserve(source_parts.size());
    for (const auto & source_part : source_parts)
        part_log_elem.source_part_names.push_back(source_part->name);

    if (merge_entry)
    {
        part_log_elem.rows_read = (*merge_entry)->rows_read;
        part_log_elem.bytes_read_uncompressed = (*merge_entry)->bytes_read_uncompressed;

        part_log_elem.rows = (*merge_entry)->rows_written;
        part_log_elem.bytes_uncompressed = (*merge_entry)->bytes_written_uncompressed;
        part_log_elem.peak_memory_usage = (*merge_entry)->memory_tracker.getPeak();
    }

    part_log->add(part_log_elem);
}
catch (...)
{
    tryLogCurrentException(log, __PRETTY_FUNCTION__);
}

StorageMergeTree::PinnedPartUUIDsPtr MergeTreeData::getPinnedPartUUIDs() const
{
    std::lock_guard lock(pinned_part_uuids_mutex);
    return pinned_part_uuids;
}

MergeTreeData::CurrentlyMovingPartsTagger::CurrentlyMovingPartsTagger(MergeTreeMovingParts && moving_parts_, MergeTreeData & data_)
    : parts_to_move(std::move(moving_parts_)), data(data_)
{
    for (const auto & moving_part : parts_to_move)
        if (!data.currently_moving_parts.emplace(moving_part.part).second)
            throw Exception("Cannot move part '" + moving_part.part->name + "'. It's already moving.", ErrorCodes::LOGICAL_ERROR);
}

MergeTreeData::CurrentlyMovingPartsTagger::~CurrentlyMovingPartsTagger()
{
    std::lock_guard lock(data.moving_parts_mutex);
    for (const auto & moving_part : parts_to_move)
    {
        /// Something went completely wrong
        if (!data.currently_moving_parts.count(moving_part.part))
            std::terminate();
        data.currently_moving_parts.erase(moving_part.part);
    }
}

bool MergeTreeData::scheduleDataMovingJob(BackgroundJobsAssignee & assignee)
{
    if (parts_mover.moves_blocker.isCancelled())
        return false;

    auto moving_tagger = selectPartsForMove();
    if (moving_tagger->parts_to_move.empty())
        return false;

    assignee.scheduleMoveTask(ExecutableLambdaAdapter::create(
        [this, moving_tagger] () mutable
        {
            return moveParts(moving_tagger);
        }, moves_assignee_trigger, getStorageID()));
    return true;
}

bool MergeTreeData::areBackgroundMovesNeeded() const
{
    auto policy = getStoragePolicy();

    if (policy->getVolumes().size() > 1)
        return true;

    return policy->getVolumes().size() == 1 && policy->getVolumes()[0]->getDisks().size() > 1;
}

bool MergeTreeData::movePartsToSpace(const DataPartsVector & parts, SpacePtr space)
{
    if (parts_mover.moves_blocker.isCancelled())
        return false;

    auto moving_tagger = checkPartsForMove(parts, space);
    if (moving_tagger->parts_to_move.empty())
        return false;

    return moveParts(moving_tagger);
}

MergeTreeData::CurrentlyMovingPartsTaggerPtr MergeTreeData::selectPartsForMove()
{
    MergeTreeMovingParts parts_to_move;

    auto can_move = [this](const DataPartPtr & part, String * reason) -> bool
    {
        if (partIsAssignedToBackgroundOperation(part))
        {
            *reason = "part already assigned to background operation.";
            return false;
        }
        if (currently_moving_parts.count(part))
        {
            *reason = "part is already moving.";
            return false;
        }

        return true;
    };

    std::lock_guard moving_lock(moving_parts_mutex);

    parts_mover.selectPartsForMove(parts_to_move, can_move, moving_lock);
    return std::make_shared<CurrentlyMovingPartsTagger>(std::move(parts_to_move), *this);
}

MergeTreeData::CurrentlyMovingPartsTaggerPtr MergeTreeData::checkPartsForMove(const DataPartsVector & parts, SpacePtr space)
{
    std::lock_guard moving_lock(moving_parts_mutex);

    MergeTreeMovingParts parts_to_move;
    for (const auto & part : parts)
    {
        auto reservation = space->reserve(part->getBytesOnDisk());
        if (!reservation)
            throw Exception("Move is not possible. Not enough space on '" + space->getName() + "'", ErrorCodes::NOT_ENOUGH_SPACE);

        auto reserved_disk = reservation->getDisk();

        if (reserved_disk->exists(relative_data_path + part->name))
            throw Exception(
                "Move is not possible: " + fullPath(reserved_disk, relative_data_path + part->name) + " already exists",
                ErrorCodes::DIRECTORY_ALREADY_EXISTS);

        if (currently_moving_parts.count(part) || partIsAssignedToBackgroundOperation(part))
            throw Exception(
                "Cannot move part '" + part->name + "' because it's participating in background process",
                ErrorCodes::PART_IS_TEMPORARILY_LOCKED);

        parts_to_move.emplace_back(part, std::move(reservation));
    }
    return std::make_shared<CurrentlyMovingPartsTagger>(std::move(parts_to_move), *this);
}

bool MergeTreeData::moveParts(const CurrentlyMovingPartsTaggerPtr & moving_tagger)
{
    LOG_INFO(log, "Got {} parts to move.", moving_tagger->parts_to_move.size());

    for (const auto & moving_part : moving_tagger->parts_to_move)
    {
        Stopwatch stopwatch;
        DataPartPtr cloned_part;

        auto write_part_log = [&](const ExecutionStatus & execution_status)
        {
            writePartLog(
                PartLogElement::Type::MOVE_PART,
                execution_status,
                stopwatch.elapsed(),
                moving_part.part->name,
                cloned_part,
                {moving_part.part},
                nullptr);
        };

        try
        {
            cloned_part = parts_mover.clonePart(moving_part);
            parts_mover.swapClonedPart(cloned_part);
            write_part_log({});
        }
        catch (...)
        {
            write_part_log(ExecutionStatus::fromCurrentException());
            if (cloned_part)
                cloned_part->remove();

            throw;
        }
    }
    return true;
}

bool MergeTreeData::partsContainSameProjections(const DataPartPtr & left, const DataPartPtr & right)
{
    if (left->getProjectionParts().size() != right->getProjectionParts().size())
        return false;
    for (const auto & [name, _] : left->getProjectionParts())
    {
        if (!right->hasProjection(name))
            return false;
    }
    return true;
}

bool MergeTreeData::canUsePolymorphicParts(const MergeTreeSettings & settings, String * out_reason) const
{
    if (!canUseAdaptiveGranularity())
    {
        if (out_reason && (settings.min_rows_for_wide_part != 0 || settings.min_bytes_for_wide_part != 0
            || settings.min_rows_for_compact_part != 0 || settings.min_bytes_for_compact_part != 0))
        {
            *out_reason = fmt::format(
                    "Table can't create parts with adaptive granularity, but settings"
                    " min_rows_for_wide_part = {}"
                    ", min_bytes_for_wide_part = {}"
                    ", min_rows_for_compact_part = {}"
                    ", min_bytes_for_compact_part = {}"
                    ". Parts with non-adaptive granularity can be stored only in Wide (default) format.",
                    settings.min_rows_for_wide_part,    settings.min_bytes_for_wide_part,
                    settings.min_rows_for_compact_part, settings.min_bytes_for_compact_part);
        }

        return false;
    }

    return true;
}

MergeTreeData::AlterConversions MergeTreeData::getAlterConversionsForPart(const MergeTreeDataPartPtr part) const
{
    MutationCommands commands = getFirstAlterMutationCommandsForPart(part);

    AlterConversions result{};
    for (const auto & command : commands)
        /// Currently we need explicit conversions only for RENAME alter
        /// all other conversions can be deduced from diff between part columns
        /// and columns in storage.
        if (command.type == MutationCommand::Type::RENAME_COLUMN)
            result.rename_map[command.rename_to] = command.column_name;

    return result;
}

MergeTreeData::WriteAheadLogPtr MergeTreeData::getWriteAheadLog()
{
    std::lock_guard lock(write_ahead_log_mutex);
    if (!write_ahead_log)
    {
        auto reservation = reserveSpace(getSettings()->write_ahead_log_max_bytes);
        write_ahead_log = std::make_shared<MergeTreeWriteAheadLog>(*this, reservation->getDisk());
    }

    return write_ahead_log;
}

NamesAndTypesList MergeTreeData::getVirtuals() const
{
    return NamesAndTypesList{
        NameAndTypePair("_part", std::make_shared<DataTypeString>()),
        NameAndTypePair("_part_index", std::make_shared<DataTypeUInt64>()),
        NameAndTypePair("_part_uuid", std::make_shared<DataTypeUUID>()),
        NameAndTypePair("_partition_id", std::make_shared<DataTypeString>()),
        NameAndTypePair("_partition_value", getPartitionValueType()),
        NameAndTypePair("_sample_factor", std::make_shared<DataTypeFloat64>()),
    };
}

size_t MergeTreeData::getTotalMergesWithTTLInMergeList() const
{
    return getContext()->getMergeList().getMergesWithTTLCount();
}

void MergeTreeData::addPartContributionToDataVolume(const DataPartPtr & part)
{
    increaseDataVolume(part->getBytesOnDisk(), part->rows_count, 1);
}

void MergeTreeData::removePartContributionToDataVolume(const DataPartPtr & part)
{
    decreaseDataVolume(part->getBytesOnDisk(), part->rows_count, 1);
}

void MergeTreeData::increaseDataVolume(size_t bytes, size_t rows, size_t parts)
{
    total_active_size_bytes.fetch_add(bytes, std::memory_order_acq_rel);
    total_active_size_rows.fetch_add(rows, std::memory_order_acq_rel);
    total_active_size_parts.fetch_add(parts, std::memory_order_acq_rel);
}

void MergeTreeData::decreaseDataVolume(size_t bytes, size_t rows, size_t parts)
{
    total_active_size_bytes.fetch_sub(bytes, std::memory_order_acq_rel);
    total_active_size_rows.fetch_sub(rows, std::memory_order_acq_rel);
    total_active_size_parts.fetch_sub(parts, std::memory_order_acq_rel);
}

void MergeTreeData::setDataVolume(size_t bytes, size_t rows, size_t parts)
{
    total_active_size_bytes.store(bytes, std::memory_order_release);
    total_active_size_rows.store(rows, std::memory_order_release);
    total_active_size_parts.store(parts, std::memory_order_release);
}

bool MergeTreeData::insertQueryIdOrThrow(const String & query_id, size_t max_queries) const
{
    std::lock_guard lock(query_id_set_mutex);
    return insertQueryIdOrThrowNoLock(query_id, max_queries, lock);
}

bool MergeTreeData::insertQueryIdOrThrowNoLock(const String & query_id, size_t max_queries, const std::lock_guard<std::mutex> &) const
{
    if (query_id_set.find(query_id) != query_id_set.end())
        return false;
    if (query_id_set.size() >= max_queries)
        throw Exception(
            ErrorCodes::TOO_MANY_SIMULTANEOUS_QUERIES, "Too many simultaneous queries for table {}. Maximum is: {}", log_name, max_queries);
    query_id_set.insert(query_id);
    return true;
}

void MergeTreeData::removeQueryId(const String & query_id) const
{
    std::lock_guard lock(query_id_set_mutex);
    removeQueryIdNoLock(query_id, lock);
}

void MergeTreeData::removeQueryIdNoLock(const String & query_id, const std::lock_guard<std::mutex> &) const
{
    if (query_id_set.find(query_id) == query_id_set.end())
        LOG_WARNING(log, "We have query_id removed but it's not recorded. This is a bug");
    else
        query_id_set.erase(query_id);
}

ReservationPtr MergeTreeData::balancedReservation(
    const StorageMetadataPtr & metadata_snapshot,
    size_t part_size,
    size_t max_volume_index,
    const String & part_name,
    const MergeTreePartInfo & part_info,
    MergeTreeData::DataPartsVector covered_parts,
    std::optional<CurrentlySubmergingEmergingTagger> * tagger_ptr,
    const IMergeTreeDataPart::TTLInfos * ttl_infos,
    bool is_insert)
{
    ReservationPtr reserved_space;
    auto min_bytes_to_rebalance_partition_over_jbod = getSettings()->min_bytes_to_rebalance_partition_over_jbod;
    if (tagger_ptr && min_bytes_to_rebalance_partition_over_jbod > 0 && part_size >= min_bytes_to_rebalance_partition_over_jbod)
    try
    {
        const auto & disks = getStoragePolicy()->getVolume(max_volume_index)->getDisks();
        std::map<String, size_t> disk_occupation;
        std::map<String, std::vector<String>> disk_parts_for_logging;
        for (const auto & disk : disks)
            disk_occupation.emplace(disk->getName(), 0);

        std::set<String> committed_big_parts_from_partition;
        std::set<String> submerging_big_parts_from_partition;
        std::lock_guard lock(currently_submerging_emerging_mutex);

        for (const auto & part : currently_submerging_big_parts)
        {
            if (part_info.partition_id == part->info.partition_id)
                submerging_big_parts_from_partition.insert(part->name);
        }

        {
            auto lock_parts = lockParts();
            if (covered_parts.empty())
            {
                // It's a part fetch. Calculate `covered_parts` here.
                MergeTreeData::DataPartPtr covering_part;
                covered_parts = getActivePartsToReplace(part_info, part_name, covering_part, lock_parts);
            }

            // Remove irrelevant parts.
            covered_parts.erase(
                std::remove_if(
                    covered_parts.begin(),
                    covered_parts.end(),
                    [min_bytes_to_rebalance_partition_over_jbod](const auto & part)
                    {
                        return !(part->isStoredOnDisk() && part->getBytesOnDisk() >= min_bytes_to_rebalance_partition_over_jbod);
                    }),
                covered_parts.end());

            // Include current submerging big parts which are not yet in `currently_submerging_big_parts`
            for (const auto & part : covered_parts)
                submerging_big_parts_from_partition.insert(part->name);

            for (const auto & part : getDataPartsStateRange(MergeTreeData::DataPartState::Active))
            {
                if (part->isStoredOnDisk() && part->getBytesOnDisk() >= min_bytes_to_rebalance_partition_over_jbod
                    && part_info.partition_id == part->info.partition_id)
                {
                    auto name = part->volume->getDisk()->getName();
                    auto it = disk_occupation.find(name);
                    if (it != disk_occupation.end())
                    {
                        if (submerging_big_parts_from_partition.find(part->name) == submerging_big_parts_from_partition.end())
                        {
                            it->second += part->getBytesOnDisk();
                            disk_parts_for_logging[name].push_back(formatReadableSizeWithBinarySuffix(part->getBytesOnDisk()));
                            committed_big_parts_from_partition.insert(part->name);
                        }
                        else
                        {
                            disk_parts_for_logging[name].push_back(formatReadableSizeWithBinarySuffix(part->getBytesOnDisk()) + " (submerging)");
                        }
                    }
                    else
                    {
                        // Part is on different volume. Ignore it.
                    }
                }
            }
        }

        for (const auto & [name, emerging_part] : currently_emerging_big_parts)
        {
            // It's possible that the emerging big parts are committed and get added twice. Thus a set is used to deduplicate.
            if (committed_big_parts_from_partition.find(name) == committed_big_parts_from_partition.end()
                && part_info.partition_id == emerging_part.partition_id)
            {
                auto it = disk_occupation.find(emerging_part.disk_name);
                if (it != disk_occupation.end())
                {
                    it->second += emerging_part.estimate_bytes;
                    disk_parts_for_logging[emerging_part.disk_name].push_back(
                        formatReadableSizeWithBinarySuffix(emerging_part.estimate_bytes) + " (emerging)");
                }
                else
                {
                    // Part is on different volume. Ignore it.
                }
            }
        }

        size_t min_occupation_size = std::numeric_limits<size_t>::max();
        std::vector<String> candidates;
        for (const auto & [disk_name, size] : disk_occupation)
        {
            if (size < min_occupation_size)
            {
                min_occupation_size = size;
                candidates = {disk_name};
            }
            else if (size == min_occupation_size)
            {
                candidates.push_back(disk_name);
            }
        }

        if (!candidates.empty())
        {
            // Random pick one disk from best candidates
            std::shuffle(candidates.begin(), candidates.end(), thread_local_rng);
            String selected_disk_name = candidates.front();
            WriteBufferFromOwnString log_str;
            writeCString("\nbalancer: \n", log_str);
            for (const auto & [disk_name, per_disk_parts] : disk_parts_for_logging)
                writeString(fmt::format("  {}: [{}]\n", disk_name, fmt::join(per_disk_parts, ", ")), log_str);
            LOG_DEBUG(log, log_str.str());

            if (ttl_infos)
                reserved_space = tryReserveSpacePreferringTTLRules(
                    metadata_snapshot,
                    part_size,
                    *ttl_infos,
                    time(nullptr),
                    max_volume_index,
                    is_insert,
                    getStoragePolicy()->getDiskByName(selected_disk_name));
            else
                reserved_space = tryReserveSpace(part_size, getStoragePolicy()->getDiskByName(selected_disk_name));

            if (reserved_space)
            {
                currently_emerging_big_parts.emplace(
                    part_name, EmergingPartInfo{reserved_space->getDisk(0)->getName(), part_info.partition_id, part_size});

                for (const auto & part : covered_parts)
                {
                    if (currently_submerging_big_parts.count(part))
                        LOG_WARNING(log, "currently_submerging_big_parts contains duplicates. JBOD might lose balance");
                    else
                        currently_submerging_big_parts.insert(part);
                }

                // Record submerging big parts in the tagger to clean them up.
                tagger_ptr->emplace(*this, part_name, std::move(covered_parts), log);
            }
        }
    }
    catch (...)
    {
        LOG_DEBUG(log, "JBOD balancer encounters an error. Fallback to random disk selection");
        tryLogCurrentException(log);
    }
    return reserved_space;
}

CurrentlySubmergingEmergingTagger::~CurrentlySubmergingEmergingTagger()
{
    std::lock_guard lock(storage.currently_submerging_emerging_mutex);

    for (const auto & part : submerging_parts)
    {
        if (!storage.currently_submerging_big_parts.count(part))
        {
            LOG_ERROR(log, "currently_submerging_big_parts doesn't contain part {} to erase. This is a bug", part->name);
            assert(false);
        }
        else
            storage.currently_submerging_big_parts.erase(part);
    }
    storage.currently_emerging_big_parts.erase(emerging_part_name);
}

}<|MERGE_RESOLUTION|>--- conflicted
+++ resolved
@@ -263,18 +263,13 @@
     /// Creating directories, if not exist.
     for (const auto & disk : getDisks())
     {
-<<<<<<< HEAD
+        if (disk->isBroken())
+            continue;
+
         disk->createDirectories(relative_data_path);
         disk->createDirectories(fs::path(relative_data_path) / MergeTreeData::DETACHED_DIR_NAME);
         String current_version_file_path = fs::path(relative_data_path) / MergeTreeData::FORMAT_VERSION_FILE_NAME;
-=======
-        if (disk->isBroken())
-            continue;
-
-        disk->createDirectories(path);
-        disk->createDirectories(fs::path(path) / MergeTreeData::DETACHED_DIR_NAME);
-        String current_version_file_path = fs::path(path) / MergeTreeData::FORMAT_VERSION_FILE_NAME;
->>>>>>> 52b92c09
+
         if (disk->exists(current_version_file_path))
         {
             if (!version_file.first.empty())
@@ -1383,13 +1378,10 @@
     /// Delete temporary directories older than a day.
     for (const auto & disk : getDisks())
     {
-<<<<<<< HEAD
-        for (auto it = disk->iterateDirectory(relative_data_path); it->isValid(); it->next())
-=======
         if (disk->isBroken())
             continue;
-        for (auto it = disk->iterateDirectory(path); it->isValid(); it->next())
->>>>>>> 52b92c09
+
+        for (auto it = disk->iterateDirectory(relative_data_path); it->isValid(); it->next())
         {
             const std::string & basename = it->name();
             if (!startsWith(basename, "tmp_"))
