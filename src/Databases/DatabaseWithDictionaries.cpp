--- conflicted
+++ resolved
@@ -201,21 +201,11 @@
     }
 }
 
-DatabaseDictionariesIteratorPtr DatabaseWithDictionaries::getDictionariesIterator(const Context & /*context*/, const FilterByNameFunction & filter_by_dictionary_name)
-{
-<<<<<<< HEAD
-    if (auto table_ptr = DatabaseWithOwnTablesBase::tryGetTable(context, table_name))
-        return table_ptr;
-
-    if (isDictionaryExist(context, table_name))
-        /// We don't need lock database here, because database doesn't store dictionary itself
-        /// just metadata
-        return getDictionaryStorage(table_name, load);
-=======
+DatabaseDictionariesIteratorPtr DatabaseWithDictionaries::getDictionariesIterator(const FilterByNameFunction & filter_by_dictionary_name)
+{
     std::lock_guard lock(mutex);
     if (!filter_by_dictionary_name)
         return std::make_unique<DatabaseDictionariesSnapshotIterator>(dictionaries);
->>>>>>> c5ca4c3b
 
     Dictionaries filtered_dictionaries;
     for (const auto & dictionary_name : dictionaries | boost::adaptors::map_keys)
@@ -261,61 +251,18 @@
         if (throw_on_error && (e.code() != ErrorCodes::FILE_DOESNT_EXIST))
             throw;
     }
-<<<<<<< HEAD
-    return ast;
-}
-
-DatabaseTablesIteratorPtr DatabaseWithDictionaries::getTablesWithDictionaryTablesIterator(
-    const FilterByNameFunction & filter_by_dictionary_name)
-{
-    /// NOTE: it's not atomic
-    auto tables_it = getTablesIterator(filter_by_dictionary_name);
-    auto dictionaries_it = getDictionariesIterator(filter_by_dictionary_name);
-
-    Tables result;
-    while (tables_it && tables_it->isValid())
-    {
-        result.emplace(tables_it->name(), tables_it->table());
-        tables_it->next();
-    }
-=======
->>>>>>> c5ca4c3b
 
     if (ast)
     {
-<<<<<<< HEAD
-        auto table_name = dictionaries_it->name();
-        auto table_ptr = getDictionaryStorage(table_name, false /*load*/);
-        if (table_ptr)
-            result.emplace(table_name, table_ptr);
-        dictionaries_it->next();
-=======
         const auto * create_query = ast->as<const ASTCreateQuery>();
         if (create_query && create_query->is_dictionary)
             return ast;
->>>>>>> c5ca4c3b
     }
     if (throw_on_error)
         throw Exception{"Dictionary " + backQuote(dictionary_name) + " doesn't exist",
                         ErrorCodes::CANNOT_GET_CREATE_DICTIONARY_QUERY};
     return nullptr;
 }
-
-<<<<<<< HEAD
-DatabaseDictionariesIteratorPtr DatabaseWithDictionaries::getDictionariesIterator(const FilterByNameFunction & filter_by_dictionary_name)
-{
-    std::lock_guard lock(mutex);
-    if (!filter_by_dictionary_name)
-        return std::make_unique<DatabaseDictionariesSnapshotIterator>(dictionaries);
-
-    Dictionaries filtered_dictionaries;
-    for (const auto & dictionary_name : dictionaries)
-        if (filter_by_dictionary_name(dictionary_name))
-            filtered_dictionaries.emplace(dictionary_name);
-    return std::make_unique<DatabaseDictionariesSnapshotIterator>(std::move(filtered_dictionaries));
-}
-=======
->>>>>>> c5ca4c3b
 
 Poco::AutoPtr<Poco::Util::AbstractConfiguration> DatabaseWithDictionaries::getDictionaryConfiguration(const String & dictionary_name) const
 {
@@ -326,18 +273,6 @@
     throw Exception("Dictionary " + backQuote(dictionary_name) + " doesn't exist", ErrorCodes::UNKNOWN_DICTIONARY);
 }
 
-<<<<<<< HEAD
-StoragePtr DatabaseWithDictionaries::getDictionaryStorage(const String & table_name, bool load) const
-{
-    auto dict_name = database_name + "." + table_name;
-    const auto & external_loader = global_context.getExternalDictionariesLoader();
-    auto dict_ptr = external_loader.tryGetDictionary(dict_name, load);
-    if (dict_ptr)
-    {
-        const DictionaryStructure & dictionary_structure = dict_ptr->getStructure();
-        auto columns = StorageDictionary::getNamesAndTypes(dictionary_structure);
-        return StorageDictionary::create(StorageID(database_name, table_name), ColumnsDescription{columns}, global_context, true, dict_name);
-=======
 time_t DatabaseWithDictionaries::getObjectMetadataModificationTime(const String & object_name) const
 {
     {
@@ -345,7 +280,6 @@
         auto it = dictionaries.find(object_name);
         if (it != dictionaries.end())
             return it->second.modification_time;
->>>>>>> c5ca4c3b
     }
     return DatabaseOnDisk::getObjectMetadataModificationTime(object_name);
 }
