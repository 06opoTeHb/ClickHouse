#include <Databases/DatabaseOnDisk.h>

#include <IO/ReadBufferFromFile.h>
#include <IO/ReadHelpers.h>
#include <IO/WriteBufferFromFile.h>
#include <IO/WriteHelpers.h>
#include <Interpreters/Context.h>
#include <Interpreters/InterpreterCreateQuery.h>
#include <Parsers/ASTCreateQuery.h>
#include <Parsers/ParserCreateQuery.h>
#include <Parsers/formatAST.h>
#include <Parsers/parseQuery.h>
#include <Storages/IStorage.h>
#include <Storages/StorageFactory.h>
#include <TableFunctions/TableFunctionFactory.h>
#include <Common/escapeForFileName.h>

#include <common/logger_useful.h>
#include <Poco/DirectoryIterator.h>

#include <Databases/DatabaseOrdinary.h>
#include <Databases/DatabaseAtomic.h>
#include <Common/assert_cast.h>


namespace DB
{

static constexpr size_t METADATA_FILE_BUFFER_SIZE = 32768;

namespace ErrorCodes
{
    extern const int CANNOT_GET_CREATE_TABLE_QUERY;
    extern const int NOT_IMPLEMENTED;
    extern const int LOGICAL_ERROR;
    extern const int FILE_DOESNT_EXIST;
    extern const int INCORRECT_FILE_NAME;
    extern const int SYNTAX_ERROR;
    extern const int TABLE_ALREADY_EXISTS;
    extern const int EMPTY_LIST_OF_COLUMNS_PASSED;
}


std::pair<String, StoragePtr> createTableFromAST(
    ASTCreateQuery ast_create_query,
    const String & database_name,
    const String & table_data_path_relative,
    ContextPtr context,
    bool has_force_restore_data_flag)
{
    ast_create_query.attach = true;
    ast_create_query.database = database_name;

    if (ast_create_query.as_table_function)
    {
        const auto & factory = TableFunctionFactory::instance();
        auto table_function = factory.get(ast_create_query.as_table_function, context);
        ColumnsDescription columns;
        if (ast_create_query.columns_list && ast_create_query.columns_list->columns)
            columns = InterpreterCreateQuery::getColumnsDescription(*ast_create_query.columns_list->columns, context, true);
        StoragePtr storage = table_function->execute(ast_create_query.as_table_function, context, ast_create_query.table, std::move(columns));
        storage->renameInMemory(ast_create_query);
        return {ast_create_query.table, storage};
    }

    ColumnsDescription columns;
    ConstraintsDescription constraints;

    if (!ast_create_query.is_dictionary)
    {
        /// We do not directly use `InterpreterCreateQuery::execute`, because
        /// - the database has not been loaded yet;
        /// - the code is simpler, since the query is already brought to a suitable form.
        if (!ast_create_query.columns_list || !ast_create_query.columns_list->columns)
            throw Exception("Missing definition of columns.", ErrorCodes::EMPTY_LIST_OF_COLUMNS_PASSED);

        columns = InterpreterCreateQuery::getColumnsDescription(*ast_create_query.columns_list->columns, context, true);
        constraints = InterpreterCreateQuery::getConstraintsDescription(ast_create_query.columns_list->constraints);
    }

    return
    {
        ast_create_query.table,
        StorageFactory::instance().get(
            ast_create_query,
            table_data_path_relative,
            context,
            context->getGlobalContext(),
            columns,
            constraints,
            has_force_restore_data_flag)
    };
}


String getObjectDefinitionFromCreateQuery(const ASTPtr & query)
{
    ASTPtr query_clone = query->clone();
    auto * create = query_clone->as<ASTCreateQuery>();

    if (!create)
    {
        WriteBufferFromOwnString query_buf;
        formatAST(*query, query_buf, true);
        throw Exception(ErrorCodes::LOGICAL_ERROR, "Query '{}' is not CREATE query", query_buf.str());
    }

    if (!create->is_dictionary)
        create->attach = true;

    /// We remove everything that is not needed for ATTACH from the query.
    assert(!create->temporary);
    create->database.clear();
    create->as_database.clear();
    create->as_table.clear();
    create->if_not_exists = false;
    create->is_populate = false;
    create->replace_view = false;
    create->replace_table = false;
    create->create_or_replace = false;

    /// For views it is necessary to save the SELECT query itself, for the rest - on the contrary
<<<<<<< HEAD
    if (!create->is_view && !create->is_materialized_view && !create->is_live_view && !create->is_window_view)
=======
    if (!create->isView())
>>>>>>> b0bad25d
        create->select = nullptr;

    create->format = nullptr;
    create->out_file = nullptr;

    if (create->uuid != UUIDHelpers::Nil)
        create->table = TABLE_WITH_UUID_NAME_PLACEHOLDER;

    WriteBufferFromOwnString statement_buf;
    formatAST(*create, statement_buf, false);
    writeChar('\n', statement_buf);
    return statement_buf.str();
}

void applyMetadataChangesToCreateQuery(const ASTPtr & query, const StorageInMemoryMetadata & metadata)
{
    auto & ast_create_query = query->as<ASTCreateQuery &>();

    bool has_structure = ast_create_query.columns_list && ast_create_query.columns_list->columns;
    if (ast_create_query.as_table_function && !has_structure)
        throw Exception(ErrorCodes::NOT_IMPLEMENTED, "Cannot alter table {} because it was created AS table function"
                                                     " and doesn't have structure in metadata", backQuote(ast_create_query.table));

    assert(has_structure);
    ASTPtr new_columns = InterpreterCreateQuery::formatColumns(metadata.columns);
    ASTPtr new_indices = InterpreterCreateQuery::formatIndices(metadata.secondary_indices);
    ASTPtr new_constraints = InterpreterCreateQuery::formatConstraints(metadata.constraints);
    ASTPtr new_projections = InterpreterCreateQuery::formatProjections(metadata.projections);

    ast_create_query.columns_list->replace(ast_create_query.columns_list->columns, new_columns);
    ast_create_query.columns_list->setOrReplace(ast_create_query.columns_list->indices, new_indices);
    ast_create_query.columns_list->setOrReplace(ast_create_query.columns_list->constraints, new_constraints);
    ast_create_query.columns_list->setOrReplace(ast_create_query.columns_list->projections, new_projections);

    if (metadata.select.select_query)
    {
        query->replace(ast_create_query.select, metadata.select.select_query);
    }

    /// MaterializedView is one type of CREATE query without storage.
    if (ast_create_query.storage)
    {
        ASTStorage & storage_ast = *ast_create_query.storage;

        bool is_extended_storage_def
            = storage_ast.partition_by || storage_ast.primary_key || storage_ast.order_by || storage_ast.sample_by || storage_ast.settings;

        if (is_extended_storage_def)
        {
            if (metadata.sorting_key.definition_ast)
                storage_ast.set(storage_ast.order_by, metadata.sorting_key.definition_ast);

            if (metadata.primary_key.definition_ast)
                storage_ast.set(storage_ast.primary_key, metadata.primary_key.definition_ast);

            if (metadata.sampling_key.definition_ast)
                storage_ast.set(storage_ast.sample_by, metadata.sampling_key.definition_ast);

            if (metadata.table_ttl.definition_ast)
                storage_ast.set(storage_ast.ttl_table, metadata.table_ttl.definition_ast);
            else if (storage_ast.ttl_table != nullptr) /// TTL was removed
                storage_ast.ttl_table = nullptr;

            if (metadata.settings_changes)
                storage_ast.set(storage_ast.settings, metadata.settings_changes);
        }
    }
}


DatabaseOnDisk::DatabaseOnDisk(
    const String & name,
    const String & metadata_path_,
    const String & data_path_,
    const String & logger,
    ContextPtr local_context)
    : DatabaseWithOwnTablesBase(name, logger, local_context)
    , metadata_path(metadata_path_)
    , data_path(data_path_)
{
    Poco::File(local_context->getPath() + data_path).createDirectories();
    Poco::File(metadata_path).createDirectories();
}


void DatabaseOnDisk::createTable(
    ContextPtr local_context,
    const String & table_name,
    const StoragePtr & table,
    const ASTPtr & query)
{
    const auto & settings = local_context->getSettingsRef();
    const auto & create = query->as<ASTCreateQuery &>();
    assert(table_name == create.table);

    /// Create a file with metadata if necessary - if the query is not ATTACH.
    /// Write the query of `ATTACH table` to it.

    /** The code is based on the assumption that all threads share the same order of operations
      * - creating the .sql.tmp file;
      * - adding a table to `tables`;
      * - rename .sql.tmp to .sql.
      */

    /// A race condition would be possible if a table with the same name is simultaneously created using CREATE and using ATTACH.
    /// But there is protection from it - see using DDLGuard in InterpreterCreateQuery.

    if (isTableExist(table_name, getContext()))
        throw Exception(
            ErrorCodes::TABLE_ALREADY_EXISTS, "Table {}.{} already exists", backQuote(getDatabaseName()), backQuote(table_name));

    String table_metadata_path = getObjectMetadataPath(table_name);

    if (create.attach_short_syntax)
    {
        /// Metadata already exists, table was detached
        removeDetachedPermanentlyFlag(local_context, table_name, table_metadata_path, true);
        attachTable(table_name, table, getTableDataPath(create));
        return;
    }

    if (!create.attach)
        checkMetadataFilenameAvailability(table_name);

    if (create.attach && Poco::File(table_metadata_path).exists())
    {
        ASTPtr ast_detached = parseQueryFromMetadata(log, local_context, table_metadata_path);
        auto & create_detached = ast_detached->as<ASTCreateQuery &>();

        // either both should be Nil, either values should be equal
        if (create.uuid != create_detached.uuid)
            throw Exception(
                    ErrorCodes::TABLE_ALREADY_EXISTS,
                    "Table {}.{} already exist (detached permanently). To attach it back "
                    "you need to use short ATTACH syntax or a full statement with the same UUID",
                    backQuote(getDatabaseName()), backQuote(table_name));
    }

    String table_metadata_tmp_path = table_metadata_path + create_suffix;
    String statement;

    {
        statement = getObjectDefinitionFromCreateQuery(query);

        /// Exclusive flags guarantees, that table is not created right now in another thread. Otherwise, exception will be thrown.
        WriteBufferFromFile out(table_metadata_tmp_path, statement.size(), O_WRONLY | O_CREAT | O_EXCL);
        writeString(statement, out);
        out.next();
        if (settings.fsync_metadata)
            out.sync();
        out.close();
    }

    commitCreateTable(create, table, table_metadata_tmp_path, table_metadata_path, local_context);

    removeDetachedPermanentlyFlag(local_context, table_name, table_metadata_path, false);
}

/// If the table was detached permanently we will have a flag file with
/// .sql.detached extension, is not needed anymore since we attached the table back
void DatabaseOnDisk::removeDetachedPermanentlyFlag(ContextPtr, const String & table_name, const String & table_metadata_path, bool) const
{
    try
    {
        auto detached_permanently_flag = Poco::File(table_metadata_path + detached_suffix);

        if (detached_permanently_flag.exists())
            detached_permanently_flag.remove();
    }
    catch (Exception & e)
    {
        e.addMessage("while trying to remove permanently detached flag. Table {}.{} may still be marked as permanently detached, and will not be reattached during server restart.", backQuote(getDatabaseName()), backQuote(table_name));
        throw;
    }
}

void DatabaseOnDisk::commitCreateTable(const ASTCreateQuery & query, const StoragePtr & table,
                                       const String & table_metadata_tmp_path, const String & table_metadata_path,
                                       ContextPtr /*query_context*/)
{
    try
    {
        /// Add a table to the map of known tables.
        attachTable(query.table, table, getTableDataPath(query));

        /// If it was ATTACH query and file with table metadata already exist
        /// (so, ATTACH is done after DETACH), then rename atomically replaces old file with new one.
        Poco::File(table_metadata_tmp_path).renameTo(table_metadata_path);
    }
    catch (...)
    {
        Poco::File(table_metadata_tmp_path).remove();
        throw;
    }
}

void DatabaseOnDisk::detachTablePermanently(ContextPtr, const String & table_name)
{
    auto table = detachTable(table_name);

    Poco::File detached_permanently_flag(getObjectMetadataPath(table_name) + detached_suffix);
    try
    {
        detached_permanently_flag.createFile();
    }
    catch (Exception & e)
    {
        e.addMessage("while trying to set permanently detached flag. Table {}.{} may be reattached during server restart.", backQuote(getDatabaseName()), backQuote(table_name));
        throw;
    }
}

void DatabaseOnDisk::dropTable(ContextPtr local_context, const String & table_name, bool /*no_delay*/)
{
    String table_metadata_path = getObjectMetadataPath(table_name);
    String table_metadata_path_drop = table_metadata_path + drop_suffix;
    String table_data_path_relative = getTableDataPath(table_name);
    if (table_data_path_relative.empty())
        throw Exception(ErrorCodes::LOGICAL_ERROR, "Path is empty");

    StoragePtr table = detachTable(table_name);

    /// This is possible for Lazy database.
    if (!table)
        return;

    bool renamed = false;
    try
    {
        Poco::File(table_metadata_path).renameTo(table_metadata_path_drop);
        renamed = true;
        table->drop();
        table->is_dropped = true;

        Poco::File table_data_dir{local_context->getPath() + table_data_path_relative};
        if (table_data_dir.exists())
            table_data_dir.remove(true);
    }
    catch (...)
    {
        LOG_WARNING(log, getCurrentExceptionMessage(__PRETTY_FUNCTION__));
        attachTable(table_name, table, table_data_path_relative);
        if (renamed)
            Poco::File(table_metadata_path_drop).renameTo(table_metadata_path);
        throw;
    }

    Poco::File(table_metadata_path_drop).remove();
}

void DatabaseOnDisk::checkMetadataFilenameAvailability(const String & to_table_name) const
{
    std::unique_lock lock(mutex);
    checkMetadataFilenameAvailabilityUnlocked(to_table_name, lock);
}

void DatabaseOnDisk::checkMetadataFilenameAvailabilityUnlocked(const String & to_table_name, std::unique_lock<std::mutex> &) const
{
    String table_metadata_path = getObjectMetadataPath(to_table_name);

    if (Poco::File(table_metadata_path).exists())
    {
        auto detached_permanently_flag = Poco::File(table_metadata_path + detached_suffix);

        if (detached_permanently_flag.exists())
            throw Exception(ErrorCodes::TABLE_ALREADY_EXISTS, "Table {}.{} already exists (detached permanently)", backQuote(database_name), backQuote(to_table_name));
        else
            throw Exception(ErrorCodes::TABLE_ALREADY_EXISTS, "Table {}.{} already exists (detached)", backQuote(database_name), backQuote(to_table_name));
    }
}

void DatabaseOnDisk::renameTable(
        ContextPtr local_context,
        const String & table_name,
        IDatabase & to_database,
        const String & to_table_name,
        bool exchange,
        bool dictionary)
{
    if (exchange)
        throw Exception("Tables can be exchanged only in Atomic databases", ErrorCodes::NOT_IMPLEMENTED);
    if (dictionary)
        throw Exception("Dictionaries can be renamed only in Atomic databases", ErrorCodes::NOT_IMPLEMENTED);

    bool from_ordinary_to_atomic = false;
    bool from_atomic_to_ordinary = false;
    if (typeid(*this) != typeid(to_database))
    {
        if (typeid_cast<DatabaseOrdinary *>(this) && typeid_cast<DatabaseAtomic *>(&to_database))
            from_ordinary_to_atomic = true;
        else if (typeid_cast<DatabaseAtomic *>(this) && typeid_cast<DatabaseOrdinary *>(&to_database))
            from_atomic_to_ordinary = true;
        else if (dynamic_cast<DatabaseAtomic *>(this) && typeid_cast<DatabaseOrdinary *>(&to_database) && getEngineName() == "Replicated")
            from_atomic_to_ordinary = true;
        else
            throw Exception("Moving tables between databases of different engines is not supported", ErrorCodes::NOT_IMPLEMENTED);
    }

    auto table_data_relative_path = getTableDataPath(table_name);
    TableExclusiveLockHolder table_lock;
    String table_metadata_path;
    ASTPtr attach_query;
    /// DatabaseLazy::detachTable may return nullptr even if table exists, so we need tryGetTable for this case.
    StoragePtr table = tryGetTable(table_name, getContext());
    detachTable(table_name);
    UUID prev_uuid = UUIDHelpers::Nil;
    try
    {
        table_lock = table->lockExclusively(
            local_context->getCurrentQueryId(), local_context->getSettingsRef().lock_acquire_timeout);

        table_metadata_path = getObjectMetadataPath(table_name);
        attach_query = parseQueryFromMetadata(log, local_context, table_metadata_path);
        auto & create = attach_query->as<ASTCreateQuery &>();
        create.database = to_database.getDatabaseName();
        create.table = to_table_name;
        if (from_ordinary_to_atomic)
            create.uuid = UUIDHelpers::generateV4();
        if (from_atomic_to_ordinary)
            std::swap(create.uuid, prev_uuid);

        if (auto * target_db = dynamic_cast<DatabaseOnDisk *>(&to_database))
            target_db->checkMetadataFilenameAvailability(to_table_name);

        /// Notify the table that it is renamed. It will move data to new path (if it stores data on disk) and update StorageID
        table->rename(to_database.getTableDataPath(create), StorageID(create));
    }
    catch (const Exception &)
    {
        attachTable(table_name, table, table_data_relative_path);
        throw;
    }
    catch (const Poco::Exception & e)
    {
        attachTable(table_name, table, table_data_relative_path);
        /// Better diagnostics.
        throw Exception{Exception::CreateFromPocoTag{}, e};
    }

    /// Now table data are moved to new database, so we must add metadata and attach table to new database
    to_database.createTable(local_context, to_table_name, table, attach_query);

    Poco::File(table_metadata_path).remove();

    if (from_atomic_to_ordinary)
    {
        auto & atomic_db = dynamic_cast<DatabaseAtomic &>(*this);
        /// Special case: usually no actions with symlinks are required when detaching/attaching table,
        /// but not when moving from Atomic database to Ordinary
        if (table->storesDataOnDisk())
            atomic_db.tryRemoveSymlink(table_name);
        /// Forget about UUID, now it's possible to reuse it for new table
        DatabaseCatalog::instance().removeUUIDMappingFinally(prev_uuid);
        atomic_db.setDetachedTableNotInUseForce(prev_uuid);
    }
}


/// It returns create table statement (even if table is detached)
ASTPtr DatabaseOnDisk::getCreateTableQueryImpl(const String & table_name, ContextPtr, bool throw_on_error) const
{
    ASTPtr ast;
    bool has_table = tryGetTable(table_name, getContext()) != nullptr;
    auto table_metadata_path = getObjectMetadataPath(table_name);
    try
    {
        ast = getCreateQueryFromMetadata(table_metadata_path, throw_on_error);
    }
    catch (const Exception & e)
    {
        if (!has_table && e.code() == ErrorCodes::FILE_DOESNT_EXIST && throw_on_error)
            throw Exception{"Table " + backQuote(table_name) + " doesn't exist",
                            ErrorCodes::CANNOT_GET_CREATE_TABLE_QUERY};
        else if (throw_on_error)
            throw;
    }
    return ast;
}

ASTPtr DatabaseOnDisk::getCreateDatabaseQuery() const
{
    ASTPtr ast;

    auto settings = getContext()->getSettingsRef();
    {
        std::lock_guard lock(mutex);
        auto database_metadata_path = getContext()->getPath() + "metadata/" + escapeForFileName(database_name) + ".sql";
        ast = parseQueryFromMetadata(log, getContext(), database_metadata_path, true);
        auto & ast_create_query = ast->as<ASTCreateQuery &>();
        ast_create_query.attach = false;
        ast_create_query.database = database_name;
    }
    if (!ast)
    {
        /// Handle databases (such as default) for which there are no database.sql files.
        /// If database.sql doesn't exist, then engine is Ordinary
        String query = "CREATE DATABASE " + backQuoteIfNeed(getDatabaseName()) + " ENGINE = Ordinary";
        ParserCreateQuery parser;
        ast = parseQuery(parser, query.data(), query.data() + query.size(), "", 0, settings.max_parser_depth);
    }

    return ast;
}

void DatabaseOnDisk::drop(ContextPtr local_context)
{
    assert(tables.empty());
    Poco::File(local_context->getPath() + getDataPath()).remove(false);
    Poco::File(getMetadataPath()).remove(false);
}

String DatabaseOnDisk::getObjectMetadataPath(const String & object_name) const
{
    return getMetadataPath() + escapeForFileName(object_name) + ".sql";
}

time_t DatabaseOnDisk::getObjectMetadataModificationTime(const String & object_name) const
{
    String table_metadata_path = getObjectMetadataPath(object_name);
    Poco::File meta_file(table_metadata_path);

    if (meta_file.exists())
        return meta_file.getLastModified().epochTime();
    else
        return static_cast<time_t>(0);
}

void DatabaseOnDisk::iterateMetadataFiles(ContextPtr local_context, const IteratingFunction & process_metadata_file) const
{
    auto process_tmp_drop_metadata_file = [&](const String & file_name)
    {
        assert(getUUID() == UUIDHelpers::Nil);
        static const char * tmp_drop_ext = ".sql.tmp_drop";
        const std::string object_name = file_name.substr(0, file_name.size() - strlen(tmp_drop_ext));
        if (Poco::File(local_context->getPath() + getDataPath() + '/' + object_name).exists())
        {
            Poco::File(getMetadataPath() + file_name).renameTo(getMetadataPath() + object_name + ".sql");
            LOG_WARNING(log, "Object {} was not dropped previously and will be restored", backQuote(object_name));
            process_metadata_file(object_name + ".sql");
        }
        else
        {
            LOG_INFO(log, "Removing file {}", getMetadataPath() + file_name);
            Poco::File(getMetadataPath() + file_name).remove();
        }
    };

    /// Metadata files to load: name and flag for .tmp_drop files
    std::set<std::pair<String, bool>> metadata_files;

    Poco::DirectoryIterator dir_end;
    for (Poco::DirectoryIterator dir_it(getMetadataPath()); dir_it != dir_end; ++dir_it)
    {
        /// For '.svn', '.gitignore' directory and similar.
        if (dir_it.name().at(0) == '.')
            continue;

        /// There are .sql.bak files - skip them.
        if (endsWith(dir_it.name(), ".sql.bak"))
            continue;

        /// Permanently detached table flag
        if (endsWith(dir_it.name(), ".sql.detached"))
            continue;

        if (endsWith(dir_it.name(), ".sql.tmp_drop"))
        {
            /// There are files that we tried to delete previously
            metadata_files.emplace(dir_it.name(), false);
        }
        else if (endsWith(dir_it.name(), ".sql.tmp"))
        {
            /// There are files .sql.tmp - delete
            LOG_INFO(log, "Removing file {}", dir_it->path());
            Poco::File(dir_it->path()).remove();
        }
        else if (endsWith(dir_it.name(), ".sql"))
        {
            /// The required files have names like `table_name.sql`
            metadata_files.emplace(dir_it.name(), true);
        }
        else
            throw Exception("Incorrect file extension: " + dir_it.name() + " in metadata directory " + getMetadataPath(),
                ErrorCodes::INCORRECT_FILE_NAME);
    }

    /// Read and parse metadata in parallel
    ThreadPool pool;
    for (const auto & file : metadata_files)
    {
        pool.scheduleOrThrowOnError([&]()
        {
            if (file.second)
                process_metadata_file(file.first);
            else
                process_tmp_drop_metadata_file(file.first);
        });
    }
    pool.wait();
}

ASTPtr DatabaseOnDisk::parseQueryFromMetadata(
    Poco::Logger * logger,
    ContextPtr local_context,
    const String & metadata_file_path,
    bool throw_on_error /*= true*/,
    bool remove_empty /*= false*/)
{
    String query;

    try
    {
        ReadBufferFromFile in(metadata_file_path, METADATA_FILE_BUFFER_SIZE);
        readStringUntilEOF(query, in);
    }
    catch (const Exception & e)
    {
        if (!throw_on_error && e.code() == ErrorCodes::FILE_DOESNT_EXIST)
            return nullptr;
        else
            throw;
    }

    /** Empty files with metadata are generated after a rough restart of the server.
      * Remove these files to slightly reduce the work of the admins on startup.
      */
    if (remove_empty && query.empty())
    {
        if (logger)
            LOG_ERROR(logger, "File {} is empty. Removing.", metadata_file_path);
        Poco::File(metadata_file_path).remove();
        return nullptr;
    }

    auto settings = local_context->getSettingsRef();
    ParserCreateQuery parser;
    const char * pos = query.data();
    std::string error_message;
    auto ast = tryParseQuery(parser, pos, pos + query.size(), error_message, /* hilite = */ false,
                             "in file " + metadata_file_path, /* allow_multi_statements = */ false, 0, settings.max_parser_depth);

    if (!ast && throw_on_error)
        throw Exception(error_message, ErrorCodes::SYNTAX_ERROR);
    else if (!ast)
        return nullptr;

    auto & create = ast->as<ASTCreateQuery &>();
    if (!create.table.empty() && create.uuid != UUIDHelpers::Nil)
    {
        String table_name = Poco::Path(metadata_file_path).makeFile().getBaseName();
        table_name = unescapeForFileName(table_name);

        if (create.table != TABLE_WITH_UUID_NAME_PLACEHOLDER && logger)
            LOG_WARNING(
                logger,
                "File {} contains both UUID and table name. Will use name `{}` instead of `{}`",
                metadata_file_path,
                table_name,
                create.table);
        create.table = table_name;
    }

    return ast;
}

ASTPtr DatabaseOnDisk::getCreateQueryFromMetadata(const String & database_metadata_path, bool throw_on_error) const
{
    ASTPtr ast = parseQueryFromMetadata(log, getContext(), database_metadata_path, throw_on_error);

    if (ast)
    {
        auto & ast_create_query = ast->as<ASTCreateQuery &>();
        ast_create_query.attach = false;
        ast_create_query.database = getDatabaseName();
    }

    return ast;
}

}<|MERGE_RESOLUTION|>--- conflicted
+++ resolved
@@ -120,11 +120,7 @@
     create->create_or_replace = false;
 
     /// For views it is necessary to save the SELECT query itself, for the rest - on the contrary
-<<<<<<< HEAD
-    if (!create->is_view && !create->is_materialized_view && !create->is_live_view && !create->is_window_view)
-=======
     if (!create->isView())
->>>>>>> b0bad25d
         create->select = nullptr;
 
     create->format = nullptr;
