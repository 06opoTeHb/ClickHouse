--- conflicted
+++ resolved
@@ -14,11 +14,7 @@
     DatabaseMemory.cpp
     DatabaseOnDisk.cpp
     DatabaseOrdinary.cpp
-<<<<<<< HEAD
     DatabaseReplicated.cpp
-    DatabasesCommon.cpp
-=======
->>>>>>> 75ba096e
     DatabaseWithDictionaries.cpp
     DatabasesCommon.cpp
     MySQL/ConnectionMySQLSettings.cpp
