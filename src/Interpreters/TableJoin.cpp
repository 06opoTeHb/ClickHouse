--- conflicted
+++ resolved
@@ -515,12 +515,8 @@
         DataTypePtr common_type;
         try
         {
-<<<<<<< HEAD
-            supertype = DB::getLeastSupertype(DataTypes{ltype->second, rtype->second});
-=======
             /// TODO(vdimir): use getMostSubtype if possible
-            common_type = DB::getLeastSupertype({ltype->second, rtype->second});
->>>>>>> 13b35a68
+            common_type = DB::getLeastSupertype(DataTypes{ltype->second, rtype->second});
         }
         catch (DB::Exception & ex)
         {
