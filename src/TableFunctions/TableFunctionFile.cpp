#include <Interpreters/parseColumnsListForTableFunction.h>
#include <TableFunctions/ITableFunctionFileLike.h>
#include <TableFunctions/TableFunctionFile.h>

#include "Parsers/IAST_fwd.h"
#include "registerTableFunctions.h"
#include <Access/Common/AccessFlags.h>
#include <Interpreters/Context.h>
#include <Storages/ColumnsDescription.h>
#include <Storages/StorageFile.h>
#include <Storages/VirtualColumnUtils.h>
#include <TableFunctions/TableFunctionFactory.h>
#include <Interpreters/evaluateConstantExpression.h>
#include <Formats/FormatFactory.h>
#include <Parsers/ASTIdentifier_fwd.h>


namespace DB
{

namespace ErrorCodes
{
    extern const int BAD_ARGUMENTS;
}

<<<<<<< HEAD
=======
namespace
{

/* file(path, format[, structure, compression]) - creates a temporary storage from file
 *
 * The file must be in the clickhouse data directory.
 * The relative path begins with the clickhouse data directory.
 */
class TableFunctionFile : public ITableFunctionFileLike
{
public:
    static constexpr auto name = "file";
    std::string getName() const override
    {
        return name;
    }

    ColumnsDescription getActualTableStructure(ContextPtr context, bool is_insert_query) const override;

    std::unordered_set<String> getVirtualsToCheckBeforeUsingStructureHint() const override
    {
        auto virtual_column_names = StorageFile::getVirtualColumnNames();
        return {virtual_column_names.begin(), virtual_column_names.end()};
    }

protected:
    int fd = -1;
    void parseFirstArguments(const ASTPtr & arg, const ContextPtr & context) override;
    String getFormatFromFirstArgument() override;

private:
    StoragePtr getStorage(
        const String & source, const String & format_, const ColumnsDescription & columns, ContextPtr global_context,
        const std::string & table_name, const std::string & compression_method_) const override;
    const char * getStorageTypeName() const override { return "File"; }
};

>>>>>>> 30148972
void TableFunctionFile::parseFirstArguments(const ASTPtr & arg, const ContextPtr & context)
{
    if (context->getApplicationType() != Context::ApplicationType::LOCAL)
    {
        ITableFunctionFileLike::parseFirstArguments(arg, context);
        StorageFile::parseFileSource(std::move(filename), filename, path_to_archive);
        return;
    }

    const auto * literal = arg->as<ASTLiteral>();
    auto type = literal->value.getType();
    if (type == Field::Types::String)
    {
        filename = literal->value.safeGet<String>();
        if (filename == "stdin" || filename == "-")
            fd = STDIN_FILENO;
        else if (filename == "stdout")
            fd = STDOUT_FILENO;
        else if (filename == "stderr")
            fd = STDERR_FILENO;
        else
            StorageFile::parseFileSource(std::move(filename), filename, path_to_archive);
    }
    else if (type == Field::Types::Int64 || type == Field::Types::UInt64)
    {
        fd = static_cast<int>(
            (type == Field::Types::Int64) ? literal->value.get<Int64>() : literal->value.get<UInt64>());
        if (fd < 0)
            throw Exception(ErrorCodes::BAD_ARGUMENTS, "File descriptor must be non-negative");
    }
    else
        throw Exception(ErrorCodes::BAD_ARGUMENTS, "The first argument of table function '{}' mush be path or file descriptor", getName());
}

String TableFunctionFile::getFormatFromFirstArgument()
{
    if (fd >= 0)
        return FormatFactory::instance().getFormatFromFileDescriptor(fd);
    else
        return FormatFactory::instance().getFormatFromFileName(filename, true);
}

StoragePtr TableFunctionFile::getStorage(const String & source,
    const String & format_, const ColumnsDescription & columns,
    ContextPtr global_context, const std::string & table_name,
    const std::string & compression_method_) const
{
    // For `file` table function, we are going to use format settings from the
    // query context.
    StorageFile::CommonArguments args{
        WithContext(global_context),
        StorageID(getDatabaseName(), table_name),
        format_,
        std::nullopt /*format settings*/,
        compression_method_,
        columns,
        ConstraintsDescription{},
        String{},
        global_context->getSettingsRef().rename_files_after_processing,
        path_to_archive,
    };

    if (fd >= 0)
        return std::make_shared<StorageFile>(fd, args);

    return std::make_shared<StorageFile>(source, global_context->getUserFilesPath(), false, args);
}

ColumnsDescription TableFunctionFile::getActualTableStructure(ContextPtr context, bool /*is_insert_query*/) const
{
    if (structure == "auto")
    {
        if (fd >= 0)
            throw Exception(ErrorCodes::BAD_ARGUMENTS, "Schema inference is not supported for table function '{}' with file descriptor", getName());
        size_t total_bytes_to_read = 0;

        Strings paths;
        std::optional<StorageFile::ArchiveInfo> archive_info;
        if (path_to_archive.empty())
            paths = StorageFile::getPathsList(filename, context->getUserFilesPath(), context, total_bytes_to_read);
        else
            archive_info
                = StorageFile::getArchiveInfo(path_to_archive, filename, context->getUserFilesPath(), context, total_bytes_to_read);

        return StorageFile::getTableStructureFromFile(format, paths, compression_method, std::nullopt, context, archive_info);
    }


    return parseColumnsListFromString(structure, context);
}

void registerTableFunctionFile(TableFunctionFactory & factory)
{
    factory.registerFunction<TableFunctionFile>();
}

}<|MERGE_RESOLUTION|>--- conflicted
+++ resolved
@@ -23,46 +23,6 @@
     extern const int BAD_ARGUMENTS;
 }
 
-<<<<<<< HEAD
-=======
-namespace
-{
-
-/* file(path, format[, structure, compression]) - creates a temporary storage from file
- *
- * The file must be in the clickhouse data directory.
- * The relative path begins with the clickhouse data directory.
- */
-class TableFunctionFile : public ITableFunctionFileLike
-{
-public:
-    static constexpr auto name = "file";
-    std::string getName() const override
-    {
-        return name;
-    }
-
-    ColumnsDescription getActualTableStructure(ContextPtr context, bool is_insert_query) const override;
-
-    std::unordered_set<String> getVirtualsToCheckBeforeUsingStructureHint() const override
-    {
-        auto virtual_column_names = StorageFile::getVirtualColumnNames();
-        return {virtual_column_names.begin(), virtual_column_names.end()};
-    }
-
-protected:
-    int fd = -1;
-    void parseFirstArguments(const ASTPtr & arg, const ContextPtr & context) override;
-    String getFormatFromFirstArgument() override;
-
-private:
-    StoragePtr getStorage(
-        const String & source, const String & format_, const ColumnsDescription & columns, ContextPtr global_context,
-        const std::string & table_name, const std::string & compression_method_) const override;
-    const char * getStorageTypeName() const override { return "File"; }
-};
-
->>>>>>> 30148972
 void TableFunctionFile::parseFirstArguments(const ASTPtr & arg, const ContextPtr & context)
 {
     if (context->getApplicationType() != Context::ApplicationType::LOCAL)
@@ -154,6 +114,12 @@
     return parseColumnsListFromString(structure, context);
 }
 
+std::unordered_set<String> TableFunctionFile::getVirtualsToCheckBeforeUsingStructureHint() const
+{
+    auto virtual_column_names = StorageFile::getVirtualColumnNames();
+    return {virtual_column_names.begin(), virtual_column_names.end()};
+}
+
 void registerTableFunctionFile(TableFunctionFactory & factory)
 {
     factory.registerFunction<TableFunctionFile>();
