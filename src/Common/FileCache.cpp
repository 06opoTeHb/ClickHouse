#include "FileCache.h"

#include <Common/randomSeed.h>
#include <Common/SipHash.h>
#include <Common/hex.h>
#include <Common/FileCacheSettings.h>
#include <IO/ReadHelpers.h>
#include <IO/WriteBufferFromFile.h>
#include <IO/ReadSettings.h>
#include <IO/WriteBufferFromString.h>
#include <IO/Operators.h>
#include <pcg-random/pcg_random.hpp>
#include <filesystem>

namespace fs = std::filesystem;

namespace DB
{
namespace ErrorCodes
{
    extern const int REMOTE_FS_OBJECT_CACHE_ERROR;
    extern const int LOGICAL_ERROR;
}

namespace
{
    String keyToStr(const IFileCache::Key & key)
    {
        return getHexUIntLowercase(key);
    }
}

IFileCache::IFileCache(
    const String & cache_base_path_,
    const FileCacheSettings & cache_settings_)
    : cache_base_path(cache_base_path_)
    , max_size(cache_settings_.max_size)
    , max_element_size(cache_settings_.max_elements)
    , max_file_segment_size(cache_settings_.max_file_segment_size)
{
}

IFileCache::Key IFileCache::hash(const String & path)
{
    return sipHash128(path.data(), path.size());
}

String IFileCache::getPathInLocalCache(const Key & key, size_t offset)
{
    auto key_str = keyToStr(key);
    return fs::path(cache_base_path) / key_str.substr(0, 3) / key_str / std::to_string(offset);
}

String IFileCache::getPathInLocalCache(const Key & key)
{
    auto key_str = keyToStr(key);
    return fs::path(cache_base_path) / key_str.substr(0, 3) / key_str;
}

bool IFileCache::isReadOnly()
{
    return !CurrentThread::isInitialized()
        || !CurrentThread::get().getQueryContext()
        || CurrentThread::getQueryId().size == 0;
}

void IFileCache::assertInitialized() const
{
    if (!is_initialized)
        throw Exception(ErrorCodes::REMOTE_FS_OBJECT_CACHE_ERROR, "Cache not initialized");
}

LRUFileCache::LRUFileCache(const String & cache_base_path_, const FileCacheSettings & cache_settings_)
    : IFileCache(cache_base_path_, cache_settings_)
    , log(&Poco::Logger::get("LRUFileCache"))
{
}

void LRUFileCache::initialize()
{
    if (fs::exists(cache_base_path))
        loadCacheInfoIntoMemory();
    else
        fs::create_directories(cache_base_path);

    is_initialized = true;
}

void LRUFileCache::useCell(
    const FileSegmentCell & cell, FileSegments & result, std::lock_guard<std::mutex> & /* cache_lock */)
{
    auto file_segment = cell.file_segment;

    if (file_segment->isDownloaded()
        && fs::file_size(getPathInLocalCache(file_segment->key(), file_segment->offset())) == 0)
        throw Exception(ErrorCodes::LOGICAL_ERROR,
                        "Cannot have zero size downloaded file segments. Current file segment: {}",
                        file_segment->range().toString());

    result.push_back(cell.file_segment);

    /**
     * A cell receives a queue iterator on first successful space reservation attempt
     * (space is reserved incrementally on each read buffer nextImpl() call).
     */
    if (cell.queue_iterator)
    {
        /// Move to the end of the queue. The iterator remains valid.
        queue.splice(queue.end(), queue, *cell.queue_iterator);
    }
}

LRUFileCache::FileSegmentCell * LRUFileCache::getCell(
    const Key & key, size_t offset, std::lock_guard<std::mutex> & /* cache_lock */)
{
    auto it = files.find(key);
    if (it == files.end())
        return nullptr;

    auto & offsets = it->second;
    auto cell_it = offsets.find(offset);
    if (cell_it == offsets.end())
        return nullptr;

    return &cell_it->second;
}

FileSegments LRUFileCache::getImpl(
    const Key & key, const FileSegment::Range & range, std::lock_guard<std::mutex> & cache_lock)
{
    /// Given range = [left, right] and non-overlapping ordered set of file segments,
    /// find list [segment1, ..., segmentN] of segments which intersect with given range.

    auto it = files.find(key);
    if (it == files.end())
        return {};

    const auto & file_segments = it->second;
    if (file_segments.empty())
    {
        auto key_path = getPathInLocalCache(key);

        files.erase(key);

        if (fs::exists(key_path))
            fs::remove(key_path);

        return {};
    }

    FileSegments result;
    auto segment_it = file_segments.lower_bound(range.left);
    if (segment_it == file_segments.end())
    {
        /// N - last cached segment for given file key, segment{N}.offset < range.left:
        ///   segment{N}                       segment{N}
        /// [________                         [_______]
        ///     [__________]         OR                  [________]
        ///     ^                                        ^
        ///     range.left                               range.left

        const auto & cell = file_segments.rbegin()->second;
        if (cell.file_segment->range().right < range.left)
            return {};

        useCell(cell, result, cache_lock);
    }
    else /// segment_it <-- segmment{k}
    {
        if (segment_it != file_segments.begin())
        {
            const auto & prev_cell = std::prev(segment_it)->second;
            const auto & prev_cell_range = prev_cell.file_segment->range();

            if (range.left <= prev_cell_range.right)
            {
                ///   segment{k-1}  segment{k}
                ///   [________]   [_____
                ///       [___________
                ///       ^
                ///       range.left

                useCell(prev_cell, result, cache_lock);
            }
        }

        ///  segment{k} ...       segment{k-1}  segment{k}                      segment{k}
        ///  [______              [______]     [____                        [________
        ///  [_________     OR              [________      OR    [______]   ^
        ///  ^                              ^                           ^   segment{k}.offset
        ///  range.left                     range.left                  range.right

        while (segment_it != file_segments.end())
        {
            const auto & cell = segment_it->second;
            if (range.right < cell.file_segment->range().left)
                break;

            useCell(cell, result, cache_lock);
            ++segment_it;
        }
    }

    return result;
}

FileSegments LRUFileCache::splitRangeIntoCells(
    const Key & key, size_t offset, size_t size, FileSegment::State state, std::lock_guard<std::mutex> & cache_lock)
{
    assert(size > 0);

    auto current_pos = offset;
    auto end_pos_non_included = offset + size;

    size_t current_cell_size;
    size_t remaining_size = size;

    FileSegments file_segments;
    while (current_pos < end_pos_non_included)
    {
        current_cell_size = std::min(remaining_size, max_file_segment_size);
        remaining_size -= current_cell_size;

        auto * cell = addCell(key, current_pos, current_cell_size, state, cache_lock);
        if (cell)
            file_segments.push_back(cell->file_segment);
        assert(cell);

        current_pos += current_cell_size;
    }

    assert(file_segments.empty() || offset + size - 1 == file_segments.back()->range().right);
    return file_segments;
}

void LRUFileCache::fillHolesWithEmptyFileSegments(
    FileSegments & file_segments, const Key & key, const FileSegment::Range & range, bool fill_with_detached_file_segments, std::lock_guard<std::mutex> & cache_lock)
{
    /// There are segments [segment1, ..., segmentN]
    /// (non-overlapping, non-empty, ascending-ordered) which (maybe partially)
    /// intersect with given range.

    /// It can have holes:
    /// [____________________]         -- requested range
    ///     [____]  [_]   [_________]  -- intersecting cache [segment1, ..., segmentN]
    ///
    /// For each such hole create a cell with file segment state EMPTY.

    auto it = file_segments.begin();
    auto segment_range = (*it)->range();

    size_t current_pos;
    if (segment_range.left < range.left)
    {
        ///    [_______     -- requested range
        /// [_______
        /// ^
        /// segment1

        current_pos = segment_range.right + 1;
        ++it;
    }
    else
        current_pos = range.left;

    while (current_pos <= range.right && it != file_segments.end())
    {
        segment_range = (*it)->range();

        if (current_pos == segment_range.left)
        {
            current_pos = segment_range.right + 1;
            ++it;
            continue;
        }

        assert(current_pos < segment_range.left);

        auto hole_size = segment_range.left - current_pos;

        if (fill_with_detached_file_segments)
        {
            auto file_segment = std::make_shared<FileSegment>(current_pos, hole_size, key, this, FileSegment::State::EMPTY);
            file_segment->detached = true;
            file_segments.insert(it, file_segment);
        }
        else
        {
            file_segments.splice(it, splitRangeIntoCells(key, current_pos, hole_size, FileSegment::State::EMPTY, cache_lock));
        }

        current_pos = segment_range.right + 1;
        ++it;
    }

    if (current_pos <= range.right)
    {
        ///   ________]     -- requested range
        ///   _____]
        ///        ^
        /// segmentN

        auto hole_size = range.right - current_pos + 1;

        if (fill_with_detached_file_segments)
        {
            auto file_segment = std::make_shared<FileSegment>(current_pos, hole_size, key, this, FileSegment::State::EMPTY);
            file_segment->detached = true;
            file_segments.insert(file_segments.end(), file_segment);
        }
        else
        {
            file_segments.splice(file_segments.end(), splitRangeIntoCells(key, current_pos, hole_size, FileSegment::State::EMPTY, cache_lock));
        }
    }
}

FileSegmentsHolder LRUFileCache::getOrSet(const Key & key, size_t offset, size_t size)
{
    assertInitialized();

    FileSegment::Range range(offset, offset + size - 1);

    std::lock_guard cache_lock(mutex);

#ifndef NDEBUG
    assertCacheCorrectness(key, cache_lock);
#endif

    /// Get all segments which intersect with the given range.
    auto file_segments = getImpl(key, range, cache_lock);

    if (file_segments.empty())
    {
        file_segments = splitRangeIntoCells(key, offset, size, FileSegment::State::EMPTY, cache_lock);
    }
    else
    {
        fillHolesWithEmptyFileSegments(file_segments, key, range, false, cache_lock);
    }

    assert(!file_segments.empty());
    return FileSegmentsHolder(std::move(file_segments));
}

FileSegmentsHolder LRUFileCache::get(const Key & key, size_t offset, size_t size)
{
    assertInitialized();

    FileSegment::Range range(offset, offset + size - 1);

    std::lock_guard cache_lock(mutex);

#ifndef NDEBUG
    assertCacheCorrectness(key, cache_lock);
#endif

    /// Get all segments which intersect with the given range.
    auto file_segments = getImpl(key, range, cache_lock);

    if (file_segments.empty())
    {
        auto file_segment = std::make_shared<FileSegment>(offset, size, key, this, FileSegment::State::EMPTY);
        file_segment->detached = true;
        file_segments = { file_segment };
    }
    else
    {
        fillHolesWithEmptyFileSegments(file_segments, key, range, true, cache_lock);
    }

    return FileSegmentsHolder(std::move(file_segments));
}

LRUFileCache::FileSegmentCell * LRUFileCache::addCell(
    const Key & key, size_t offset, size_t size, FileSegment::State state,
    std::lock_guard<std::mutex> & cache_lock)
{
    /// Create a file segment cell and put it in `files` map by [key][offset].

    if (!size)
        return nullptr; /// Empty files are not cached.

    if (files[key].contains(offset))
        throw Exception(
            ErrorCodes::REMOTE_FS_OBJECT_CACHE_ERROR,
            "Cache already exists for key: `{}`, offset: {}, size: {}.\nCurrent cache structure: {}",
            keyToStr(key), offset, size, dumpStructureImpl(key, cache_lock));

    auto file_segment = std::make_shared<FileSegment>(offset, size, key, this, state);
    FileSegmentCell cell(std::move(file_segment), queue);

    auto & offsets = files[key];

    if (offsets.empty())
    {
        auto key_path = getPathInLocalCache(key);
        if (!fs::exists(key_path))
            fs::create_directories(key_path);
    }

    auto [it, inserted] = offsets.insert({offset, std::move(cell)});
    if (!inserted)
        throw Exception(
            ErrorCodes::LOGICAL_ERROR,
            "Failed to insert into cache key: `{}`, offset: {}, size: {}",
            keyToStr(key), offset, size);

    return &(it->second);
}

FileSegmentsHolder LRUFileCache::setDownloading(const Key & key, size_t offset, size_t size)
{
    std::lock_guard cache_lock(mutex);

    auto * cell = getCell(key, offset, cache_lock);
    if (cell)
        throw Exception(
            ErrorCodes::REMOTE_FS_OBJECT_CACHE_ERROR,
            "Cache cell already exists for key `{}` and offset {}",
            keyToStr(key), offset);

    auto file_segments = splitRangeIntoCells(key, offset, size, FileSegment::State::DOWNLOADING, cache_lock);
    return FileSegmentsHolder(std::move(file_segments));
}

bool LRUFileCache::tryReserve(
    const Key & key_, size_t offset_, size_t size, std::lock_guard<std::mutex> & cache_lock)
{
    auto removed_size = 0;
    size_t queue_size = queue.size();
    assert(queue_size <= max_element_size);

    /// Since space reservation is incremental, cache cell already exists if it's state is EMPTY.
    /// And it cache cell does not exist on startup -- as we first check for space and then add a cell.
    auto * cell_for_reserve = getCell(key_, offset_, cache_lock);

    /// A cell acquires a LRUQueue iterator on first successful space reservation attempt.
    /// cell_for_reserve can be nullptr here when we call tryReserve() from loadCacheInfoIntoMemory().
    if (!cell_for_reserve || !cell_for_reserve->queue_iterator)
        queue_size += 1;

    auto is_overflow = [&]
    {
        /// max_size == 0 means unlimited cache size, max_element_size means unlimited number of cache elements.
        return (max_size != 0 && current_size + size - removed_size > max_size)
            || (max_element_size != 0 && queue_size > max_element_size);
    };

    std::vector<FileSegmentCell *> to_evict;

    auto key_it = queue.begin();
    while (is_overflow() && key_it != queue.end())
    {
        const auto [key, offset] = *key_it;
        ++key_it;

        auto * cell = getCell(key, offset, cache_lock);
        if (!cell)
            throw Exception(ErrorCodes::REMOTE_FS_OBJECT_CACHE_ERROR,
                "Cache became inconsistent. Key: {}, offset: {}", keyToStr(key), offset);

        size_t cell_size = cell->size();

        /// It is guaranteed that cell is not removed from cache as long as
        /// pointer to corresponding file segment is hold by any other thread.

        if (cell->releasable())
        {
            auto & file_segment = cell->file_segment;

            std::lock_guard segment_lock(file_segment->mutex);

            switch (file_segment->download_state)
            {
                case FileSegment::State::DOWNLOADED:
                {
                    /// Cell will actually be removed only if
                    /// we managed to reserve enough space.

                    to_evict.push_back(cell);
                    break;
                }
                default:
                {
                    remove(key, offset, cache_lock, segment_lock);
                    break;
                }
            }

            removed_size += cell_size;
            --queue_size;
        }
    }

    if (is_overflow())
        return false;

    if (cell_for_reserve && !cell_for_reserve->queue_iterator)
        cell_for_reserve->queue_iterator = queue.insert(queue.end(), std::make_pair(key_, offset_));

    for (auto & cell : to_evict)
    {
        auto file_segment = cell->file_segment;
        if (file_segment)
        {
            std::lock_guard<std::mutex> segment_lock(file_segment->mutex);
            remove(file_segment->key(), file_segment->offset(), cache_lock, segment_lock);
        }
    }

    current_size += size - removed_size;
    if (current_size > (1ull << 63))
        throw Exception(ErrorCodes::LOGICAL_ERROR, "Cache became inconsistent. There must be a bug");

    return true;
}

void LRUFileCache::remove(const Key & key)
{
    assertInitialized();

    std::lock_guard cache_lock(mutex);

    auto it = files.find(key);
    if (it == files.end())
        return;

    auto & offsets = it->second;

    std::vector<FileSegmentCell *> to_remove;
    to_remove.reserve(offsets.size());

    for (auto & [offset, cell] : offsets)
        to_remove.push_back(&cell);

    for (auto & cell : to_remove)
    {
        if (!cell->releasable())
            throw Exception(ErrorCodes::LOGICAL_ERROR, "Cannot remove file from cache because someone reads from it. File segment info: {}", cell->file_segment->getInfoForLog());

        auto file_segment = cell->file_segment;
        if (file_segment)
        {
            std::lock_guard<std::mutex> segment_lock(file_segment->mutex);
            remove(file_segment->key(), file_segment->offset(), cache_lock, segment_lock);
        }
    }

    auto key_path = getPathInLocalCache(key);

    files.erase(key);

    if (fs::exists(key_path))
        fs::remove(key_path);
}

void LRUFileCache::remove(bool force_remove_unreleasable)
{
    /// Try remove all cached files by cache_base_path.
    /// Only releasable file segments are evicted.

    std::lock_guard cache_lock(mutex);

    for (auto it = queue.begin(); it != queue.end();)
    {
        auto & [key, offset] = *it++;

        auto * cell = getCell(key, offset, cache_lock);
<<<<<<< HEAD
        if (!cell)
           throw Exception(ErrorCodes::LOGICAL_ERROR, "Cache is in inconsistent state: LRU queue contains entries with no cache cell");

        if (cell->releasable())
=======
        if (cell->releasable() || force_remove_unreleasable)
>>>>>>> c0ee4992
        {
            auto file_segment = cell->file_segment;
            if (file_segment)
            {
                std::lock_guard<std::mutex> segment_lock(file_segment->mutex);
                file_segment->detached = true;
                remove(file_segment->key(), file_segment->offset(), cache_lock, segment_lock);
            }
        }
    }
}

void LRUFileCache::remove(
    Key key, size_t offset,
    std::lock_guard<std::mutex> & cache_lock, std::lock_guard<std::mutex> & /* segment_lock */)
{
    LOG_TEST(log, "Remove. Key: {}, offset: {}", keyToStr(key), offset);

    auto * cell = getCell(key, offset, cache_lock);
    if (!cell)
        throw Exception(ErrorCodes::REMOTE_FS_OBJECT_CACHE_ERROR, "No cache cell for key: {}, offset: {}", keyToStr(key), offset);

    if (cell->queue_iterator)
        queue.erase(*cell->queue_iterator);

    auto & offsets = files[key];
    offsets.erase(offset);

    auto cache_file_path = getPathInLocalCache(key, offset);
    if (fs::exists(cache_file_path))
    {
        try
        {
            fs::remove(cache_file_path);

            if (is_initialized && offsets.empty())
            {
                auto key_path = getPathInLocalCache(key);

                files.erase(key);

                if (fs::exists(key_path))
                    fs::remove(key_path);
            }
        }
        catch (...)
        {
            throw Exception(ErrorCodes::REMOTE_FS_OBJECT_CACHE_ERROR,
                            "Removal of cached file failed. Key: {}, offset: {}, path: {}, error: {}",
                            keyToStr(key), offset, cache_file_path, getCurrentExceptionMessage(false));
        }
    }
}

void LRUFileCache::loadCacheInfoIntoMemory()
{
    std::lock_guard cache_lock(mutex);

    Key key;
    UInt64 offset = 0;
    size_t size = 0;
    std::vector<FileSegmentCell *> cells;

    /// cache_base_path / key_prefix / key / offset

    fs::directory_iterator key_prefix_it{cache_base_path};
    for (; key_prefix_it != fs::directory_iterator(); ++key_prefix_it)
    {
        fs::directory_iterator key_it{key_prefix_it->path()};
        for (; key_it != fs::directory_iterator(); ++key_it)
        {
            key = unhexUInt<UInt128>(key_it->path().filename().string().data());

            fs::directory_iterator offset_it{key_it->path()};
            for (; offset_it != fs::directory_iterator(); ++offset_it)
            {
                bool parsed = tryParse<UInt64>(offset, offset_it->path().filename());
                if (!parsed)
                {
                    LOG_WARNING(log, "Unexpected file: ", offset_it->path().string());
                    continue; /// Or just remove? Some unexpected file.
                }

                size = offset_it->file_size();
                if (!size)
                {
                    fs::remove(offset_it->path());
                    continue;
                }

                if (tryReserve(key, offset, size, cache_lock))
                {
                    auto * cell = addCell(key, offset, size, FileSegment::State::DOWNLOADED, cache_lock);
                    if (cell)
                        cells.push_back(cell);
                }
                else
                {
                    LOG_WARNING(log,
                                "Cache capacity changed (max size: {}, available: {}), cached file `{}` does not fit in cache anymore (size: {})",
                                max_size, availableSize(), key_it->path().string(), size);
                    fs::remove(offset_it->path());
                }
            }
        }
    }

    /// Shuffle cells to have random order in LRUQueue as at startup all cells have the same priority.
    pcg64 generator(randomSeed());
    std::shuffle(cells.begin(), cells.end(), generator);
    for (const auto & cell : cells)
    {
        /// Cell cache size changed and, for example, 1st file segment fits into cache
        /// and 2nd file segment will fit only if first was evicted, then first will be removed and
        /// cell is nullptr here.
        if (cell)
            queue.splice(queue.end(), queue, *cell->queue_iterator);
    }
}

LRUFileCache::Stat LRUFileCache::getStat()
{
    std::lock_guard cache_lock(mutex);

    Stat stat
    {
        .size = queue.size(),
        .available = availableSize(),
        .downloaded_size = 0,
        .downloading_size = 0,
    };

    for (const auto & [key, offset] : queue)
    {
        const auto * cell = getCell(key, offset, cache_lock);
        if (!cell)
            throw Exception(ErrorCodes::REMOTE_FS_OBJECT_CACHE_ERROR,
                "Cache became inconsistent. Key: {}, offset: {}", keyToStr(key), offset);

        switch (cell->file_segment->download_state)
        {
            case FileSegment::State::DOWNLOADED:
            {
                ++stat.downloaded_size;
                break;
            }
            case FileSegment::State::DOWNLOADING:
            {
                ++stat.downloading_size;
                break;
            }
            default:
                break;
        }
    }

    return stat;
}

void LRUFileCache::reduceSizeToDownloaded(
    const Key & key, size_t offset,
    std::lock_guard<std::mutex> & cache_lock, std::lock_guard<std::mutex> & /* segment_lock */)
{
    /**
     * In case file was partially downloaded and it's download cannot be continued
     * because of no space left in cache, we need to be able to cut cell's size to downloaded_size.
     */

    auto * cell = getCell(key, offset, cache_lock);

    if (!cell)
        throw Exception(ErrorCodes::REMOTE_FS_OBJECT_CACHE_ERROR, "No cell found for key: {}, offset: {}", keyToStr(key), offset);

    const auto & file_segment = cell->file_segment;

    size_t downloaded_size = file_segment->downloaded_size;
    if (downloaded_size == file_segment->range().size())
        throw Exception(ErrorCodes::REMOTE_FS_OBJECT_CACHE_ERROR,
                        "Nothing to reduce, file segment fully downloaded, key: {}, offset: {}", keyToStr(key), offset);

    cell->file_segment = std::make_shared<FileSegment>(offset, downloaded_size, key, this, FileSegment::State::DOWNLOADED);
}

bool LRUFileCache::isLastFileSegmentHolder(
    const Key & key, size_t offset,
    std::lock_guard<std::mutex> & cache_lock, std::lock_guard<std::mutex> & /* segment_lock */)
{
    auto * cell = getCell(key, offset, cache_lock);

    if (!cell)
        throw Exception(ErrorCodes::LOGICAL_ERROR, "No cell found for key: {}, offset: {}", keyToStr(key), offset);

    /// The caller of this method is last file segment holder if use count is 2 (the second pointer is cache itself)
    return cell->file_segment.use_count() == 2;
}

FileSegments LRUFileCache::getSnapshot() const
{
    std::lock_guard cache_lock(mutex);

    FileSegments file_segments;

    for (const auto & [key, cells_by_offset] : files)
    {
        for (const auto & [offset, cell] : cells_by_offset)
            file_segments.push_back(FileSegment::getSnapshot(cell.file_segment, cache_lock));
    }

    return file_segments;
}

std::vector<String> LRUFileCache::tryGetCachePaths(const Key & key)
{
    std::lock_guard cache_lock(mutex);

    std::vector<String> cache_paths;

    const auto & cells_by_offset = files[key];

    for (const auto & [offset, cell] : cells_by_offset)
    {
        if (cell.file_segment->state() == FileSegment::State::DOWNLOADED)
            cache_paths.push_back(getPathInLocalCache(key, offset));
    }

    return cache_paths;
}

LRUFileCache::FileSegmentCell::FileSegmentCell(FileSegmentPtr file_segment_, LRUQueue & queue_)
    : file_segment(file_segment_)
{
    /**
     * Cell can be created with either DOWNLOADED or EMPTY file segment's state.
     * File segment acquires DOWNLOADING state and creates LRUQueue iterator on first
     * successful getOrSetDownaloder call.
     */

    switch (file_segment->download_state)
    {
        case FileSegment::State::DOWNLOADED:
        {
            queue_iterator = queue_.insert(queue_.end(), getKeyAndOffset());
            break;
        }
        case FileSegment::State::EMPTY:
        case FileSegment::State::DOWNLOADING:
        {
            break;
        }
        default:
            throw Exception(ErrorCodes::REMOTE_FS_OBJECT_CACHE_ERROR,
                            "Can create cell with either EMPTY, DOWNLOADED, DOWNLOADING state, got: {}",
                            FileSegment::stateToString(file_segment->download_state));
    }
}

String LRUFileCache::dumpStructure(const Key & key)
{
    std::lock_guard cache_lock(mutex);
    return dumpStructureImpl(key, cache_lock);
}

String LRUFileCache::dumpStructureImpl(const Key & key, std::lock_guard<std::mutex> & /* cache_lock */)
{
    WriteBufferFromOwnString result;
    const auto & cells_by_offset = files[key];

    for (const auto & [offset, cell] : cells_by_offset)
        result << cell.file_segment->getInfoForLog() << "\n";

    return result.str();
}

void LRUFileCache::assertCacheCorrectness(const Key & key, std::lock_guard<std::mutex> & /* cache_lock */)
{
    const auto & cells_by_offset = files[key];

    for (const auto & [_, cell] : cells_by_offset)
    {
        const auto & file_segment = cell.file_segment;
        file_segment->assertCorrectness();
    }
}

}<|MERGE_RESOLUTION|>--- conflicted
+++ resolved
@@ -567,14 +567,10 @@
         auto & [key, offset] = *it++;
 
         auto * cell = getCell(key, offset, cache_lock);
-<<<<<<< HEAD
         if (!cell)
-           throw Exception(ErrorCodes::LOGICAL_ERROR, "Cache is in inconsistent state: LRU queue contains entries with no cache cell");
-
-        if (cell->releasable())
-=======
+            throw Exception(ErrorCodes::LOGICAL_ERROR, "Cache is in inconsistent state: LRU queue contains entries with no cache cell");
+
         if (cell->releasable() || force_remove_unreleasable)
->>>>>>> c0ee4992
         {
             auto file_segment = cell->file_segment;
             if (file_segment)
