#include "ZooKeeper.h"
#include "ZooKeeperImpl.h"
#include "KeeperException.h"
#include "TestKeeper.h"

#include <functional>
#include <filesystem>

#include <Common/ZooKeeper/Types.h>
#include <Common/ZooKeeper/ZooKeeperCommon.h>
#include <Common/randomSeed.h>
#include <base/find_symbols.h>
#include <base/sort.h>
#include <base/getFQDNOrHostName.h>
#include "Common/ZooKeeper/IKeeper.h"
#include <Common/StringUtils/StringUtils.h>
#include <Common/Exception.h>

#include <Poco/Net/NetException.h>
#include <Poco/Net/DNS.h>


namespace fs = std::filesystem;

namespace DB
{
namespace ErrorCodes
{
    extern const int LOGICAL_ERROR;
    extern const int NOT_IMPLEMENTED;
    extern const int BAD_ARGUMENTS;
}
}


namespace zkutil
{

const int CreateMode::Persistent = 0;
const int CreateMode::Ephemeral = 1;
const int CreateMode::PersistentSequential = 2;
const int CreateMode::EphemeralSequential = 3;


static void check(Coordination::Error code, const std::string & path)
{
    if (code != Coordination::Error::ZOK)
        throw KeeperException(code, path);
}


void ZooKeeper::init(ZooKeeperArgs args_)

{
    args = std::move(args_);
    log = &Poco::Logger::get("ZooKeeper");

    if (args.implementation == "zookeeper")
    {
        if (args.hosts.empty())
            throw KeeperException("No hosts passed to ZooKeeper constructor.", Coordination::Error::ZBADARGUMENTS);

        Coordination::ZooKeeper::Nodes nodes;
        nodes.reserve(args.hosts.size());

        /// Shuffle the hosts to distribute the load among ZooKeeper nodes.
        std::vector<ShuffleHost> shuffled_hosts = shuffleHosts();

        bool dns_error = false;
        for (auto & host : shuffled_hosts)
        {
            auto & host_string = host.host;
            try
            {
                bool secure = startsWith(host_string, "secure://");

                if (secure)
                    host_string.erase(0, strlen("secure://"));

                LOG_TEST(log, "Adding ZooKeeper host {} ({})", host_string, Poco::Net::SocketAddress{host_string}.toString());
                nodes.emplace_back(Coordination::ZooKeeper::Node{Poco::Net::SocketAddress{host_string}, secure});
            }
            catch (const Poco::Net::HostNotFoundException & e)
            {
                /// Most likely it's misconfiguration and wrong hostname was specified
                LOG_ERROR(log, "Cannot use ZooKeeper host {}, reason: {}", host_string, e.displayText());
            }
            catch (const Poco::Net::DNSException & e)
            {
                /// Most likely DNS is not available now
                dns_error = true;
                LOG_ERROR(log, "Cannot use ZooKeeper host {} due to DNS error: {}", host_string, e.displayText());
            }
        }

        if (nodes.empty())
        {
            /// For DNS errors we throw exception with ZCONNECTIONLOSS code, so it will be considered as hardware error, not user error
            if (dns_error)
                throw KeeperException("Cannot resolve any of provided ZooKeeper hosts due to DNS error", Coordination::Error::ZCONNECTIONLOSS);
            else
                throw KeeperException("Cannot use any of provided ZooKeeper nodes", Coordination::Error::ZCONNECTIONLOSS);
        }

        impl = std::make_unique<Coordination::ZooKeeper>(nodes, args, zk_log);

        if (args.chroot.empty())
            LOG_TRACE(log, "Initialized, hosts: {}", fmt::join(args.hosts, ","));
        else
            LOG_TRACE(log, "Initialized, hosts: {}, chroot: {}", fmt::join(args.hosts, ","), args.chroot);
    }
    else if (args.implementation == "testkeeper")
    {
        impl = std::make_unique<Coordination::TestKeeper>(args);
    }
    else
    {
        throw DB::Exception("Unknown implementation of coordination service: " + args.implementation, DB::ErrorCodes::NOT_IMPLEMENTED);
    }

    if (!args.chroot.empty())
    {
        /// Here we check that zk root exists.
        /// This check is clumsy. The reason is we do this request under common mutex, and never want to hung here.
        /// Otherwise, all threads which need zk will wait for this mutex eternally.
        ///
        /// Usually, this was possible in case of memory limit exception happened inside zk implementation.
        /// This should not happen now, when memory tracker is disabled.
        /// But let's keep it just in case (it is also easy to backport).
        auto future = asyncExists("/");
        auto res = future.wait_for(std::chrono::milliseconds(args.operation_timeout_ms));
        if (res != std::future_status::ready)
            throw KeeperException("Cannot check if zookeeper root exists.", Coordination::Error::ZOPERATIONTIMEOUT);

        auto code = future.get().error;
        if (!(code == Coordination::Error::ZOK || code == Coordination::Error::ZNONODE))
            throw KeeperException(code, "/");

        if (code == Coordination::Error::ZNONODE)
            throw KeeperException("ZooKeeper root doesn't exist. You should create root node " + args.chroot + " before start.", Coordination::Error::ZNONODE);
    }
}


ZooKeeper::ZooKeeper(const ZooKeeperArgs & args_, std::shared_ptr<DB::ZooKeeperLog> zk_log_)
    : zk_log(std::move(zk_log_))
{
    init(args_);
}


ZooKeeper::ZooKeeper(const Poco::Util::AbstractConfiguration & config, const std::string & config_name, std::shared_ptr<DB::ZooKeeperLog> zk_log_)
    : zk_log(std::move(zk_log_))
{
    init(ZooKeeperArgs(config, config_name));
}

std::vector<ShuffleHost> ZooKeeper::shuffleHosts() const
{
<<<<<<< HEAD
public:
    ZooKeeperArgs(const Poco::Util::AbstractConfiguration & config, const std::string & config_name)
    {
        session_timeout_ms = Coordination::DEFAULT_SESSION_TIMEOUT_MS;
        operation_timeout_ms = Coordination::DEFAULT_OPERATION_TIMEOUT_MS;
        implementation = "zookeeper";

        if (endsWith(config_name, "keeper_server"))
            initFromSectionKeeperServer(config, config_name);
        else
            initFromSectionKeeper(config, config_name);

        if (!chroot.empty())
        {
            if (chroot.front() != '/')
                throw KeeperException(std::string("Root path in config file should start with '/', but got ") + chroot, Coordination::Error::ZBADARGUMENTS);
            if (chroot.back() == '/')
                chroot.pop_back();
        }
    }

private:
    void initFromSectionKeeper(const Poco::Util::AbstractConfiguration & config, const std::string & config_name)
    {
        Poco::Util::AbstractConfiguration::Keys keys;
        config.keys(config_name, keys);
        for (const auto & key : keys)
        {
            if (startsWith(key, "node"))
            {
                hosts.push_back(
                        (config.getBool(config_name + "." + key + ".secure", false) ? "secure://" : "") +
                        config.getString(config_name + "." + key + ".host") + ":"
                        + config.getString(config_name + "." + key + ".port", "2181")
                );
            }
            else if (key == "session_timeout_ms")
            {
                session_timeout_ms = config.getInt(config_name + "." + key);
            }
            else if (key == "operation_timeout_ms")
            {
                operation_timeout_ms = config.getInt(config_name + "." + key);
            }
            else if (key == "identity")
            {
                identity = config.getString(config_name + "." + key);
            }
            else if (key == "root")
            {
                chroot = config.getString(config_name + "." + key);
            }
            else if (key == "implementation")
            {
                implementation = config.getString(config_name + "." + key);
            }
            else
                throw KeeperException(std::string("Unknown key ") + key + " in config file", Coordination::Error::ZBADARGUMENTS);
        }
    }

    void initFromSectionKeeperServer(const Poco::Util::AbstractConfiguration & config, const std::string & config_name)
    {
          Poco::Util::AbstractConfiguration::Keys keys;
        config.keys(config_name, keys);

        bool secure = false;
        String tcp_port;
        String tcp_port_secure;
        for (const auto & key : keys)
        {
            if (key == "tcp_port_secure")
            {
                secure = true;
                tcp_port_secure = config.getString(config_name + "." + key);
            }
            else if (key == "tcp_port")
            {
                tcp_port = config.getString(config_name + "." + key);
            }
            else if (key == "coordination_settings")
            {
                if (config.has(config_name + "." + key + ".operation_timeout_ms"))
                    operation_timeout_ms = config.getInt(config_name + "." + key + ".operation_timeout_ms");
                if (config.has(config_name + "." + key + ".session_timeout_ms"))
                    session_timeout_ms = config.getInt(config_name + "." + key + ".session_timeout_ms");
            }

            /// TODO: consider digest
        }

        if (secure && tcp_port_secure.empty())
            throw KeeperException("No tcp_port_secure in config file", Coordination::Error::ZBADARGUMENTS);
        if (!secure && tcp_port.empty())
            throw KeeperException("No tcp_port in config file", Coordination::Error::ZBADARGUMENTS);

        config.keys(config_name + ".raft_configuration", keys);
        for (const auto & key : keys)
        {
            if (startsWith(key, "server"))
            {
                hosts.push_back(
                    (secure ? "secure://" : "") + config.getString(config_name + ".raft_configuration." + key + ".hostname") + ":"
                    + (secure ? tcp_port_secure : tcp_port));
            }
        }
    }

public:
    Strings hosts;
    std::string identity;
    int session_timeout_ms;
    int operation_timeout_ms;
    std::string chroot;
    std::string implementation;
};
=======
    std::function<size_t(size_t index)> get_priority = args.get_priority_load_balancing.getPriorityFunc(args.get_priority_load_balancing.load_balancing, 0, args.hosts.size());
    std::vector<ShuffleHost> shuffle_hosts;
    for (size_t i = 0; i < args.hosts.size(); ++i)
    {
        ShuffleHost shuffle_host;
        shuffle_host.host = args.hosts[i];
        if (get_priority)
            shuffle_host.priority = get_priority(i);
        shuffle_host.randomize();
        shuffle_hosts.emplace_back(shuffle_host);
    }

    ::sort(
        shuffle_hosts.begin(), shuffle_hosts.end(),
        [](const ShuffleHost & lhs, const ShuffleHost & rhs)
        {
            return ShuffleHost::compare(lhs, rhs);
        });
>>>>>>> 73867035

    return shuffle_hosts;
}


bool ZooKeeper::configChanged(const Poco::Util::AbstractConfiguration & config, const std::string & config_name) const
{
    ZooKeeperArgs new_args(config, config_name);

    // skip reload testkeeper cause it's for test and data in memory
    if (new_args.implementation == args.implementation && args.implementation == "testkeeper")
        return false;

    return args != new_args;
}


static Coordination::WatchCallback callbackForEvent(const EventPtr & watch)
{
    if (!watch)
        return {};
    return [watch](const Coordination::WatchResponse &) { watch->set(); };
}


Coordination::Error ZooKeeper::getChildrenImpl(const std::string & path, Strings & res,
                                   Coordination::Stat * stat,
                                   Coordination::WatchCallback watch_callback,
                                   Coordination::ListRequestType list_request_type)
{
    auto future_result = asyncTryGetChildrenNoThrow(path, watch_callback, list_request_type);

    if (future_result.wait_for(std::chrono::milliseconds(args.operation_timeout_ms)) != std::future_status::ready)
    {
        impl->finalize(fmt::format("Operation timeout on {} {}", toString(Coordination::OpNum::List), path));
        return Coordination::Error::ZOPERATIONTIMEOUT;
    }
    else
    {
        auto response = future_result.get();
        Coordination::Error code = response.error;
        if (code == Coordination::Error::ZOK)
        {
            res = response.names;
            if (stat)
                *stat = response.stat;
        }
        return code;
    }
}

Strings ZooKeeper::getChildren(const std::string & path, Coordination::Stat * stat, const EventPtr & watch, Coordination::ListRequestType list_request_type)
{
    Strings res;
    check(tryGetChildren(path, res, stat, watch, list_request_type), path);
    return res;
}

Strings ZooKeeper::getChildrenWatch(const std::string & path, Coordination::Stat * stat, Coordination::WatchCallback watch_callback, Coordination::ListRequestType list_request_type)
{
    Strings res;
    check(tryGetChildrenWatch(path, res, stat, watch_callback, list_request_type), path);
    return res;
}

Coordination::Error ZooKeeper::tryGetChildren(
    const std::string & path,
    Strings & res,
    Coordination::Stat * stat,
    const EventPtr & watch,
    Coordination::ListRequestType list_request_type)
{
    Coordination::Error code = getChildrenImpl(path, res, stat, callbackForEvent(watch), list_request_type);

    if (!(code == Coordination::Error::ZOK || code == Coordination::Error::ZNONODE))
        throw KeeperException(code, path);

    return code;
}

Coordination::Error ZooKeeper::tryGetChildrenWatch(
    const std::string & path,
    Strings & res,
    Coordination::Stat * stat,
    Coordination::WatchCallback watch_callback,
    Coordination::ListRequestType list_request_type)
{
    Coordination::Error code = getChildrenImpl(path, res, stat, watch_callback, list_request_type);

    if (!(code == Coordination::Error::ZOK || code == Coordination::Error::ZNONODE))
        throw KeeperException(code, path);

    return code;
}

Coordination::Error ZooKeeper::createImpl(const std::string & path, const std::string & data, int32_t mode, std::string & path_created)
{
    auto future_result = asyncTryCreateNoThrow(path, data, mode);

    if (future_result.wait_for(std::chrono::milliseconds(args.operation_timeout_ms)) != std::future_status::ready)
    {
        impl->finalize(fmt::format("Operation timeout on {} {}", toString(Coordination::OpNum::Create), path));
        return Coordination::Error::ZOPERATIONTIMEOUT;
    }
    else
    {
        auto response = future_result.get();
        Coordination::Error code = response.error;
        if (code == Coordination::Error::ZOK)
            path_created = response.path_created;
        return code;
    }
}

std::string ZooKeeper::create(const std::string & path, const std::string & data, int32_t mode)
{
    std::string path_created;
    check(tryCreate(path, data, mode, path_created), path);
    return path_created;
}

Coordination::Error ZooKeeper::tryCreate(const std::string & path, const std::string & data, int32_t mode, std::string & path_created)
{
    Coordination::Error code = createImpl(path, data, mode, path_created);

    if (!(code == Coordination::Error::ZOK ||
          code == Coordination::Error::ZNONODE ||
          code == Coordination::Error::ZNODEEXISTS ||
          code == Coordination::Error::ZNOCHILDRENFOREPHEMERALS))
        throw KeeperException(code, path);

    return code;
}

Coordination::Error ZooKeeper::tryCreate(const std::string & path, const std::string & data, int32_t mode)
{
    std::string path_created;
    return tryCreate(path, data, mode, path_created);
}

void ZooKeeper::createIfNotExists(const std::string & path, const std::string & data)
{
    std::string path_created;
    Coordination::Error code = createImpl(path, data, CreateMode::Persistent, path_created);

    if (code == Coordination::Error::ZOK || code == Coordination::Error::ZNODEEXISTS)
        return;
    else
        throw KeeperException(code, path);
}

void ZooKeeper::createAncestors(const std::string & path)
{
    size_t pos = 1;
    while (true)
    {
        pos = path.find('/', pos);
        if (pos == std::string::npos)
            break;
        createIfNotExists(path.substr(0, pos), "");
        ++pos;
    }
}

Coordination::Error ZooKeeper::removeImpl(const std::string & path, int32_t version)
{
    auto future_result = asyncTryRemoveNoThrow(path, version);


    if (future_result.wait_for(std::chrono::milliseconds(args.operation_timeout_ms)) != std::future_status::ready)
    {
        impl->finalize(fmt::format("Operation timeout on {} {}", toString(Coordination::OpNum::Remove), path));
        return Coordination::Error::ZOPERATIONTIMEOUT;
    }
    else
    {
        auto response = future_result.get();
        return response.error;
    }
}

void ZooKeeper::remove(const std::string & path, int32_t version)
{
    check(tryRemove(path, version), path);
}

Coordination::Error ZooKeeper::tryRemove(const std::string & path, int32_t version)
{
    Coordination::Error code = removeImpl(path, version);
    if (!(code == Coordination::Error::ZOK ||
          code == Coordination::Error::ZNONODE ||
          code == Coordination::Error::ZBADVERSION ||
          code == Coordination::Error::ZNOTEMPTY))
        throw KeeperException(code, path);
    return code;
}

Coordination::Error ZooKeeper::existsImpl(const std::string & path, Coordination::Stat * stat, Coordination::WatchCallback watch_callback)
{
    auto future_result = asyncTryExistsNoThrow(path, watch_callback);

    if (future_result.wait_for(std::chrono::milliseconds(args.operation_timeout_ms)) != std::future_status::ready)
    {
        impl->finalize(fmt::format("Operation timeout on {} {}", toString(Coordination::OpNum::Exists), path));
        return Coordination::Error::ZOPERATIONTIMEOUT;
    }
    else
    {
        auto response = future_result.get();
        Coordination::Error code = response.error;
        if (code == Coordination::Error::ZOK && stat)
            *stat = response.stat;

        return code;
    }
}

bool ZooKeeper::exists(const std::string & path, Coordination::Stat * stat, const EventPtr & watch)
{
    return existsWatch(path, stat, callbackForEvent(watch));
}

bool ZooKeeper::existsWatch(const std::string & path, Coordination::Stat * stat, Coordination::WatchCallback watch_callback)
{
    Coordination::Error code = existsImpl(path, stat, watch_callback);

    if (!(code == Coordination::Error::ZOK || code == Coordination::Error::ZNONODE))
        throw KeeperException(code, path);
    return code != Coordination::Error::ZNONODE;
}

Coordination::Error ZooKeeper::getImpl(const std::string & path, std::string & res, Coordination::Stat * stat, Coordination::WatchCallback watch_callback)
{
    auto future_result = asyncTryGetNoThrow(path, watch_callback);

    if (future_result.wait_for(std::chrono::milliseconds(args.operation_timeout_ms)) != std::future_status::ready)
    {
        impl->finalize(fmt::format("Operation timeout on {} {}", toString(Coordination::OpNum::Get), path));
        return Coordination::Error::ZOPERATIONTIMEOUT;
    }
    else
    {
        auto response = future_result.get();
        Coordination::Error code = response.error;
        if (code == Coordination::Error::ZOK)
        {
            res = response.data;
            if (stat)
                *stat = response.stat;
        }
        return code;
    }
}

std::string ZooKeeper::get(const std::string & path, Coordination::Stat * stat, const EventPtr & watch)
{
    Coordination::Error code = Coordination::Error::ZOK;
    std::string res;
    if (tryGet(path, res, stat, watch, &code))
        return res;
    else
        throw KeeperException("Can't get data for node " + path + ": node doesn't exist", code);
}

std::string ZooKeeper::getWatch(const std::string & path, Coordination::Stat * stat, Coordination::WatchCallback watch_callback)
{
    Coordination::Error code = Coordination::Error::ZOK;
    std::string res;
    if (tryGetWatch(path, res, stat, watch_callback, &code))
        return res;
    else
        throw KeeperException("Can't get data for node " + path + ": node doesn't exist", code);
}

bool ZooKeeper::tryGet(
    const std::string & path,
    std::string & res,
    Coordination::Stat * stat,
    const EventPtr & watch,
    Coordination::Error * return_code)
{
    return tryGetWatch(path, res, stat, callbackForEvent(watch), return_code);
}

bool ZooKeeper::tryGetWatch(
    const std::string & path,
    std::string & res,
    Coordination::Stat * stat,
    Coordination::WatchCallback watch_callback,
    Coordination::Error * return_code)
{
    Coordination::Error code = getImpl(path, res, stat, watch_callback);

    if (!(code == Coordination::Error::ZOK || code == Coordination::Error::ZNONODE))
        throw KeeperException(code, path);

    if (return_code)
        *return_code = code;

    return code == Coordination::Error::ZOK;
}

Coordination::Error ZooKeeper::setImpl(const std::string & path, const std::string & data,
                           int32_t version, Coordination::Stat * stat)
{
    auto future_result = asyncTrySetNoThrow(path, data, version);

    if (future_result.wait_for(std::chrono::milliseconds(args.operation_timeout_ms)) != std::future_status::ready)
    {
        impl->finalize(fmt::format("Operation timeout on {} {}", toString(Coordination::OpNum::Set), path));
        return Coordination::Error::ZOPERATIONTIMEOUT;
    }
    else
    {
        auto response = future_result.get();
        Coordination::Error code = response.error;
        if (code == Coordination::Error::ZOK && stat)
            *stat = response.stat;

        return code;
    }
}

void ZooKeeper::set(const std::string & path, const std::string & data, int32_t version, Coordination::Stat * stat)
{
    check(trySet(path, data, version, stat), path);
}

void ZooKeeper::createOrUpdate(const std::string & path, const std::string & data, int32_t mode)
{
    Coordination::Error code = trySet(path, data, -1);
    if (code == Coordination::Error::ZNONODE)
    {
        create(path, data, mode);
    }
    else if (code != Coordination::Error::ZOK)
        throw KeeperException(code, path);
}

Coordination::Error ZooKeeper::trySet(const std::string & path, const std::string & data,
                          int32_t version, Coordination::Stat * stat)
{
    Coordination::Error code = setImpl(path, data, version, stat);

    if (!(code == Coordination::Error::ZOK ||
          code == Coordination::Error::ZNONODE ||
          code == Coordination::Error::ZBADVERSION))
        throw KeeperException(code, path);
    return code;
}


Coordination::Error ZooKeeper::multiImpl(const Coordination::Requests & requests, Coordination::Responses & responses)
{
    if (requests.empty())
        return Coordination::Error::ZOK;

    auto future_result = asyncTryMultiNoThrow(requests);

    if (future_result.wait_for(std::chrono::milliseconds(args.operation_timeout_ms)) != std::future_status::ready)
    {
        impl->finalize(fmt::format("Operation timeout on {} {}", toString(Coordination::OpNum::Multi), requests[0]->getPath()));
        return Coordination::Error::ZOPERATIONTIMEOUT;
    }
    else
    {
        auto response = future_result.get();
        Coordination::Error code = response.error;
        responses = response.responses;
        return code;
    }
}

Coordination::Responses ZooKeeper::multi(const Coordination::Requests & requests)
{
    Coordination::Responses responses;
    Coordination::Error code = multiImpl(requests, responses);
    KeeperMultiException::check(code, requests, responses);
    return responses;
}

Coordination::Error ZooKeeper::tryMulti(const Coordination::Requests & requests, Coordination::Responses & responses)
{
    Coordination::Error code = multiImpl(requests, responses);
    if (code != Coordination::Error::ZOK && !Coordination::isUserError(code))
        throw KeeperException(code);
    return code;
}

Coordination::Error ZooKeeper::syncImpl(const std::string & path, std::string & returned_path)
{
    auto future_result = asyncTrySyncNoThrow(path);

    if (future_result.wait_for(std::chrono::milliseconds(args.operation_timeout_ms)) != std::future_status::ready)
    {
        impl->finalize(fmt::format("Operation timeout on {} {}", toString(Coordination::OpNum::Sync), path));
        return Coordination::Error::ZOPERATIONTIMEOUT;
    }
    else
    {
        auto response = future_result.get();
        Coordination::Error code = response.error;
        returned_path = std::move(response.path);
        return code;
    }
}
std::string ZooKeeper::sync(const std::string & path)
{
    std::string returned_path;
    check(syncImpl(path, returned_path), path);
    return returned_path;
}

Coordination::Error ZooKeeper::trySync(const std::string & path, std::string & returned_path)
{
    return syncImpl(path, returned_path);
}

void ZooKeeper::removeChildren(const std::string & path)
{
    Strings children = getChildren(path);
    while (!children.empty())
    {
        Coordination::Requests ops;
        for (size_t i = 0; i < MULTI_BATCH_SIZE && !children.empty(); ++i)
        {
            ops.emplace_back(makeRemoveRequest(fs::path(path) / children.back(), -1));
            children.pop_back();
        }
        multi(ops);
    }
}


void ZooKeeper::removeChildrenRecursive(const std::string & path, RemoveException keep_child)
{
    Strings children = getChildren(path);
    while (!children.empty())
    {
        Coordination::Requests ops;
        for (size_t i = 0; i < MULTI_BATCH_SIZE && !children.empty(); ++i)
        {
            if (keep_child.path.empty() || keep_child.path != children.back()) [[likely]]
            {
                removeChildrenRecursive(fs::path(path) / children.back());
                ops.emplace_back(makeRemoveRequest(fs::path(path) / children.back(), -1));
            }
            else if (keep_child.remove_subtree)
            {
                removeChildrenRecursive(fs::path(path) / children.back());
            }

            children.pop_back();
        }
        multi(ops);
    }
}

bool ZooKeeper::tryRemoveChildrenRecursive(const std::string & path, bool probably_flat, RemoveException keep_child)
{
    Strings children;
    if (tryGetChildren(path, children) != Coordination::Error::ZOK)
        return false;

    bool removed_as_expected = true;
    while (!children.empty())
    {
        Coordination::Requests ops;
        Strings batch;
        ops.reserve(MULTI_BATCH_SIZE);
        batch.reserve(MULTI_BATCH_SIZE);
        for (size_t i = 0; i < MULTI_BATCH_SIZE && !children.empty(); ++i)
        {
            String child_path = fs::path(path) / children.back();

            if (keep_child.path.empty() || keep_child.path != children.back()) [[likely]]
            {
                /// Will try to avoid recursive getChildren calls if child_path probably has no children.
                /// It may be extremely slow when path contain a lot of leaf children.
                if (!probably_flat)
                    tryRemoveChildrenRecursive(child_path);

                batch.push_back(child_path);
                ops.emplace_back(zkutil::makeRemoveRequest(child_path, -1));
            }
            else if (keep_child.remove_subtree && !probably_flat)
            {
                tryRemoveChildrenRecursive(child_path);
            }

            children.pop_back();
        }

        /// Try to remove the children with a faster method - in bulk. If this fails,
        /// this means someone is concurrently removing these children and we will have
        /// to remove them one by one.
        Coordination::Responses responses;
        if (tryMulti(ops, responses) == Coordination::Error::ZOK)
            continue;

        removed_as_expected = false;

        std::vector<zkutil::ZooKeeper::FutureRemove> futures;
        futures.reserve(batch.size());
        for (const std::string & child : batch)
            futures.push_back(asyncTryRemoveNoThrow(child, -1));

        for (size_t i = 0; i < batch.size(); ++i)
        {
            auto res = futures[i].get();
            if (res.error == Coordination::Error::ZOK)
                continue;
            if (res.error == Coordination::Error::ZNONODE)
                continue;

            if (res.error == Coordination::Error::ZNOTEMPTY)
            {
                if (probably_flat)
                {
                    /// It actually has children, let's remove them
                    tryRemoveChildrenRecursive(batch[i]);
                    tryRemove(batch[i]);
                }
                continue;
            }

            throw KeeperException(res.error, batch[i]);
        }
    }
    return removed_as_expected;
}

void ZooKeeper::removeRecursive(const std::string & path)
{
    removeChildrenRecursive(path);
    remove(path);
}

void ZooKeeper::tryRemoveRecursive(const std::string & path)
{
    tryRemoveChildrenRecursive(path);
    tryRemove(path);
}


namespace
{
    struct WaitForDisappearState
    {
        std::atomic_int32_t code = 0;
        std::atomic_int32_t event_type = 0;
        Poco::Event event;
    };
    using WaitForDisappearStatePtr = std::shared_ptr<WaitForDisappearState>;
}

bool ZooKeeper::waitForDisappear(const std::string & path, const WaitCondition & condition)
{
    WaitForDisappearStatePtr state = std::make_shared<WaitForDisappearState>();

    auto callback = [state](const Coordination::GetResponse & response)
    {
        state->code = static_cast<int32_t>(response.error);
        if (state->code)
            state->event.set();
    };

    auto watch = [state](const Coordination::WatchResponse & response)
    {
        if (!state->code)
        {
            state->code = static_cast<int32_t>(response.error);
            if (!state->code)
                state->event_type = response.type;
            state->event.set();
        }
    };

    /// do-while control structure to allow using this function in non-blocking
    /// fashion with a wait condition which returns false by the time this
    /// method is called.
    do
    {
        /// Use getData insteand of exists to avoid watch leak.
        impl->get(path, callback, watch);

        if (!state->event.tryWait(1000))
            continue;

        if (state->code == static_cast<int32_t>(Coordination::Error::ZNONODE))
            return true;

        if (state->code)
            throw KeeperException(static_cast<Coordination::Error>(state->code.load(std::memory_order_seq_cst)), path);

        if (state->event_type == Coordination::DELETED)
            return true;
    } while (!condition || !condition());

    return false;
}

void ZooKeeper::handleEphemeralNodeExistence(const std::string & path, const std::string & fast_delete_if_equal_value)
{
    zkutil::EventPtr eph_node_disappeared = std::make_shared<Poco::Event>();
    String content;
    Coordination::Stat stat;
    if (!tryGet(path, content, &stat, eph_node_disappeared))
        return;

    if (content == fast_delete_if_equal_value)
    {
        auto code = tryRemove(path, stat.version);
        if (code != Coordination::Error::ZOK && code != Coordination::Error::ZNONODE)
            throw Coordination::Exception(code, path);
    }
    else
    {
        LOG_WARNING(log, "Ephemeral node ('{}') already exists but it isn't owned by us. Will wait until it disappears", path);
        int32_t timeout_ms = 3 * args.session_timeout_ms;
        if (!eph_node_disappeared->tryWait(timeout_ms))
            throw DB::Exception(
                DB::ErrorCodes::LOGICAL_ERROR,
                "Ephemeral node {} still exists after {}s, probably it's owned by someone else. "
                "Either session_timeout_ms in client's config is different from server's config or it's a bug. "
                "Node data: '{}'",
                path,
                timeout_ms / 1000,
                content);
    }
}

ZooKeeperPtr ZooKeeper::startNewSession() const
{
    return std::make_shared<ZooKeeper>(args, zk_log);
}


bool ZooKeeper::expired()
{
    return impl->isExpired();
}

DB::KeeperApiVersion ZooKeeper::getApiVersion()
{
    return impl->getApiVersion();
}

Int64 ZooKeeper::getClientID()
{
    return impl->getSessionID();
}


std::future<Coordination::CreateResponse> ZooKeeper::asyncCreate(const std::string & path, const std::string & data, int32_t mode)
{
    /// https://stackoverflow.com/questions/25421346/how-to-create-an-stdfunction-from-a-move-capturing-lambda-expression
    auto promise = std::make_shared<std::promise<Coordination::CreateResponse>>();
    auto future = promise->get_future();

    auto callback = [promise, path](const Coordination::CreateResponse & response) mutable
    {
        if (response.error != Coordination::Error::ZOK)
            promise->set_exception(std::make_exception_ptr(KeeperException(path, response.error)));
        else
            promise->set_value(response);
    };

    impl->create(path, data, mode & 1, mode & 2, {}, std::move(callback));
    return future;
}

std::future<Coordination::CreateResponse> ZooKeeper::asyncTryCreateNoThrow(const std::string & path, const std::string & data, int32_t mode)
{
    auto promise = std::make_shared<std::promise<Coordination::CreateResponse>>();
    auto future = promise->get_future();

    auto callback = [promise](const Coordination::CreateResponse & response) mutable
    {
        promise->set_value(response);
    };

    impl->create(path, data, mode & 1, mode & 2, {}, std::move(callback));
    return future;
}

std::future<Coordination::GetResponse> ZooKeeper::asyncGet(const std::string & path, Coordination::WatchCallback watch_callback)
{
    auto promise = std::make_shared<std::promise<Coordination::GetResponse>>();
    auto future = promise->get_future();

    auto callback = [promise, path](const Coordination::GetResponse & response) mutable
    {
        if (response.error != Coordination::Error::ZOK)
            promise->set_exception(std::make_exception_ptr(KeeperException(path, response.error)));
        else
            promise->set_value(response);
    };

    impl->get(path, std::move(callback), watch_callback);
    return future;
}

std::future<Coordination::GetResponse> ZooKeeper::asyncTryGetNoThrow(const std::string & path, Coordination::WatchCallback watch_callback)
{
    auto promise = std::make_shared<std::promise<Coordination::GetResponse>>();
    auto future = promise->get_future();

    auto callback = [promise](const Coordination::GetResponse & response) mutable
    {
        promise->set_value(response);
    };

    impl->get(path, std::move(callback), watch_callback);
    return future;
}


std::future<Coordination::GetResponse> ZooKeeper::asyncTryGet(const std::string & path)
{
    auto promise = std::make_shared<std::promise<Coordination::GetResponse>>();
    auto future = promise->get_future();

    auto callback = [promise, path](const Coordination::GetResponse & response) mutable
    {
        if (response.error != Coordination::Error::ZOK && response.error != Coordination::Error::ZNONODE)
            promise->set_exception(std::make_exception_ptr(KeeperException(path, response.error)));
        else
            promise->set_value(response);
    };

    impl->get(path, std::move(callback), {});
    return future;
}

std::future<Coordination::ExistsResponse> ZooKeeper::asyncExists(const std::string & path, Coordination::WatchCallback watch_callback)
{
    auto promise = std::make_shared<std::promise<Coordination::ExistsResponse>>();
    auto future = promise->get_future();

    auto callback = [promise, path](const Coordination::ExistsResponse & response) mutable
    {
        if (response.error != Coordination::Error::ZOK && response.error != Coordination::Error::ZNONODE)
            promise->set_exception(std::make_exception_ptr(KeeperException(path, response.error)));
        else
            promise->set_value(response);
    };

    impl->exists(path, std::move(callback), watch_callback);
    return future;
}

std::future<Coordination::ExistsResponse> ZooKeeper::asyncTryExistsNoThrow(const std::string & path, Coordination::WatchCallback watch_callback)
{
    auto promise = std::make_shared<std::promise<Coordination::ExistsResponse>>();
    auto future = promise->get_future();

    auto callback = [promise](const Coordination::ExistsResponse & response) mutable
    {
        promise->set_value(response);
    };

    impl->exists(path, std::move(callback), watch_callback);
    return future;
}

std::future<Coordination::SetResponse> ZooKeeper::asyncSet(const std::string & path, const std::string & data, int32_t version)
{
    auto promise = std::make_shared<std::promise<Coordination::SetResponse>>();
    auto future = promise->get_future();

    auto callback = [promise, path](const Coordination::SetResponse & response) mutable
    {
        if (response.error != Coordination::Error::ZOK)
            promise->set_exception(std::make_exception_ptr(KeeperException(path, response.error)));
        else
            promise->set_value(response);
    };

    impl->set(path, data, version, std::move(callback));
    return future;
}


std::future<Coordination::SetResponse> ZooKeeper::asyncTrySetNoThrow(const std::string & path, const std::string & data, int32_t version)
{
    auto promise = std::make_shared<std::promise<Coordination::SetResponse>>();
    auto future = promise->get_future();

    auto callback = [promise](const Coordination::SetResponse & response) mutable
    {
        promise->set_value(response);
    };

    impl->set(path, data, version, std::move(callback));
    return future;
}

std::future<Coordination::ListResponse> ZooKeeper::asyncGetChildren(
    const std::string & path, Coordination::WatchCallback watch_callback, Coordination::ListRequestType list_request_type)
{
    auto promise = std::make_shared<std::promise<Coordination::ListResponse>>();
    auto future = promise->get_future();

    auto callback = [promise, path](const Coordination::ListResponse & response) mutable
    {
        if (response.error != Coordination::Error::ZOK)
            promise->set_exception(std::make_exception_ptr(KeeperException(path, response.error)));
        else
            promise->set_value(response);
    };

    impl->list(path, list_request_type, std::move(callback), watch_callback);
    return future;
}

std::future<Coordination::ListResponse> ZooKeeper::asyncTryGetChildrenNoThrow(
    const std::string & path, Coordination::WatchCallback watch_callback, Coordination::ListRequestType list_request_type)
{
    auto promise = std::make_shared<std::promise<Coordination::ListResponse>>();
    auto future = promise->get_future();

    auto callback = [promise](const Coordination::ListResponse & response) mutable
    {
        promise->set_value(response);
    };

    impl->list(path, list_request_type, std::move(callback), watch_callback);
    return future;
}

std::future<Coordination::ListResponse>
ZooKeeper::asyncTryGetChildren(const std::string & path, Coordination::ListRequestType list_request_type)
{
    auto promise = std::make_shared<std::promise<Coordination::ListResponse>>();
    auto future = promise->get_future();

    auto callback = [promise, path](const Coordination::ListResponse & response) mutable
    {
        if (response.error != Coordination::Error::ZOK && response.error != Coordination::Error::ZNONODE)
            promise->set_exception(std::make_exception_ptr(KeeperException(path, response.error)));
        else
            promise->set_value(response);
    };

    impl->list(path, list_request_type, std::move(callback), {});
    return future;
}

std::future<Coordination::RemoveResponse> ZooKeeper::asyncRemove(const std::string & path, int32_t version)
{
    auto promise = std::make_shared<std::promise<Coordination::RemoveResponse>>();
    auto future = promise->get_future();

    auto callback = [promise, path](const Coordination::RemoveResponse & response) mutable
    {
        if (response.error != Coordination::Error::ZOK)
            promise->set_exception(std::make_exception_ptr(KeeperException(path, response.error)));
        else
            promise->set_value(response);
    };

    impl->remove(path, version, std::move(callback));
    return future;
}

std::future<Coordination::RemoveResponse> ZooKeeper::asyncTryRemove(const std::string & path, int32_t version)
{
    auto promise = std::make_shared<std::promise<Coordination::RemoveResponse>>();
    auto future = promise->get_future();

    auto callback = [promise, path](const Coordination::RemoveResponse & response) mutable
    {
        if (response.error != Coordination::Error::ZOK
            && response.error != Coordination::Error::ZNONODE
            && response.error != Coordination::Error::ZBADVERSION
            && response.error != Coordination::Error::ZNOTEMPTY)
        {
            promise->set_exception(std::make_exception_ptr(KeeperException(path, response.error)));
        }
        else
            promise->set_value(response);
    };

    impl->remove(path, version, std::move(callback));
    return future;
}

std::future<Coordination::RemoveResponse> ZooKeeper::asyncTryRemoveNoThrow(const std::string & path, int32_t version)
{
    auto promise = std::make_shared<std::promise<Coordination::RemoveResponse>>();
    auto future = promise->get_future();

    auto callback = [promise](const Coordination::RemoveResponse & response) mutable
    {
        promise->set_value(response);
    };

    impl->remove(path, version, std::move(callback));
    return future;
}

std::future<Coordination::MultiResponse> ZooKeeper::asyncTryMultiNoThrow(const Coordination::Requests & ops)
{
    auto promise = std::make_shared<std::promise<Coordination::MultiResponse>>();
    auto future = promise->get_future();

    auto callback = [promise](const Coordination::MultiResponse & response) mutable
    {
        promise->set_value(response);
    };

    impl->multi(ops, std::move(callback));
    return future;
}

std::future<Coordination::MultiResponse> ZooKeeper::asyncMulti(const Coordination::Requests & ops)
{
    auto promise = std::make_shared<std::promise<Coordination::MultiResponse>>();
    auto future = promise->get_future();

    auto callback = [promise](const Coordination::MultiResponse & response) mutable
    {
        if (response.error != Coordination::Error::ZOK)
            promise->set_exception(std::make_exception_ptr(KeeperException(response.error)));
        else
            promise->set_value(response);
    };

    impl->multi(ops, std::move(callback));
    return future;
}

Coordination::Error ZooKeeper::tryMultiNoThrow(const Coordination::Requests & requests, Coordination::Responses & responses)
{
    try
    {
        return multiImpl(requests, responses);
    }
    catch (const Coordination::Exception & e)
    {
        return e.code;
    }
}

std::future<Coordination::SyncResponse> ZooKeeper::asyncTrySyncNoThrow(const std::string & path)
{
    auto promise = std::make_shared<std::promise<Coordination::SyncResponse>>();
    auto future = promise->get_future();

    auto callback = [promise](const Coordination::SyncResponse & response) mutable
    {
        promise->set_value(response);
    };

    impl->sync(path, std::move(callback));
    return future;
}

std::future<Coordination::SyncResponse> ZooKeeper::asyncSync(const std::string & path)
{
    auto promise = std::make_shared<std::promise<Coordination::SyncResponse>>();
    auto future = promise->get_future();

    auto callback = [promise](const Coordination::SyncResponse & response) mutable
    {
        if (response.error != Coordination::Error::ZOK)
            promise->set_exception(std::make_exception_ptr(KeeperException(response.error)));
        else
            promise->set_value(response);
    };

    impl->sync(path, std::move(callback));
    return future;
}

void ZooKeeper::finalize(const String & reason)
{
    impl->finalize(reason);
}

void ZooKeeper::setZooKeeperLog(std::shared_ptr<DB::ZooKeeperLog> zk_log_)
{
    zk_log = std::move(zk_log_);
    if (auto * zk = dynamic_cast<Coordination::ZooKeeper *>(impl.get()))
        zk->setZooKeeperLog(zk_log);
}


size_t getFailedOpIndex(Coordination::Error exception_code, const Coordination::Responses & responses)
{
    if (responses.empty())
        throw DB::Exception("Responses for multi transaction is empty", DB::ErrorCodes::LOGICAL_ERROR);

    for (size_t index = 0, size = responses.size(); index < size; ++index)
        if (responses[index]->error != Coordination::Error::ZOK)
            return index;

    if (!Coordination::isUserError(exception_code))
        throw DB::Exception("There are no failed OPs because '" + std::string(Coordination::errorMessage(exception_code)) + "' is not valid response code for that",
                            DB::ErrorCodes::LOGICAL_ERROR);

    throw DB::Exception("There is no failed OpResult", DB::ErrorCodes::LOGICAL_ERROR);
}


KeeperMultiException::KeeperMultiException(Coordination::Error exception_code, const Coordination::Requests & requests_, const Coordination::Responses & responses_)
        : KeeperException("Transaction failed", exception_code),
          requests(requests_), responses(responses_), failed_op_index(getFailedOpIndex(exception_code, responses))
{
    addMessage("Op #" + std::to_string(failed_op_index) + ", path: " + getPathForFirstFailedOp());
}


std::string KeeperMultiException::getPathForFirstFailedOp() const
{
    return requests[failed_op_index]->getPath();
}

void KeeperMultiException::check(
    Coordination::Error exception_code, const Coordination::Requests & requests, const Coordination::Responses & responses)
{
    if (exception_code == Coordination::Error::ZOK)
        return;

    if (Coordination::isUserError(exception_code))
        throw KeeperMultiException(exception_code, requests, responses);
    else
        throw KeeperException(exception_code);
}


Coordination::RequestPtr makeCreateRequest(const std::string & path, const std::string & data, int create_mode)
{
    auto request = std::make_shared<Coordination::CreateRequest>();
    request->path = path;
    request->data = data;
    request->is_ephemeral = create_mode == CreateMode::Ephemeral || create_mode == CreateMode::EphemeralSequential;
    request->is_sequential = create_mode == CreateMode::PersistentSequential || create_mode == CreateMode::EphemeralSequential;
    return request;
}

Coordination::RequestPtr makeRemoveRequest(const std::string & path, int version)
{
    auto request = std::make_shared<Coordination::RemoveRequest>();
    request->path = path;
    request->version = version;
    return request;
}

Coordination::RequestPtr makeSetRequest(const std::string & path, const std::string & data, int version)
{
    auto request = std::make_shared<Coordination::SetRequest>();
    request->path = path;
    request->data = data;
    request->version = version;
    return request;
}

Coordination::RequestPtr makeCheckRequest(const std::string & path, int version)
{
    auto request = std::make_shared<Coordination::CheckRequest>();
    request->path = path;
    request->version = version;
    return request;
}

Coordination::RequestPtr makeGetRequest(const std::string & path)
{
    auto request = std::make_shared<Coordination::GetRequest>();
    request->path = path;
    return request;
}

Coordination::RequestPtr makeListRequest(const std::string & path, Coordination::ListRequestType list_request_type)
{
    // Keeper server that support MultiRead also support FilteredList
    auto request = std::make_shared<Coordination::ZooKeeperFilteredListRequest>();
    request->path = path;
    request->list_request_type = list_request_type;
    return request;
}

Coordination::RequestPtr makeSimpleListRequest(const std::string & path)
{
    auto request = std::make_shared<Coordination::ZooKeeperSimpleListRequest>();
    request->path = path;
    return request;
}

Coordination::RequestPtr makeExistsRequest(const std::string & path)
{
    auto request = std::make_shared<Coordination::ZooKeeperExistsRequest>();
    request->path = path;
    return request;
}


std::string normalizeZooKeeperPath(std::string zookeeper_path, bool check_starts_with_slash, Poco::Logger * log)
{
    if (!zookeeper_path.empty() && zookeeper_path.back() == '/')
        zookeeper_path.resize(zookeeper_path.size() - 1);
    /// If zookeeper chroot prefix is used, path should start with '/', because chroot concatenates without it.
    if (!zookeeper_path.empty() && zookeeper_path.front() != '/')
    {
        /// Do not allow this for new tables, print warning for tables created in old versions
        if (check_starts_with_slash)
            throw DB::Exception(DB::ErrorCodes::BAD_ARGUMENTS, "ZooKeeper path must starts with '/', got '{}'", zookeeper_path);
        if (log)
            LOG_WARNING(log, "ZooKeeper path ('{}') does not start with '/'. It will not be supported in future releases", zookeeper_path);
        zookeeper_path = "/" + zookeeper_path;
    }

    return zookeeper_path;
}

String extractZooKeeperName(const String & path)
{
    static constexpr auto default_zookeeper_name = "default";
    if (path.empty())
        throw DB::Exception("ZooKeeper path should not be empty", DB::ErrorCodes::BAD_ARGUMENTS);
    if (path[0] == '/')
        return default_zookeeper_name;
    auto pos = path.find(":/");
    if (pos != String::npos && pos < path.find('/'))
    {
        auto zookeeper_name = path.substr(0, pos);
        if (zookeeper_name.empty())
            throw DB::Exception("Zookeeper path should start with '/' or '<auxiliary_zookeeper_name>:/'", DB::ErrorCodes::BAD_ARGUMENTS);
        return zookeeper_name;
    }
    return default_zookeeper_name;
}

String extractZooKeeperPath(const String & path, bool check_starts_with_slash, Poco::Logger * log)
{
    if (path.empty())
        throw DB::Exception("ZooKeeper path should not be empty", DB::ErrorCodes::BAD_ARGUMENTS);
    if (path[0] == '/')
        return normalizeZooKeeperPath(path, check_starts_with_slash, log);
    auto pos = path.find(":/");
    if (pos != String::npos && pos < path.find('/'))
    {
        return normalizeZooKeeperPath(path.substr(pos + 1, String::npos), check_starts_with_slash, log);
    }
    return normalizeZooKeeperPath(path, check_starts_with_slash, log);
}

String getSequentialNodeName(const String & prefix, UInt64 number)
{
    /// NOTE Sequential counter in ZooKeeper is Int32.
    assert(number < std::numeric_limits<Int32>::max());
    constexpr size_t seq_node_digits = 10;
    String num_str = std::to_string(number);
    String name = prefix + String(seq_node_digits - num_str.size(), '0') + num_str;
    return name;
}

}<|MERGE_RESOLUTION|>--- conflicted
+++ resolved
@@ -157,124 +157,6 @@
 
 std::vector<ShuffleHost> ZooKeeper::shuffleHosts() const
 {
-<<<<<<< HEAD
-public:
-    ZooKeeperArgs(const Poco::Util::AbstractConfiguration & config, const std::string & config_name)
-    {
-        session_timeout_ms = Coordination::DEFAULT_SESSION_TIMEOUT_MS;
-        operation_timeout_ms = Coordination::DEFAULT_OPERATION_TIMEOUT_MS;
-        implementation = "zookeeper";
-
-        if (endsWith(config_name, "keeper_server"))
-            initFromSectionKeeperServer(config, config_name);
-        else
-            initFromSectionKeeper(config, config_name);
-
-        if (!chroot.empty())
-        {
-            if (chroot.front() != '/')
-                throw KeeperException(std::string("Root path in config file should start with '/', but got ") + chroot, Coordination::Error::ZBADARGUMENTS);
-            if (chroot.back() == '/')
-                chroot.pop_back();
-        }
-    }
-
-private:
-    void initFromSectionKeeper(const Poco::Util::AbstractConfiguration & config, const std::string & config_name)
-    {
-        Poco::Util::AbstractConfiguration::Keys keys;
-        config.keys(config_name, keys);
-        for (const auto & key : keys)
-        {
-            if (startsWith(key, "node"))
-            {
-                hosts.push_back(
-                        (config.getBool(config_name + "." + key + ".secure", false) ? "secure://" : "") +
-                        config.getString(config_name + "." + key + ".host") + ":"
-                        + config.getString(config_name + "." + key + ".port", "2181")
-                );
-            }
-            else if (key == "session_timeout_ms")
-            {
-                session_timeout_ms = config.getInt(config_name + "." + key);
-            }
-            else if (key == "operation_timeout_ms")
-            {
-                operation_timeout_ms = config.getInt(config_name + "." + key);
-            }
-            else if (key == "identity")
-            {
-                identity = config.getString(config_name + "." + key);
-            }
-            else if (key == "root")
-            {
-                chroot = config.getString(config_name + "." + key);
-            }
-            else if (key == "implementation")
-            {
-                implementation = config.getString(config_name + "." + key);
-            }
-            else
-                throw KeeperException(std::string("Unknown key ") + key + " in config file", Coordination::Error::ZBADARGUMENTS);
-        }
-    }
-
-    void initFromSectionKeeperServer(const Poco::Util::AbstractConfiguration & config, const std::string & config_name)
-    {
-          Poco::Util::AbstractConfiguration::Keys keys;
-        config.keys(config_name, keys);
-
-        bool secure = false;
-        String tcp_port;
-        String tcp_port_secure;
-        for (const auto & key : keys)
-        {
-            if (key == "tcp_port_secure")
-            {
-                secure = true;
-                tcp_port_secure = config.getString(config_name + "." + key);
-            }
-            else if (key == "tcp_port")
-            {
-                tcp_port = config.getString(config_name + "." + key);
-            }
-            else if (key == "coordination_settings")
-            {
-                if (config.has(config_name + "." + key + ".operation_timeout_ms"))
-                    operation_timeout_ms = config.getInt(config_name + "." + key + ".operation_timeout_ms");
-                if (config.has(config_name + "." + key + ".session_timeout_ms"))
-                    session_timeout_ms = config.getInt(config_name + "." + key + ".session_timeout_ms");
-            }
-
-            /// TODO: consider digest
-        }
-
-        if (secure && tcp_port_secure.empty())
-            throw KeeperException("No tcp_port_secure in config file", Coordination::Error::ZBADARGUMENTS);
-        if (!secure && tcp_port.empty())
-            throw KeeperException("No tcp_port in config file", Coordination::Error::ZBADARGUMENTS);
-
-        config.keys(config_name + ".raft_configuration", keys);
-        for (const auto & key : keys)
-        {
-            if (startsWith(key, "server"))
-            {
-                hosts.push_back(
-                    (secure ? "secure://" : "") + config.getString(config_name + ".raft_configuration." + key + ".hostname") + ":"
-                    + (secure ? tcp_port_secure : tcp_port));
-            }
-        }
-    }
-
-public:
-    Strings hosts;
-    std::string identity;
-    int session_timeout_ms;
-    int operation_timeout_ms;
-    std::string chroot;
-    std::string implementation;
-};
-=======
     std::function<size_t(size_t index)> get_priority = args.get_priority_load_balancing.getPriorityFunc(args.get_priority_load_balancing.load_balancing, 0, args.hosts.size());
     std::vector<ShuffleHost> shuffle_hosts;
     for (size_t i = 0; i < args.hosts.size(); ++i)
@@ -293,7 +175,6 @@
         {
             return ShuffleHost::compare(lhs, rhs);
         });
->>>>>>> 73867035
 
     return shuffle_hosts;
 }
