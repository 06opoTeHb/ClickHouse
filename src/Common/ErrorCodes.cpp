#include <Common/ErrorCodes.h>
#include <Common/Exception.h>
#include <chrono>

/** Previously, these constants were located in one enum.
  * But in this case there is a problem: when you add a new constant, you need to recompile
  * all translation units that use at least one constant (almost the whole project).
  * Therefore it is made so that definitions of constants are located here, in one file,
  * and their declaration are in different files, at the place of use.
  *
  * Later it was converted to the lookup table, to provide:
  * - errorCodeToName()
  * - system.errors table
  */

#define APPLY_FOR_BUILTIN_ERROR_CODES(M) \
    M(0, OK) \
    M(1, UNSUPPORTED_METHOD) \
    M(2, UNSUPPORTED_PARAMETER) \
    M(3, UNEXPECTED_END_OF_FILE) \
    M(4, EXPECTED_END_OF_FILE) \
    M(6, CANNOT_PARSE_TEXT) \
    M(7, INCORRECT_NUMBER_OF_COLUMNS) \
    M(8, THERE_IS_NO_COLUMN) \
    M(9, SIZES_OF_COLUMNS_DOESNT_MATCH) \
    M(10, NOT_FOUND_COLUMN_IN_BLOCK) \
    M(11, POSITION_OUT_OF_BOUND) \
    M(12, PARAMETER_OUT_OF_BOUND) \
    M(13, SIZES_OF_COLUMNS_IN_TUPLE_DOESNT_MATCH) \
    M(15, DUPLICATE_COLUMN) \
    M(16, NO_SUCH_COLUMN_IN_TABLE) \
    M(19, SIZE_OF_FIXED_STRING_DOESNT_MATCH) \
    M(20, NUMBER_OF_COLUMNS_DOESNT_MATCH) \
    M(23, CANNOT_READ_FROM_ISTREAM) \
    M(24, CANNOT_WRITE_TO_OSTREAM) \
    M(25, CANNOT_PARSE_ESCAPE_SEQUENCE) \
    M(26, CANNOT_PARSE_QUOTED_STRING) \
    M(27, CANNOT_PARSE_INPUT_ASSERTION_FAILED) \
    M(28, CANNOT_PRINT_FLOAT_OR_DOUBLE_NUMBER) \
    M(32, ATTEMPT_TO_READ_AFTER_EOF) \
    M(33, CANNOT_READ_ALL_DATA) \
    M(34, TOO_MANY_ARGUMENTS_FOR_FUNCTION) \
    M(35, TOO_FEW_ARGUMENTS_FOR_FUNCTION) \
    M(36, BAD_ARGUMENTS) \
    M(37, UNKNOWN_ELEMENT_IN_AST) \
    M(38, CANNOT_PARSE_DATE) \
    M(39, TOO_LARGE_SIZE_COMPRESSED) \
    M(40, CHECKSUM_DOESNT_MATCH) \
    M(41, CANNOT_PARSE_DATETIME) \
    M(42, NUMBER_OF_ARGUMENTS_DOESNT_MATCH) \
    M(43, ILLEGAL_TYPE_OF_ARGUMENT) \
    M(44, ILLEGAL_COLUMN) \
    M(46, UNKNOWN_FUNCTION) \
    M(47, UNKNOWN_IDENTIFIER) \
    M(48, NOT_IMPLEMENTED) \
    M(49, LOGICAL_ERROR) \
    M(50, UNKNOWN_TYPE) \
    M(51, EMPTY_LIST_OF_COLUMNS_QUERIED) \
    M(52, COLUMN_QUERIED_MORE_THAN_ONCE) \
    M(53, TYPE_MISMATCH) \
    M(55, STORAGE_REQUIRES_PARAMETER) \
    M(56, UNKNOWN_STORAGE) \
    M(57, TABLE_ALREADY_EXISTS) \
    M(58, TABLE_METADATA_ALREADY_EXISTS) \
    M(59, ILLEGAL_TYPE_OF_COLUMN_FOR_FILTER) \
    M(60, UNKNOWN_TABLE) \
    M(62, SYNTAX_ERROR) \
    M(63, UNKNOWN_AGGREGATE_FUNCTION) \
    M(68, CANNOT_GET_SIZE_OF_FIELD) \
    M(69, ARGUMENT_OUT_OF_BOUND) \
    M(70, CANNOT_CONVERT_TYPE) \
    M(71, CANNOT_WRITE_AFTER_END_OF_BUFFER) \
    M(72, CANNOT_PARSE_NUMBER) \
    M(73, UNKNOWN_FORMAT) \
    M(74, CANNOT_READ_FROM_FILE_DESCRIPTOR) \
    M(75, CANNOT_WRITE_TO_FILE_DESCRIPTOR) \
    M(76, CANNOT_OPEN_FILE) \
    M(77, CANNOT_CLOSE_FILE) \
    M(78, UNKNOWN_TYPE_OF_QUERY) \
    M(79, INCORRECT_FILE_NAME) \
    M(80, INCORRECT_QUERY) \
    M(81, UNKNOWN_DATABASE) \
    M(82, DATABASE_ALREADY_EXISTS) \
    M(83, DIRECTORY_DOESNT_EXIST) \
    M(84, DIRECTORY_ALREADY_EXISTS) \
    M(85, FORMAT_IS_NOT_SUITABLE_FOR_INPUT) \
    M(86, RECEIVED_ERROR_FROM_REMOTE_IO_SERVER) \
    M(87, CANNOT_SEEK_THROUGH_FILE) \
    M(88, CANNOT_TRUNCATE_FILE) \
    M(89, UNKNOWN_COMPRESSION_METHOD) \
    M(90, EMPTY_LIST_OF_COLUMNS_PASSED) \
    M(91, SIZES_OF_MARKS_FILES_ARE_INCONSISTENT) \
    M(92, EMPTY_DATA_PASSED) \
    M(93, UNKNOWN_AGGREGATED_DATA_VARIANT) \
    M(94, CANNOT_MERGE_DIFFERENT_AGGREGATED_DATA_VARIANTS) \
    M(95, CANNOT_READ_FROM_SOCKET) \
    M(96, CANNOT_WRITE_TO_SOCKET) \
    M(99, UNKNOWN_PACKET_FROM_CLIENT) \
    M(100, UNKNOWN_PACKET_FROM_SERVER) \
    M(101, UNEXPECTED_PACKET_FROM_CLIENT) \
    M(102, UNEXPECTED_PACKET_FROM_SERVER) \
    M(104, TOO_SMALL_BUFFER_SIZE) \
    M(107, FILE_DOESNT_EXIST) \
    M(108, NO_DATA_TO_INSERT) \
    M(109, CANNOT_BLOCK_SIGNAL) \
    M(110, CANNOT_UNBLOCK_SIGNAL) \
    M(111, CANNOT_MANIPULATE_SIGSET) \
    M(112, CANNOT_WAIT_FOR_SIGNAL) \
    M(113, THERE_IS_NO_SESSION) \
    M(114, CANNOT_CLOCK_GETTIME) \
    M(115, UNKNOWN_SETTING) \
    M(116, THERE_IS_NO_DEFAULT_VALUE) \
    M(117, INCORRECT_DATA) \
    M(119, ENGINE_REQUIRED) \
    M(120, CANNOT_INSERT_VALUE_OF_DIFFERENT_SIZE_INTO_TUPLE) \
    M(121, UNSUPPORTED_JOIN_KEYS) \
    M(122, INCOMPATIBLE_COLUMNS) \
    M(123, UNKNOWN_TYPE_OF_AST_NODE) \
    M(124, INCORRECT_ELEMENT_OF_SET) \
    M(125, INCORRECT_RESULT_OF_SCALAR_SUBQUERY) \
    M(127, ILLEGAL_INDEX) \
    M(128, TOO_LARGE_ARRAY_SIZE) \
    M(129, FUNCTION_IS_SPECIAL) \
    M(130, CANNOT_READ_ARRAY_FROM_TEXT) \
    M(131, TOO_LARGE_STRING_SIZE) \
    M(133, AGGREGATE_FUNCTION_DOESNT_ALLOW_PARAMETERS) \
    M(134, PARAMETERS_TO_AGGREGATE_FUNCTIONS_MUST_BE_LITERALS) \
    M(135, ZERO_ARRAY_OR_TUPLE_INDEX) \
    M(137, UNKNOWN_ELEMENT_IN_CONFIG) \
    M(138, EXCESSIVE_ELEMENT_IN_CONFIG) \
    M(139, NO_ELEMENTS_IN_CONFIG) \
    M(141, SAMPLING_NOT_SUPPORTED) \
    M(142, NOT_FOUND_NODE) \
    M(145, UNKNOWN_OVERFLOW_MODE) \
    M(152, UNKNOWN_DIRECTION_OF_SORTING) \
    M(153, ILLEGAL_DIVISION) \
    M(156, DICTIONARIES_WAS_NOT_LOADED) \
    M(158, TOO_MANY_ROWS) \
    M(159, TIMEOUT_EXCEEDED) \
    M(160, TOO_SLOW) \
    M(161, TOO_MANY_COLUMNS) \
    M(162, TOO_DEEP_SUBQUERIES) \
    M(164, READONLY) \
    M(165, TOO_MANY_TEMPORARY_COLUMNS) \
    M(166, TOO_MANY_TEMPORARY_NON_CONST_COLUMNS) \
    M(167, TOO_DEEP_AST) \
    M(168, TOO_BIG_AST) \
    M(169, BAD_TYPE_OF_FIELD) \
    M(170, BAD_GET) \
    M(172, CANNOT_CREATE_DIRECTORY) \
    M(173, CANNOT_ALLOCATE_MEMORY) \
    M(174, CYCLIC_ALIASES) \
    M(179, MULTIPLE_EXPRESSIONS_FOR_ALIAS) \
    M(180, THERE_IS_NO_PROFILE) \
    M(181, ILLEGAL_FINAL) \
    M(182, ILLEGAL_PREWHERE) \
    M(183, UNEXPECTED_EXPRESSION) \
    M(184, ILLEGAL_AGGREGATION) \
    M(186, UNSUPPORTED_COLLATION_LOCALE) \
    M(187, COLLATION_COMPARISON_FAILED) \
    M(190, SIZES_OF_ARRAYS_DONT_MATCH) \
    M(191, SET_SIZE_LIMIT_EXCEEDED) \
    M(192, UNKNOWN_USER) \
    M(193, WRONG_PASSWORD) \
    M(194, REQUIRED_PASSWORD) \
    M(195, IP_ADDRESS_NOT_ALLOWED) \
    M(196, UNKNOWN_ADDRESS_PATTERN_TYPE) \
    M(198, DNS_ERROR) \
    M(199, UNKNOWN_QUOTA) \
    M(201, QUOTA_EXCEEDED) \
    M(202, TOO_MANY_SIMULTANEOUS_QUERIES) \
    M(203, NO_FREE_CONNECTION) \
    M(204, CANNOT_FSYNC) \
    M(206, ALIAS_REQUIRED) \
    M(207, AMBIGUOUS_IDENTIFIER) \
    M(208, EMPTY_NESTED_TABLE) \
    M(209, SOCKET_TIMEOUT) \
    M(210, NETWORK_ERROR) \
    M(211, EMPTY_QUERY) \
    M(212, UNKNOWN_LOAD_BALANCING) \
    M(213, UNKNOWN_TOTALS_MODE) \
    M(214, CANNOT_STATVFS) \
    M(215, NOT_AN_AGGREGATE) \
    M(216, QUERY_WITH_SAME_ID_IS_ALREADY_RUNNING) \
    M(217, CLIENT_HAS_CONNECTED_TO_WRONG_PORT) \
    M(218, TABLE_IS_DROPPED) \
    M(219, DATABASE_NOT_EMPTY) \
    M(220, DUPLICATE_INTERSERVER_IO_ENDPOINT) \
    M(221, NO_SUCH_INTERSERVER_IO_ENDPOINT) \
    M(223, UNEXPECTED_AST_STRUCTURE) \
    M(224, REPLICA_IS_ALREADY_ACTIVE) \
    M(225, NO_ZOOKEEPER) \
    M(226, NO_FILE_IN_DATA_PART) \
    M(227, UNEXPECTED_FILE_IN_DATA_PART) \
    M(228, BAD_SIZE_OF_FILE_IN_DATA_PART) \
    M(229, QUERY_IS_TOO_LARGE) \
    M(230, NOT_FOUND_EXPECTED_DATA_PART) \
    M(231, TOO_MANY_UNEXPECTED_DATA_PARTS) \
    M(232, NO_SUCH_DATA_PART) \
    M(233, BAD_DATA_PART_NAME) \
    M(234, NO_REPLICA_HAS_PART) \
    M(235, DUPLICATE_DATA_PART) \
    M(236, ABORTED) \
    M(237, NO_REPLICA_NAME_GIVEN) \
    M(238, FORMAT_VERSION_TOO_OLD) \
    M(239, CANNOT_MUNMAP) \
    M(240, CANNOT_MREMAP) \
    M(241, MEMORY_LIMIT_EXCEEDED) \
    M(242, TABLE_IS_READ_ONLY) \
    M(243, NOT_ENOUGH_SPACE) \
    M(244, UNEXPECTED_ZOOKEEPER_ERROR) \
    M(246, CORRUPTED_DATA) \
    M(248, INVALID_PARTITION_VALUE) \
    M(251, NO_SUCH_REPLICA) \
    M(252, TOO_MANY_PARTS) \
    M(253, REPLICA_ALREADY_EXISTS) \
    M(254, NO_ACTIVE_REPLICAS) \
    M(255, TOO_MANY_RETRIES_TO_FETCH_PARTS) \
    M(256, PARTITION_ALREADY_EXISTS) \
    M(257, PARTITION_DOESNT_EXIST) \
    M(258, UNION_ALL_RESULT_STRUCTURES_MISMATCH) \
    M(260, CLIENT_OUTPUT_FORMAT_SPECIFIED) \
    M(261, UNKNOWN_BLOCK_INFO_FIELD) \
    M(262, BAD_COLLATION) \
    M(263, CANNOT_COMPILE_CODE) \
    M(264, INCOMPATIBLE_TYPE_OF_JOIN) \
    M(265, NO_AVAILABLE_REPLICA) \
    M(266, MISMATCH_REPLICAS_DATA_SOURCES) \
    M(269, INFINITE_LOOP) \
    M(270, CANNOT_COMPRESS) \
    M(271, CANNOT_DECOMPRESS) \
    M(272, CANNOT_IO_SUBMIT) \
    M(273, CANNOT_IO_GETEVENTS) \
    M(274, AIO_READ_ERROR) \
    M(275, AIO_WRITE_ERROR) \
    M(277, INDEX_NOT_USED) \
    M(279, ALL_CONNECTION_TRIES_FAILED) \
    M(280, NO_AVAILABLE_DATA) \
    M(281, DICTIONARY_IS_EMPTY) \
    M(282, INCORRECT_INDEX) \
    M(283, UNKNOWN_DISTRIBUTED_PRODUCT_MODE) \
    M(284, WRONG_GLOBAL_SUBQUERY) \
    M(285, TOO_FEW_LIVE_REPLICAS) \
    M(286, UNSATISFIED_QUORUM_FOR_PREVIOUS_WRITE) \
    M(287, UNKNOWN_FORMAT_VERSION) \
    M(288, DISTRIBUTED_IN_JOIN_SUBQUERY_DENIED) \
    M(289, REPLICA_IS_NOT_IN_QUORUM) \
    M(290, LIMIT_EXCEEDED) \
    M(291, DATABASE_ACCESS_DENIED) \
    M(293, MONGODB_CANNOT_AUTHENTICATE) \
    M(295, RECEIVED_EMPTY_DATA) \
    M(297, SHARD_HAS_NO_CONNECTIONS) \
    M(298, CANNOT_PIPE) \
    M(299, CANNOT_FORK) \
    M(300, CANNOT_DLSYM) \
    M(301, CANNOT_CREATE_CHILD_PROCESS) \
    M(302, CHILD_WAS_NOT_EXITED_NORMALLY) \
    M(303, CANNOT_SELECT) \
    M(304, CANNOT_WAITPID) \
    M(305, TABLE_WAS_NOT_DROPPED) \
    M(306, TOO_DEEP_RECURSION) \
    M(307, TOO_MANY_BYTES) \
    M(308, UNEXPECTED_NODE_IN_ZOOKEEPER) \
    M(309, FUNCTION_CANNOT_HAVE_PARAMETERS) \
    M(318, INVALID_CONFIG_PARAMETER) \
    M(319, UNKNOWN_STATUS_OF_INSERT) \
    M(321, VALUE_IS_OUT_OF_RANGE_OF_DATA_TYPE) \
    M(336, UNKNOWN_DATABASE_ENGINE) \
    M(341, UNFINISHED) \
    M(342, METADATA_MISMATCH) \
    M(344, SUPPORT_IS_DISABLED) \
    M(345, TABLE_DIFFERS_TOO_MUCH) \
    M(346, CANNOT_CONVERT_CHARSET) \
    M(347, CANNOT_LOAD_CONFIG) \
    M(349, CANNOT_INSERT_NULL_IN_ORDINARY_COLUMN) \
    M(352, AMBIGUOUS_COLUMN_NAME) \
    M(353, INDEX_OF_POSITIONAL_ARGUMENT_IS_OUT_OF_RANGE) \
    M(354, ZLIB_INFLATE_FAILED) \
    M(355, ZLIB_DEFLATE_FAILED) \
    M(358, INTO_OUTFILE_NOT_ALLOWED) \
    M(359, TABLE_SIZE_EXCEEDS_MAX_DROP_SIZE_LIMIT) \
    M(360, CANNOT_CREATE_CHARSET_CONVERTER) \
    M(361, SEEK_POSITION_OUT_OF_BOUND) \
    M(362, CURRENT_WRITE_BUFFER_IS_EXHAUSTED) \
    M(363, CANNOT_CREATE_IO_BUFFER) \
    M(364, RECEIVED_ERROR_TOO_MANY_REQUESTS) \
    M(366, SIZES_OF_NESTED_COLUMNS_ARE_INCONSISTENT) \
    M(369, ALL_REPLICAS_ARE_STALE) \
    M(370, DATA_TYPE_CANNOT_BE_USED_IN_TABLES) \
    M(371, INCONSISTENT_CLUSTER_DEFINITION) \
    M(372, SESSION_NOT_FOUND) \
    M(373, SESSION_IS_LOCKED) \
    M(374, INVALID_SESSION_TIMEOUT) \
    M(375, CANNOT_DLOPEN) \
    M(376, CANNOT_PARSE_UUID) \
    M(377, ILLEGAL_SYNTAX_FOR_DATA_TYPE) \
    M(378, DATA_TYPE_CANNOT_HAVE_ARGUMENTS) \
    M(380, CANNOT_KILL) \
    M(381, HTTP_LENGTH_REQUIRED) \
    M(382, CANNOT_LOAD_CATBOOST_MODEL) \
    M(383, CANNOT_APPLY_CATBOOST_MODEL) \
    M(384, PART_IS_TEMPORARILY_LOCKED) \
    M(385, MULTIPLE_STREAMS_REQUIRED) \
    M(386, NO_COMMON_TYPE) \
    M(387, DICTIONARY_ALREADY_EXISTS) \
    M(388, CANNOT_ASSIGN_OPTIMIZE) \
    M(389, INSERT_WAS_DEDUPLICATED) \
    M(390, CANNOT_GET_CREATE_TABLE_QUERY) \
    M(391, EXTERNAL_LIBRARY_ERROR) \
    M(392, QUERY_IS_PROHIBITED) \
    M(393, THERE_IS_NO_QUERY) \
    M(394, QUERY_WAS_CANCELLED) \
    M(395, FUNCTION_THROW_IF_VALUE_IS_NON_ZERO) \
    M(396, TOO_MANY_ROWS_OR_BYTES) \
    M(397, QUERY_IS_NOT_SUPPORTED_IN_MATERIALIZED_VIEW) \
    M(398, UNKNOWN_MUTATION_COMMAND) \
    M(399, FORMAT_IS_NOT_SUITABLE_FOR_OUTPUT) \
    M(400, CANNOT_STAT) \
    M(401, FEATURE_IS_NOT_ENABLED_AT_BUILD_TIME) \
    M(402, CANNOT_IOSETUP) \
    M(403, INVALID_JOIN_ON_EXPRESSION) \
    M(404, BAD_ODBC_CONNECTION_STRING) \
    M(406, TOP_AND_LIMIT_TOGETHER) \
    M(407, DECIMAL_OVERFLOW) \
    M(408, BAD_REQUEST_PARAMETER) \
    M(410, EXTERNAL_SERVER_IS_NOT_RESPONDING) \
    M(411, PTHREAD_ERROR) \
    M(412, NETLINK_ERROR) \
    M(413, CANNOT_SET_SIGNAL_HANDLER) \
    M(415, ALL_REPLICAS_LOST) \
    M(416, REPLICA_STATUS_CHANGED) \
    M(417, EXPECTED_ALL_OR_ANY) \
    M(418, UNKNOWN_JOIN) \
    M(419, MULTIPLE_ASSIGNMENTS_TO_COLUMN) \
    M(420, CANNOT_UPDATE_COLUMN) \
    M(421, CANNOT_ADD_DIFFERENT_AGGREGATE_STATES) \
    M(422, UNSUPPORTED_URI_SCHEME) \
    M(423, CANNOT_GETTIMEOFDAY) \
    M(424, CANNOT_LINK) \
    M(425, SYSTEM_ERROR) \
    M(427, CANNOT_COMPILE_REGEXP) \
    M(429, FAILED_TO_GETPWUID) \
    M(430, MISMATCHING_USERS_FOR_PROCESS_AND_DATA) \
    M(431, ILLEGAL_SYNTAX_FOR_CODEC_TYPE) \
    M(432, UNKNOWN_CODEC) \
    M(433, ILLEGAL_CODEC_PARAMETER) \
    M(434, CANNOT_PARSE_PROTOBUF_SCHEMA) \
    M(435, NO_COLUMN_SERIALIZED_TO_REQUIRED_PROTOBUF_FIELD) \
    M(436, PROTOBUF_BAD_CAST) \
    M(437, PROTOBUF_FIELD_NOT_REPEATED) \
    M(438, DATA_TYPE_CANNOT_BE_PROMOTED) \
    M(439, CANNOT_SCHEDULE_TASK) \
    M(440, INVALID_LIMIT_EXPRESSION) \
    M(441, CANNOT_PARSE_DOMAIN_VALUE_FROM_STRING) \
    M(442, BAD_DATABASE_FOR_TEMPORARY_TABLE) \
    M(443, NO_COLUMNS_SERIALIZED_TO_PROTOBUF_FIELDS) \
    M(444, UNKNOWN_PROTOBUF_FORMAT) \
    M(445, CANNOT_MPROTECT) \
    M(446, FUNCTION_NOT_ALLOWED) \
    M(447, HYPERSCAN_CANNOT_SCAN_TEXT) \
    M(448, BROTLI_READ_FAILED) \
    M(449, BROTLI_WRITE_FAILED) \
    M(450, BAD_TTL_EXPRESSION) \
    M(451, BAD_TTL_FILE) \
    M(452, SETTING_CONSTRAINT_VIOLATION) \
    M(453, MYSQL_CLIENT_INSUFFICIENT_CAPABILITIES) \
    M(454, OPENSSL_ERROR) \
    M(455, SUSPICIOUS_TYPE_FOR_LOW_CARDINALITY) \
    M(456, UNKNOWN_QUERY_PARAMETER) \
    M(457, BAD_QUERY_PARAMETER) \
    M(458, CANNOT_UNLINK) \
    M(459, CANNOT_SET_THREAD_PRIORITY) \
    M(460, CANNOT_CREATE_TIMER) \
    M(461, CANNOT_SET_TIMER_PERIOD) \
    M(463, CANNOT_FCNTL) \
    M(464, CANNOT_PARSE_ELF) \
    M(465, CANNOT_PARSE_DWARF) \
    M(466, INSECURE_PATH) \
    M(467, CANNOT_PARSE_BOOL) \
    M(468, CANNOT_PTHREAD_ATTR) \
    M(469, VIOLATED_CONSTRAINT) \
    M(470, QUERY_IS_NOT_SUPPORTED_IN_LIVE_VIEW) \
    M(471, INVALID_SETTING_VALUE) \
    M(472, READONLY_SETTING) \
    M(473, DEADLOCK_AVOIDED) \
    M(474, INVALID_TEMPLATE_FORMAT) \
    M(475, INVALID_WITH_FILL_EXPRESSION) \
    M(476, WITH_TIES_WITHOUT_ORDER_BY) \
    M(477, INVALID_USAGE_OF_INPUT) \
    M(478, UNKNOWN_POLICY) \
    M(479, UNKNOWN_DISK) \
    M(480, UNKNOWN_PROTOCOL) \
    M(481, PATH_ACCESS_DENIED) \
    M(482, DICTIONARY_ACCESS_DENIED) \
    M(483, TOO_MANY_REDIRECTS) \
    M(484, INTERNAL_REDIS_ERROR) \
    M(487, CANNOT_GET_CREATE_DICTIONARY_QUERY) \
    M(489, INCORRECT_DICTIONARY_DEFINITION) \
    M(490, CANNOT_FORMAT_DATETIME) \
    M(491, UNACCEPTABLE_URL) \
    M(492, ACCESS_ENTITY_NOT_FOUND) \
    M(493, ACCESS_ENTITY_ALREADY_EXISTS) \
    M(495, ACCESS_STORAGE_READONLY) \
    M(496, QUOTA_REQUIRES_CLIENT_KEY) \
    M(497, ACCESS_DENIED) \
    M(498, LIMIT_BY_WITH_TIES_IS_NOT_SUPPORTED) \
    M(499, S3_ERROR) \
    M(500, AZURE_BLOB_STORAGE_ERROR) \
    M(501, CANNOT_CREATE_DATABASE) \
    M(502, CANNOT_SIGQUEUE) \
    M(503, AGGREGATE_FUNCTION_THROW) \
    M(504, FILE_ALREADY_EXISTS) \
    M(507, UNABLE_TO_SKIP_UNUSED_SHARDS) \
    M(508, UNKNOWN_ACCESS_TYPE) \
    M(509, INVALID_GRANT) \
    M(510, CACHE_DICTIONARY_UPDATE_FAIL) \
    M(511, UNKNOWN_ROLE) \
    M(512, SET_NON_GRANTED_ROLE) \
    M(513, UNKNOWN_PART_TYPE) \
    M(514, ACCESS_STORAGE_FOR_INSERTION_NOT_FOUND) \
    M(515, INCORRECT_ACCESS_ENTITY_DEFINITION) \
    M(516, AUTHENTICATION_FAILED) \
    M(517, CANNOT_ASSIGN_ALTER) \
    M(518, CANNOT_COMMIT_OFFSET) \
    M(519, NO_REMOTE_SHARD_AVAILABLE) \
    M(520, CANNOT_DETACH_DICTIONARY_AS_TABLE) \
    M(521, ATOMIC_RENAME_FAIL) \
    M(523, UNKNOWN_ROW_POLICY) \
    M(524, ALTER_OF_COLUMN_IS_FORBIDDEN) \
    M(525, INCORRECT_DISK_INDEX) \
    M(527, NO_SUITABLE_FUNCTION_IMPLEMENTATION) \
    M(528, CASSANDRA_INTERNAL_ERROR) \
    M(529, NOT_A_LEADER) \
    M(530, CANNOT_CONNECT_RABBITMQ) \
    M(531, CANNOT_FSTAT) \
    M(532, LDAP_ERROR) \
    M(535, UNKNOWN_RAID_TYPE) \
    M(536, CANNOT_RESTORE_FROM_FIELD_DUMP) \
    M(537, ILLEGAL_MYSQL_VARIABLE) \
    M(538, MYSQL_SYNTAX_ERROR) \
    M(539, CANNOT_BIND_RABBITMQ_EXCHANGE) \
    M(540, CANNOT_DECLARE_RABBITMQ_EXCHANGE) \
    M(541, CANNOT_CREATE_RABBITMQ_QUEUE_BINDING) \
    M(542, CANNOT_REMOVE_RABBITMQ_EXCHANGE) \
    M(543, UNKNOWN_MYSQL_DATATYPES_SUPPORT_LEVEL) \
    M(544, ROW_AND_ROWS_TOGETHER) \
    M(545, FIRST_AND_NEXT_TOGETHER) \
    M(546, NO_ROW_DELIMITER) \
    M(547, INVALID_RAID_TYPE) \
    M(548, UNKNOWN_VOLUME) \
    M(549, DATA_TYPE_CANNOT_BE_USED_IN_KEY) \
    M(552, UNRECOGNIZED_ARGUMENTS) \
    M(553, LZMA_STREAM_ENCODER_FAILED) \
    M(554, LZMA_STREAM_DECODER_FAILED) \
    M(555, ROCKSDB_ERROR) \
    M(556, SYNC_MYSQL_USER_ACCESS_ERROR)\
    M(557, UNKNOWN_UNION) \
    M(558, EXPECTED_ALL_OR_DISTINCT) \
    M(559, INVALID_GRPC_QUERY_INFO) \
    M(560, ZSTD_ENCODER_FAILED) \
    M(561, ZSTD_DECODER_FAILED) \
    M(562, TLD_LIST_NOT_FOUND) \
    M(563, CANNOT_READ_MAP_FROM_TEXT) \
    M(564, INTERSERVER_SCHEME_DOESNT_MATCH) \
    M(565, TOO_MANY_PARTITIONS) \
    M(566, CANNOT_RMDIR) \
    M(567, DUPLICATED_PART_UUIDS) \
    M(568, RAFT_ERROR) \
    M(569, MULTIPLE_COLUMNS_SERIALIZED_TO_SAME_PROTOBUF_FIELD) \
    M(570, DATA_TYPE_INCOMPATIBLE_WITH_PROTOBUF_FIELD) \
    M(571, DATABASE_REPLICATION_FAILED) \
    M(572, TOO_MANY_QUERY_PLAN_OPTIMIZATIONS) \
    M(573, EPOLL_ERROR) \
    M(574, DISTRIBUTED_TOO_MANY_PENDING_BYTES) \
    M(575, UNKNOWN_SNAPSHOT) \
    M(576, KERBEROS_ERROR) \
    M(577, INVALID_SHARD_ID) \
    M(578, INVALID_FORMAT_INSERT_QUERY_WITH_DATA) \
    M(579, INCORRECT_PART_TYPE) \
    M(580, CANNOT_SET_ROUNDING_MODE) \
    M(581, TOO_LARGE_DISTRIBUTED_DEPTH) \
    M(582, NO_SUCH_PROJECTION_IN_TABLE) \
    M(583, ILLEGAL_PROJECTION) \
    M(584, PROJECTION_NOT_USED) \
    M(585, CANNOT_PARSE_YAML) \
    M(586, CANNOT_CREATE_FILE) \
    M(587, CONCURRENT_ACCESS_NOT_SUPPORTED) \
    M(588, DISTRIBUTED_BROKEN_BATCH_INFO) \
    M(589, DISTRIBUTED_BROKEN_BATCH_FILES) \
    M(590, CANNOT_SYSCONF) \
    M(591, SQLITE_ENGINE_ERROR) \
    M(592, DATA_ENCRYPTION_ERROR) \
    M(593, ZERO_COPY_REPLICATION_ERROR) \
    M(594, BZIP2_STREAM_DECODER_FAILED) \
    M(595, BZIP2_STREAM_ENCODER_FAILED) \
    M(596, INTERSECT_OR_EXCEPT_RESULT_STRUCTURES_MISMATCH) \
    M(597, NO_SUCH_ERROR_CODE) \
    M(598, BACKUP_ALREADY_EXISTS) \
    M(599, BACKUP_NOT_FOUND) \
    M(600, BACKUP_VERSION_NOT_SUPPORTED) \
    M(601, BACKUP_DAMAGED) \
    M(602, NO_BASE_BACKUP) \
    M(603, WRONG_BASE_BACKUP) \
    M(604, BACKUP_ENTRY_ALREADY_EXISTS) \
    M(605, BACKUP_ENTRY_NOT_FOUND) \
    M(606, BACKUP_IS_EMPTY) \
    M(607, CANNOT_RESTORE_DATABASE) \
    M(608, CANNOT_RESTORE_TABLE) \
    M(609, FUNCTION_ALREADY_EXISTS) \
    M(610, CANNOT_DROP_FUNCTION) \
    M(611, CANNOT_CREATE_RECURSIVE_FUNCTION) \
    M(614, POSTGRESQL_CONNECTION_FAILURE) \
    M(615, CANNOT_ADVISE) \
    M(616, UNKNOWN_READ_METHOD) \
    M(617, LZ4_ENCODER_FAILED) \
    M(618, LZ4_DECODER_FAILED) \
    M(619, POSTGRESQL_REPLICATION_INTERNAL_ERROR) \
    M(620, QUERY_NOT_ALLOWED) \
    M(621, CANNOT_NORMALIZE_STRING) \
    M(622, CANNOT_PARSE_CAPN_PROTO_SCHEMA) \
    M(623, CAPN_PROTO_BAD_CAST) \
    M(624, BAD_FILE_TYPE) \
    M(625, IO_SETUP_ERROR) \
    M(626, CANNOT_SKIP_UNKNOWN_FIELD) \
    M(627, BACKUP_ENGINE_NOT_FOUND) \
    M(628, OFFSET_FETCH_WITHOUT_ORDER_BY) \
    M(629, HTTP_RANGE_NOT_SATISFIABLE) \
    M(630, HAVE_DEPENDENT_OBJECTS) \
    M(631, UNKNOWN_FILE_SIZE) \
    M(632, UNEXPECTED_DATA_AFTER_PARSED_VALUE) \
    M(633, QUERY_IS_NOT_SUPPORTED_IN_WINDOW_VIEW) \
    M(634, MONGODB_ERROR) \
    M(635, CANNOT_POLL) \
    M(636, CANNOT_EXTRACT_TABLE_STRUCTURE) \
    M(637, INVALID_TABLE_OVERRIDE) \
    M(638, SNAPPY_UNCOMPRESS_FAILED) \
    M(639, SNAPPY_COMPRESS_FAILED) \
    M(640, NO_HIVEMETASTORE) \
    M(641, CANNOT_APPEND_TO_FILE) \
    M(642, CANNOT_PACK_ARCHIVE) \
    M(643, CANNOT_UNPACK_ARCHIVE) \
    M(645, NUMBER_OF_DIMENSIONS_MISMATCHED) \
    M(647, CANNOT_BACKUP_TABLE) \
    M(648, WRONG_DDL_RENAMING_SETTINGS) \
    M(649, INVALID_TRANSACTION) \
    M(650, SERIALIZATION_ERROR) \
    M(651, CAPN_PROTO_BAD_TYPE) \
    M(652, ONLY_NULLS_WHILE_READING_SCHEMA) \
    M(653, CANNOT_PARSE_BACKUP_SETTINGS) \
    M(654, WRONG_BACKUP_SETTINGS) \
    M(655, FAILED_TO_SYNC_BACKUP_OR_RESTORE) \
    M(659, UNKNOWN_STATUS_OF_TRANSACTION) \
    M(660, HDFS_ERROR) \
    M(661, CANNOT_SEND_SIGNAL) \
    M(662, FS_METADATA_ERROR) \
    M(663, INCONSISTENT_METADATA_FOR_BACKUP) \
    M(664, ACCESS_STORAGE_DOESNT_ALLOW_BACKUP) \
    M(665, CANNOT_CONNECT_NATS) \
    M(667, NOT_INITIALIZED) \
    M(668, INVALID_STATE) \
    M(669, NAMED_COLLECTION_DOESNT_EXIST) \
    M(670, NAMED_COLLECTION_ALREADY_EXISTS) \
    M(671, NAMED_COLLECTION_IS_IMMUTABLE) \
    M(672, INVALID_SCHEDULER_NODE) \
    M(673, RESOURCE_ACCESS_DENIED) \
    M(674, RESOURCE_NOT_FOUND) \
    M(675, CANNOT_PARSE_IPV4) \
    M(676, CANNOT_PARSE_IPV6) \
    M(677, THREAD_WAS_CANCELED) \
    M(678, IO_URING_INIT_FAILED) \
    M(679, IO_URING_SUBMIT_ERROR) \
    M(690, MIXED_ACCESS_PARAMETER_TYPES) \
    M(691, UNKNOWN_ELEMENT_OF_ENUM) \
    M(692, TOO_MANY_MUTATIONS) \
    M(693, AWS_ERROR) \
    M(694, ASYNC_LOAD_CYCLE) \
    M(695, ASYNC_LOAD_FAILED) \
    M(696, ASYNC_LOAD_CANCELED) \
    M(697, CANNOT_RESTORE_TO_NONENCRYPTED_DISK) \
    M(698, INVALID_REDIS_STORAGE_TYPE) \
    M(699, INVALID_REDIS_TABLE_STRUCTURE) \
    M(700, USER_SESSION_LIMIT_EXCEEDED)  \
    M(701, CLUSTER_DOESNT_EXIST) \
    M(702, CLIENT_INFO_DOES_NOT_MATCH) \
    M(703, INVALID_IDENTIFIER) \
    M(704, QUERY_CACHE_USED_WITH_NONDETERMINISTIC_FUNCTIONS) \
    M(705, TABLE_NOT_EMPTY) \
    M(706, LIBSSH_ERROR) \
<<<<<<< HEAD
    M(707, ILLEGAL_STATISTIC) \
    \
=======
    M(707, GCP_ERROR) \
>>>>>>> 4abb13c7
    M(999, KEEPER_EXCEPTION) \
    M(1000, POCO_EXCEPTION) \
    M(1001, STD_EXCEPTION) \
    M(1002, UNKNOWN_EXCEPTION) \
/* See END */

#ifdef APPLY_FOR_EXTERNAL_ERROR_CODES
    #define APPLY_FOR_ERROR_CODES(M) APPLY_FOR_BUILTIN_ERROR_CODES(M) APPLY_FOR_EXTERNAL_ERROR_CODES(M)
#else
    #define APPLY_FOR_ERROR_CODES(M) APPLY_FOR_BUILTIN_ERROR_CODES(M)
#endif

namespace DB
{
namespace ErrorCodes
{
#define M(VALUE, NAME) extern const ErrorCode NAME = VALUE;
    APPLY_FOR_ERROR_CODES(M)
#undef M

    constexpr ErrorCode END = 1002;
    ErrorPairHolder values[END + 1]{};

    struct ErrorCodesNames
    {
        std::string_view names[END + 1];
        ErrorCodesNames()
        {
#define M(VALUE, NAME) names[VALUE] = std::string_view(#NAME);
            APPLY_FOR_ERROR_CODES(M)
#undef M
        }
    } error_codes_names;

    std::string_view getName(ErrorCode error_code)
    {
        if (error_code < 0 || error_code >= END)
            return std::string_view();
        return error_codes_names.names[error_code];
    }

    ErrorCode getErrorCodeByName(std::string_view error_name)
    {
        for (int i = 0, end = ErrorCodes::end(); i < end; ++i)
        {
            std::string_view name = ErrorCodes::getName(i);

            if (name.empty())
                continue;

            if (name == error_name)
                return i;
        }
        throw Exception(NO_SUCH_ERROR_CODE, "No error code with name: '{}'", error_name);
    }

    ErrorCode end() { return END + 1; }

    void increment(ErrorCode error_code, bool remote, const std::string & message, const FramePointers & trace)
    {
        if (error_code < 0 || error_code >= end())
        {
            /// For everything outside the range, use END.
            /// (end() is the pointer pass the end, while END is the last value that has an element in values array).
            error_code = end() - 1;
        }

        values[error_code].increment(remote, message, trace);
    }

    void ErrorPairHolder::increment(bool remote, const std::string & message, const FramePointers & trace)
    {
        const auto now = std::chrono::system_clock::now();

        std::lock_guard lock(mutex);

        auto & error = remote ? value.remote : value.local;

        ++error.count;
        error.message = message;
        error.trace = trace;
        error.error_time_ms = std::chrono::duration_cast<std::chrono::milliseconds>(now.time_since_epoch()).count();
    }
    ErrorPair ErrorPairHolder::get()
    {
        std::lock_guard lock(mutex);
        return value;
    }
}

}<|MERGE_RESOLUTION|>--- conflicted
+++ resolved
@@ -586,12 +586,9 @@
     M(704, QUERY_CACHE_USED_WITH_NONDETERMINISTIC_FUNCTIONS) \
     M(705, TABLE_NOT_EMPTY) \
     M(706, LIBSSH_ERROR) \
-<<<<<<< HEAD
-    M(707, ILLEGAL_STATISTIC) \
+    M(707, GCP_ERROR) \
+    M(708, ILLEGAL_STATISTIC) \
     \
-=======
-    M(707, GCP_ERROR) \
->>>>>>> 4abb13c7
     M(999, KEEPER_EXCEPTION) \
     M(1000, POCO_EXCEPTION) \
     M(1001, STD_EXCEPTION) \
