#include <IO/WriteHelpers.h>
#include <IO/WriteBufferFromString.h>
#include <Processors/Formats/Impl/JSONEachRowWithProgressRowOutputFormat.h>
#include <Formats/FormatFactory.h>

namespace DB
{


void JSONEachRowWithProgressRowOutputFormat::writeRowStartDelimiter()
{
    if (has_progress)
    {
        writeProgress();
<<<<<<< HEAD
        writeRowBetweenDelimiter();
    }
    writeCString("{\"row\":{", out);
=======
    writeCString("{\"row\":{", *ostr);
>>>>>>> 2c83abaa
}

void JSONEachRowWithProgressRowOutputFormat::writeRowEndDelimiter()
{
<<<<<<< HEAD
    writeCString("}}", out);
=======
    writeCString("}}\n", *ostr);
>>>>>>> 2c83abaa
    field_number = 0;
}

void JSONEachRowWithProgressRowOutputFormat::onProgress(const Progress & value)
{
    progress.incrementPiecewiseAtomically(value);
    String progress_line;
<<<<<<< HEAD
    WriteBufferFromString ostr(progress_line);
    writeCString("{\"progress\":", ostr);
    progress.writeJSON(ostr);
    writeCString("}", ostr);
    ostr.finalize();
=======
    WriteBufferFromString buf(progress_line);
    writeCString("{\"progress\":", buf);
    progress.writeJSON(buf);
    writeCString("}\n", buf);
    buf.finalize();
>>>>>>> 2c83abaa
    std::lock_guard lock(progress_lines_mutex);
    progress_lines.emplace_back(std::move(progress_line));
    has_progress = true;
}

void JSONEachRowWithProgressRowOutputFormat::flush()
{
    if (has_progress)
    {
        if (haveWrittenData())
            writeRowBetweenDelimiter();
        writeProgress();
<<<<<<< HEAD
    }
    IOutputFormat::flush();
=======
    JSONEachRowRowOutputFormat::flush();
>>>>>>> 2c83abaa
}

void JSONEachRowWithProgressRowOutputFormat::writeSuffix()
{
    if (has_progress)
    {
        writeRowBetweenDelimiter();
        writeProgress();
    }
    JSONEachRowRowOutputFormat::writeSuffix();
}

void JSONEachRowWithProgressRowOutputFormat::writeProgress()
{
    std::lock_guard lock(progress_lines_mutex);
<<<<<<< HEAD
    for (size_t i = 0; i != progress_lines.size(); ++i)
    {
        if (i != 0)
            writeRowBetweenDelimiter();
        writeString(progress_lines[i], out);
    }
=======
    for (const auto & progress_line : progress_lines)
        writeString(progress_line,  *ostr);
>>>>>>> 2c83abaa
    progress_lines.clear();
    has_progress = false;
}

void registerOutputFormatJSONEachRowWithProgress(FormatFactory & factory)
{
    factory.registerOutputFormat("JSONEachRowWithProgress", [](
            WriteBuffer & buf,
            const Block & sample,
            const RowOutputFormatParams & params,
            const FormatSettings & _format_settings)
    {
        FormatSettings settings = _format_settings;
        settings.json.serialize_as_strings = false;
        return std::make_shared<JSONEachRowWithProgressRowOutputFormat>(buf,
            sample, params, settings);
    });

    factory.registerOutputFormat("JSONStringsEachRowWithProgress", [](
            WriteBuffer & buf,
            const Block & sample,
            const RowOutputFormatParams & params,
            const FormatSettings & _format_settings)
    {
        FormatSettings settings = _format_settings;
        settings.json.serialize_as_strings = true;
        return std::make_shared<JSONEachRowWithProgressRowOutputFormat>(buf,
            sample, params, settings);
    });
}

}<|MERGE_RESOLUTION|>--- conflicted
+++ resolved
@@ -12,22 +12,14 @@
     if (has_progress)
     {
         writeProgress();
-<<<<<<< HEAD
         writeRowBetweenDelimiter();
     }
-    writeCString("{\"row\":{", out);
-=======
     writeCString("{\"row\":{", *ostr);
->>>>>>> 2c83abaa
 }
 
 void JSONEachRowWithProgressRowOutputFormat::writeRowEndDelimiter()
 {
-<<<<<<< HEAD
-    writeCString("}}", out);
-=======
-    writeCString("}}\n", *ostr);
->>>>>>> 2c83abaa
+    writeCString("}}", *ostr);
     field_number = 0;
 }
 
@@ -35,19 +27,11 @@
 {
     progress.incrementPiecewiseAtomically(value);
     String progress_line;
-<<<<<<< HEAD
-    WriteBufferFromString ostr(progress_line);
-    writeCString("{\"progress\":", ostr);
-    progress.writeJSON(ostr);
-    writeCString("}", ostr);
-    ostr.finalize();
-=======
     WriteBufferFromString buf(progress_line);
     writeCString("{\"progress\":", buf);
     progress.writeJSON(buf);
-    writeCString("}\n", buf);
+    writeCString("}", buf);
     buf.finalize();
->>>>>>> 2c83abaa
     std::lock_guard lock(progress_lines_mutex);
     progress_lines.emplace_back(std::move(progress_line));
     has_progress = true;
@@ -60,12 +44,8 @@
         if (haveWrittenData())
             writeRowBetweenDelimiter();
         writeProgress();
-<<<<<<< HEAD
     }
-    IOutputFormat::flush();
-=======
     JSONEachRowRowOutputFormat::flush();
->>>>>>> 2c83abaa
 }
 
 void JSONEachRowWithProgressRowOutputFormat::writeSuffix()
@@ -81,17 +61,12 @@
 void JSONEachRowWithProgressRowOutputFormat::writeProgress()
 {
     std::lock_guard lock(progress_lines_mutex);
-<<<<<<< HEAD
     for (size_t i = 0; i != progress_lines.size(); ++i)
     {
         if (i != 0)
             writeRowBetweenDelimiter();
-        writeString(progress_lines[i], out);
+        writeString(progress_lines[i], *ostr);
     }
-=======
-    for (const auto & progress_line : progress_lines)
-        writeString(progress_line,  *ostr);
->>>>>>> 2c83abaa
     progress_lines.clear();
     has_progress = false;
 }
