#include <Common/config.h>

#if USE_AWS_S3

#    include <Common/quoteString.h>

#    include <IO/S3Common.h>
#    include <IO/WriteBufferFromString.h>
#    include <Storages/StorageS3Settings.h>

#    include <aws/core/Version.h>
#    include <aws/core/auth/AWSCredentialsProvider.h>
#    include <aws/core/auth/AWSCredentialsProviderChain.h>
#    include <aws/core/auth/STSCredentialsProvider.h>
#    include <aws/core/client/DefaultRetryStrategy.h>
#    include <aws/core/platform/Environment.h>
#    include <aws/core/platform/OSVersionInfo.h>
#    include <aws/core/utils/json/JsonSerializer.h>
#    include <aws/core/utils/logging/LogMacros.h>
#    include <aws/core/utils/logging/LogSystemInterface.h>
#    include <aws/core/utils/HashingUtils.h>
#    include <aws/core/http/HttpClientFactory.h>
#    include <aws/s3/S3Client.h>

#    include <IO/S3/PocoHTTPClientFactory.h>
#    include <IO/S3/PocoHTTPClient.h>
#    include <Poco/URI.h>
#    include <re2/re2.h>
#    include <boost/algorithm/string/case_conv.hpp>
#    include <common/logger_useful.h>

namespace
{

const char * S3_LOGGER_TAG_NAMES[][2] = {
    {"AWSClient", "AWSClient"},
    {"AWSAuthV4Signer", "AWSClient (AWSAuthV4Signer)"},
};

const std::pair<DB::LogsLevel, Poco::Message::Priority> & convertLogLevel(Aws::Utils::Logging::LogLevel log_level)
{
    static const std::unordered_map<Aws::Utils::Logging::LogLevel, std::pair<DB::LogsLevel, Poco::Message::Priority>> mapping =
    {
        {Aws::Utils::Logging::LogLevel::Off, {DB::LogsLevel::none, Poco::Message::PRIO_FATAL}},
        {Aws::Utils::Logging::LogLevel::Fatal, {DB::LogsLevel::error, Poco::Message::PRIO_FATAL}},
        {Aws::Utils::Logging::LogLevel::Error, {DB::LogsLevel::error, Poco::Message::PRIO_ERROR}},
        {Aws::Utils::Logging::LogLevel::Warn, {DB::LogsLevel::warning, Poco::Message::PRIO_WARNING}},
        {Aws::Utils::Logging::LogLevel::Info, {DB::LogsLevel::information, Poco::Message::PRIO_INFORMATION}},
        {Aws::Utils::Logging::LogLevel::Debug, {DB::LogsLevel::trace, Poco::Message::PRIO_TRACE}},
        {Aws::Utils::Logging::LogLevel::Trace, {DB::LogsLevel::trace, Poco::Message::PRIO_TRACE}},
    };
    return mapping.at(log_level);
}

class AWSLogger final : public Aws::Utils::Logging::LogSystemInterface
{
public:
    AWSLogger()
    {
        for (auto [tag, name] : S3_LOGGER_TAG_NAMES)
            tag_loggers[tag] = &Poco::Logger::get(name);

        default_logger = tag_loggers[S3_LOGGER_TAG_NAMES[0][0]];
    }

    ~AWSLogger() final = default;

    Aws::Utils::Logging::LogLevel GetLogLevel() const final { return Aws::Utils::Logging::LogLevel::Trace; }

    void Log(Aws::Utils::Logging::LogLevel log_level, const char * tag, const char * format_str, ...) final // NOLINT
    {
        callLogImpl(log_level, tag, format_str); /// FIXME. Variadic arguments?
    }

    void LogStream(Aws::Utils::Logging::LogLevel log_level, const char * tag, const Aws::OStringStream & message_stream) final
    {
        callLogImpl(log_level, tag, message_stream.str().c_str());
    }

    void callLogImpl(Aws::Utils::Logging::LogLevel log_level, const char * tag, const char * message)
    {
        const auto & [level, prio] = convertLogLevel(log_level);
        if (tag_loggers.count(tag) > 0)
        {
            LOG_IMPL(tag_loggers[tag], level, prio, "{}", message);
        }
        else
        {
            LOG_IMPL(default_logger, level, prio, "{}: {}", tag, message);
        }
    }

    void Flush() final {}

private:
    Poco::Logger * default_logger;
    std::unordered_map<String, Poco::Logger *> tag_loggers;
};

class AWSEC2MetadataClient : public Aws::Internal::AWSHttpResourceClient
{
    static constexpr char EC2_SECURITY_CREDENTIALS_RESOURCE[] = "/latest/meta-data/iam/security-credentials";
    static constexpr char EC2_IMDS_TOKEN_RESOURCE[] = "/latest/api/token";
    static constexpr char EC2_IMDS_TOKEN_HEADER[] = "x-aws-ec2-metadata-token";
    static constexpr char EC2_IMDS_TOKEN_TTL_DEFAULT_VALUE[] = "21600";
    static constexpr char EC2_IMDS_TOKEN_TTL_HEADER[] = "x-aws-ec2-metadata-token-ttl-seconds";

    static constexpr char EC2_DEFAULT_METADATA_ENDPOINT[] = "http://169.254.169.254";

public:
    /// See EC2MetadataClient.

    explicit AWSEC2MetadataClient(const Aws::Client::ClientConfiguration & client_configuration)
        : Aws::Internal::AWSHttpResourceClient(client_configuration)
        , logger(&Poco::Logger::get("AWSEC2InstanceProfileConfigLoader"))
    {
    }

    AWSEC2MetadataClient& operator =(const AWSEC2MetadataClient & rhs) = delete;
    AWSEC2MetadataClient(const AWSEC2MetadataClient & rhs) = delete;
    AWSEC2MetadataClient& operator =(const AWSEC2MetadataClient && rhs) = delete;
    AWSEC2MetadataClient(const AWSEC2MetadataClient && rhs) = delete;

    virtual ~AWSEC2MetadataClient() override = default;

    using Aws::Internal::AWSHttpResourceClient::GetResource;

    virtual Aws::String GetResource(const char * resource_path) const
    {
        return GetResource(endpoint.c_str(), resource_path, nullptr/*authToken*/);
    }

    virtual Aws::String getDefaultCredentials() const
    {
        String credentials_string;
        {
            std::unique_lock<std::recursive_mutex> locker(token_mutex);

            LOG_TRACE(logger, "Getting default credentials for EC2 instance.");
            auto result = GetResourceWithAWSWebServiceResult(endpoint.c_str(), EC2_SECURITY_CREDENTIALS_RESOURCE, nullptr);
            credentials_string = result.GetPayload();
            if (result.GetResponseCode() == Aws::Http::HttpResponseCode::UNAUTHORIZED)
            {
                return {};
            }
        }

        String trimmed_credentials_string = Aws::Utils::StringUtils::Trim(credentials_string.c_str());
        if (trimmed_credentials_string.empty())
            return {};

        std::vector<String> security_credentials = Aws::Utils::StringUtils::Split(trimmed_credentials_string, '\n');

        LOG_DEBUG(logger, "Calling EC2MetadataService resource, {} returned credential string {}.",
                EC2_SECURITY_CREDENTIALS_RESOURCE, trimmed_credentials_string);

        if (security_credentials.empty())
        {
            LOG_WARNING(logger, "Initial call to EC2MetadataService to get credentials failed.");
            return {};
        }

        Aws::StringStream ss;
        ss << EC2_SECURITY_CREDENTIALS_RESOURCE << "/" << security_credentials[0];
        LOG_DEBUG(logger, "Calling EC2MetadataService resource {}.", ss.str());
        return GetResource(ss.str().c_str());
    }

    static Aws::String awsComputeUserAgentString()
    {
        Aws::StringStream ss;
        ss << "aws-sdk-cpp/" << Aws::Version::GetVersionString() << " " << Aws::OSVersionInfo::ComputeOSVersionString()
                << " " << Aws::Version::GetCompilerVersionString();
        return ss.str();
    }

    virtual Aws::String getDefaultCredentialsSecurely() const
    {
        String user_agent_string = awsComputeUserAgentString();
        String new_token;

        {
            std::unique_lock<std::recursive_mutex> locker(token_mutex);

            Aws::StringStream ss;
            ss << endpoint << EC2_IMDS_TOKEN_RESOURCE;
            std::shared_ptr<Aws::Http::HttpRequest> token_request(Aws::Http::CreateHttpRequest(ss.str(), Aws::Http::HttpMethod::HTTP_PUT,
                                                                        Aws::Utils::Stream::DefaultResponseStreamFactoryMethod));
            token_request->SetHeaderValue(EC2_IMDS_TOKEN_TTL_HEADER, EC2_IMDS_TOKEN_TTL_DEFAULT_VALUE);
            token_request->SetUserAgent(user_agent_string);
            LOG_TRACE(logger, "Calling EC2MetadataService to get token.");
            auto result = GetResourceWithAWSWebServiceResult(token_request);
            const String & token_string = result.GetPayload();
            new_token = Aws::Utils::StringUtils::Trim(token_string.c_str());

            if (result.GetResponseCode() == Aws::Http::HttpResponseCode::BAD_REQUEST)
            {
                return {};
            }
            else if (result.GetResponseCode() != Aws::Http::HttpResponseCode::OK || new_token.empty())
            {
                LOG_TRACE(logger, "Calling EC2MetadataService to get token failed, falling back to less secure way.");
                return getDefaultCredentials();
            }
            token = new_token;
        }

        String url = endpoint + EC2_SECURITY_CREDENTIALS_RESOURCE;
        std::shared_ptr<Aws::Http::HttpRequest> profile_request(Aws::Http::CreateHttpRequest(url,
                Aws::Http::HttpMethod::HTTP_GET,
                Aws::Utils::Stream::DefaultResponseStreamFactoryMethod));
        profile_request->SetHeaderValue(EC2_IMDS_TOKEN_HEADER, new_token);
        profile_request->SetUserAgent(user_agent_string);
        String profile_string = GetResourceWithAWSWebServiceResult(profile_request).GetPayload();

        String trimmed_profile_string = Aws::Utils::StringUtils::Trim(profile_string.c_str());
        std::vector<String> security_credentials = Aws::Utils::StringUtils::Split(trimmed_profile_string, '\n');

        LOG_DEBUG(logger, "Calling EC2MetadataService resource, {} with token returned profile string {}.",
                EC2_SECURITY_CREDENTIALS_RESOURCE, trimmed_profile_string);

        if (security_credentials.empty())
        {
            LOG_WARNING(logger, "Calling EC2Metadataservice to get profiles failed.");
            return {};
        }

        Aws::StringStream ss;
        ss << endpoint << EC2_SECURITY_CREDENTIALS_RESOURCE << "/" << security_credentials[0];
        std::shared_ptr<Aws::Http::HttpRequest> credentials_request(Aws::Http::CreateHttpRequest(ss.str(),
                Aws::Http::HttpMethod::HTTP_GET,
                Aws::Utils::Stream::DefaultResponseStreamFactoryMethod));
        credentials_request->SetHeaderValue(EC2_IMDS_TOKEN_HEADER, new_token);
        credentials_request->SetUserAgent(user_agent_string);
        LOG_DEBUG(logger, "Calling EC2MetadataService resource {} with token.", ss.str());
        return GetResourceWithAWSWebServiceResult(credentials_request).GetPayload();
    }

    virtual Aws::String getCurrentRegion() const
    {
        return Aws::Region::AWS_GLOBAL;
    }

private:
    const Aws::String endpoint = EC2_DEFAULT_METADATA_ENDPOINT;
    mutable std::recursive_mutex token_mutex;
    mutable Aws::String token;
    Poco::Logger * logger;
};

class AWSEC2InstanceProfileConfigLoader : public Aws::Config::AWSProfileConfigLoader
{
public:
    explicit AWSEC2InstanceProfileConfigLoader(const std::shared_ptr<AWSEC2MetadataClient> & client_, bool use_secure_pull_)
        : client(client_)
        , use_secure_pull(use_secure_pull_)
        , logger(&Poco::Logger::get("AWSEC2InstanceProfileConfigLoader"))
    {
    }

    virtual ~AWSEC2InstanceProfileConfigLoader() override = default;

protected:
    virtual bool LoadInternal() override
    {
        auto credentials_str = use_secure_pull ? client->getDefaultCredentialsSecurely() : client->getDefaultCredentials();

        /// See EC2InstanceProfileConfigLoader.
        if (credentials_str.empty())
            return false;

        Aws::Utils::Json::JsonValue credentials_doc(credentials_str);
        if (!credentials_doc.WasParseSuccessful())
        {
            LOG_ERROR(logger, "Failed to parse output from EC2MetadataService.");
            return false;
        }
        String access_key, secret_key, token;

        auto credentials_view = credentials_doc.View();
        access_key = credentials_view.GetString("AccessKeyId");
        LOG_ERROR(logger, "Successfully pulled credentials from EC2MetadataService with access key {}.", access_key);

        secret_key = credentials_view.GetString("SecretAccessKey");
        token = credentials_view.GetString("Token");

        auto region = client->getCurrentRegion();

        Aws::Config::Profile profile;
        profile.SetCredentials(Aws::Auth::AWSCredentials(access_key, secret_key, token));
        profile.SetRegion(region);
        profile.SetName(Aws::Config::INSTANCE_PROFILE_KEY);

        m_profiles[Aws::Config::INSTANCE_PROFILE_KEY] = profile;

        return true;
    }

private:
    std::shared_ptr<AWSEC2MetadataClient> client;
    bool use_secure_pull;
    Poco::Logger * logger;
};

class AWSInstanceProfileCredentialsProvider : public Aws::Auth::AWSCredentialsProvider
{
public:
    /// See InstanceProfileCredentialsProvider.

    explicit AWSInstanceProfileCredentialsProvider(const std::shared_ptr<AWSEC2InstanceProfileConfigLoader> & config_loader)
        : ec2_metadata_config_loader(config_loader)
        , load_frequency_ms(Aws::Auth::REFRESH_THRESHOLD)
        , logger(&Poco::Logger::get("AWSInstanceProfileCredentialsProvider"))
    {
        LOG_INFO(logger, "Creating Instance with injected EC2MetadataClient and refresh rate {}.");
    }

    Aws::Auth::AWSCredentials GetAWSCredentials() override
    {
        refreshIfExpired();
        Aws::Utils::Threading::ReaderLockGuard guard(m_reloadLock);
        auto profile_it = ec2_metadata_config_loader->GetProfiles().find(Aws::Config::INSTANCE_PROFILE_KEY);

        if (profile_it != ec2_metadata_config_loader->GetProfiles().end())
        {
            return profile_it->second.GetCredentials();
        }

        return Aws::Auth::AWSCredentials();
    }

protected:
    void Reload() override
    {
        LOG_INFO(logger, "Credentials have expired attempting to repull from EC2 Metadata Service.");
        ec2_metadata_config_loader->Load();
        AWSCredentialsProvider::Reload();
    }

private:
    void refreshIfExpired()
    {
        LOG_DEBUG(logger, "Checking if latest credential pull has expired.");
        Aws::Utils::Threading::ReaderLockGuard guard(m_reloadLock);
        if (!IsTimeToRefresh(load_frequency_ms))
        {
            return;
        }

        guard.UpgradeToWriterLock();
        if (!IsTimeToRefresh(load_frequency_ms)) // double-checked lock to avoid refreshing twice
        {
            return;
        }
        Reload();
    }

    std::shared_ptr<AWSEC2InstanceProfileConfigLoader> ec2_metadata_config_loader;
    Int64 load_frequency_ms;
    Poco::Logger * logger;
};

class S3CredentialsProviderChain : public Aws::Auth::AWSCredentialsProviderChain
{
public:
    explicit S3CredentialsProviderChain(const DB::S3::PocoHTTPClientConfiguration & configuration, const Aws::Auth::AWSCredentials & credentials, bool use_environment_credentials, bool use_insecure_imds_request)
    {
        auto * logger = &Poco::Logger::get("S3CredentialsProviderChain");

        if (use_environment_credentials)
        {
            static const char AWS_ECS_CONTAINER_CREDENTIALS_RELATIVE_URI[] = "AWS_CONTAINER_CREDENTIALS_RELATIVE_URI";
            static const char AWS_ECS_CONTAINER_CREDENTIALS_FULL_URI[] = "AWS_CONTAINER_CREDENTIALS_FULL_URI";
            static const char AWS_ECS_CONTAINER_AUTHORIZATION_TOKEN[] = "AWS_CONTAINER_AUTHORIZATION_TOKEN";
            static const char AWS_EC2_METADATA_DISABLED[] = "AWS_EC2_METADATA_DISABLED";

            /// The only difference from DefaultAWSCredentialsProviderChain::DefaultAWSCredentialsProviderChain()
            /// is that this chain uses custom ClientConfiguration.

            AddProvider(std::make_shared<Aws::Auth::EnvironmentAWSCredentialsProvider>());
            AddProvider(std::make_shared<Aws::Auth::ProfileConfigFileAWSCredentialsProvider>());
            AddProvider(std::make_shared<Aws::Auth::ProcessCredentialsProvider>());
            AddProvider(std::make_shared<Aws::Auth::STSAssumeRoleWebIdentityCredentialsProvider>());

            /// ECS TaskRole Credentials only available when ENVIRONMENT VARIABLE is set.
            const auto relative_uri = Aws::Environment::GetEnv(AWS_ECS_CONTAINER_CREDENTIALS_RELATIVE_URI);
            LOG_DEBUG(logger, "The environment variable value {} is {}", AWS_ECS_CONTAINER_CREDENTIALS_RELATIVE_URI,
                    relative_uri);

            const auto absolute_uri = Aws::Environment::GetEnv(AWS_ECS_CONTAINER_CREDENTIALS_FULL_URI);
            LOG_DEBUG(logger, "The environment variable value {} is {}", AWS_ECS_CONTAINER_CREDENTIALS_FULL_URI,
                    absolute_uri);

            const auto ec2_metadata_disabled = Aws::Environment::GetEnv(AWS_EC2_METADATA_DISABLED);
            LOG_DEBUG(logger, "The environment variable value {} is {}", AWS_EC2_METADATA_DISABLED,
                    ec2_metadata_disabled);

            if (!relative_uri.empty())
            {
                AddProvider(std::make_shared<Aws::Auth::TaskRoleCredentialsProvider>(relative_uri.c_str()));
                LOG_INFO(logger, "Added ECS metadata service credentials provider with relative path: [{}] to the provider chain.",
                        relative_uri);
            }
            else if (!absolute_uri.empty())
            {
                const auto token = Aws::Environment::GetEnv(AWS_ECS_CONTAINER_AUTHORIZATION_TOKEN);
                AddProvider(std::make_shared<Aws::Auth::TaskRoleCredentialsProvider>(absolute_uri.c_str(), token.c_str()));

                /// DO NOT log the value of the authorization token for security purposes.
                LOG_INFO(logger, "Added ECS credentials provider with URI: [{}] to the provider chain with a{} authorization token.",
                        absolute_uri, token.empty() ? "n empty" : " non-empty");
            }
            else if (Aws::Utils::StringUtils::ToLower(ec2_metadata_disabled.c_str()) != "true")
            {
                DB::S3::PocoHTTPClientConfiguration aws_client_configuration = DB::S3::ClientFactory::instance().createClientConfiguration(configuration.region, configuration.remote_host_filter, configuration.s3_max_redirects);

                /// See MakeDefaultHttpResourceClientConfiguration().
                /// This is part of EC2 metadata client, but unfortunately it can't be accessed from outside
                /// of contrib/aws/aws-cpp-sdk-core/source/internal/AWSHttpResourceClient.cpp
                aws_client_configuration.maxConnections = 2;
                aws_client_configuration.scheme = Aws::Http::Scheme::HTTP;

                /// Explicitly set the proxy settings to empty/zero to avoid relying on defaults that could potentially change
                /// in the future.
                aws_client_configuration.proxyHost = "";
                aws_client_configuration.proxyUserName = "";
                aws_client_configuration.proxyPassword = "";
                aws_client_configuration.proxyPort = 0;

                /// EC2MetadataService throttles by delaying the response so the service client should set a large read timeout.
                /// EC2MetadataService delay is in order of seconds so it only make sense to retry after a couple of seconds.
                aws_client_configuration.connectTimeoutMs = 1000;
                aws_client_configuration.requestTimeoutMs = 1000;

                aws_client_configuration.retryStrategy = std::make_shared<Aws::Client::DefaultRetryStrategy>(1, 1000);

                auto ec2_metadata_client = std::make_shared<AWSEC2MetadataClient>(aws_client_configuration);
                auto config_loader = std::make_shared<AWSEC2InstanceProfileConfigLoader>(ec2_metadata_client, !use_insecure_imds_request);

                AddProvider(std::make_shared<AWSInstanceProfileCredentialsProvider>(config_loader));
                LOG_INFO(logger, "Added EC2 metadata service credentials provider to the provider chain.");
            }
        }

        AddProvider(std::make_shared<Aws::Auth::SimpleAWSCredentialsProvider>(credentials));
    }
};

class S3AuthSigner : public Aws::Client::AWSAuthV4Signer
{
public:
    S3AuthSigner(
        const Aws::Client::ClientConfiguration & client_configuration,
        const Aws::Auth::AWSCredentials & credentials,
        const DB::HeaderCollection & headers_,
        bool use_environment_credentials,
        bool use_insecure_imds_request)
        : Aws::Client::AWSAuthV4Signer(
            std::make_shared<S3CredentialsProviderChain>(
                static_cast<const DB::S3::PocoHTTPClientConfiguration &>(client_configuration),
                credentials,
                use_environment_credentials,
                use_insecure_imds_request),
            "s3",
            client_configuration.region,
            Aws::Client::AWSAuthV4Signer::PayloadSigningPolicy::Never,
            false)
        , headers(headers_)
    {
    }

    bool SignRequest(Aws::Http::HttpRequest & request, const char * region, bool sign_body) const override
    {
        auto result = Aws::Client::AWSAuthV4Signer::SignRequest(request, region, sign_body);
        for (const auto & header : headers)
            request.SetHeaderValue(header.name, header.value);
        return result;
    }

    bool SignRequest(Aws::Http::HttpRequest & request, const char * region, const char * service_name, bool sign_body) const override
    {
        auto result = Aws::Client::AWSAuthV4Signer::SignRequest(request, region, service_name, sign_body);
        for (const auto & header : headers)
            request.SetHeaderValue(header.name, header.value);
        return result;
    }

    bool PresignRequest(
        Aws::Http::HttpRequest & request,
        const char * region,
        long long expiration_time_sec) const override // NOLINT
    {
        auto result = Aws::Client::AWSAuthV4Signer::PresignRequest(request, region, expiration_time_sec);
        for (const auto & header : headers)
            request.SetHeaderValue(header.name, header.value);
        return result;
    }

    bool PresignRequest(
        Aws::Http::HttpRequest & request,
        const char * region,
        const char * service_name,
        long long expiration_time_sec) const override // NOLINT
    {
        auto result = Aws::Client::AWSAuthV4Signer::PresignRequest(request, region, service_name, expiration_time_sec);
        for (const auto & header : headers)
            request.SetHeaderValue(header.name, header.value);
        return result;
    }

private:
    const DB::HeaderCollection headers;
};

}


namespace DB
{
namespace ErrorCodes
{
    extern const int BAD_ARGUMENTS;
    extern const int S3_ERROR;
}

namespace S3
{
    ClientFactory::ClientFactory()
    {
        aws_options = Aws::SDKOptions{};
        Aws::InitAPI(aws_options);
        Aws::Utils::Logging::InitializeAWSLogging(std::make_shared<AWSLogger>());
        Aws::Http::SetHttpClientFactory(std::make_shared<PocoHTTPClientFactory>());
    }

    ClientFactory::~ClientFactory()
    {
        Aws::Utils::Logging::ShutdownAWSLogging();
        Aws::ShutdownAPI(aws_options);
    }

    ClientFactory & ClientFactory::instance()
    {
        static ClientFactory ret;
        return ret;
    }

    std::shared_ptr<Aws::S3::S3Client> ClientFactory::create( // NOLINT
        const PocoHTTPClientConfiguration & cfg_,
        bool is_virtual_hosted_style,
        const String & access_key_id,
        const String & secret_access_key,
        const String & server_side_encryption_customer_key_base64,
        HeaderCollection headers,
        bool use_environment_credentials,
        bool use_insecure_imds_request)
    {
        PocoHTTPClientConfiguration client_configuration = cfg_;
        client_configuration.updateSchemeAndRegion();

        Aws::Auth::AWSCredentials credentials(access_key_id, secret_access_key);

        if (!server_side_encryption_customer_key_base64.empty())
        {
            /// See S3Client::GeneratePresignedUrlWithSSEC().

            headers.push_back({Aws::S3::SSEHeaders::SERVER_SIDE_ENCRYPTION_CUSTOMER_ALGORITHM,
                Aws::S3::Model::ServerSideEncryptionMapper::GetNameForServerSideEncryption(Aws::S3::Model::ServerSideEncryption::AES256)});

            headers.push_back({Aws::S3::SSEHeaders::SERVER_SIDE_ENCRYPTION_CUSTOMER_KEY,
                server_side_encryption_customer_key_base64});

            Aws::Utils::ByteBuffer buffer = Aws::Utils::HashingUtils::Base64Decode(server_side_encryption_customer_key_base64);
            String str_buffer(reinterpret_cast<char *>(buffer.GetUnderlyingData()), buffer.GetLength());
            headers.push_back({Aws::S3::SSEHeaders::SERVER_SIDE_ENCRYPTION_CUSTOMER_KEY_MD5,
                Aws::Utils::HashingUtils::Base64Encode(Aws::Utils::HashingUtils::CalculateMD5(str_buffer))});
        }

        auto auth_signer = std::make_shared<S3AuthSigner>(
            client_configuration,
            std::move(credentials),
            std::move(headers),
            use_environment_credentials,
            use_insecure_imds_request);

        return std::make_shared<Aws::S3::S3Client>(
            std::move(auth_signer),
            std::move(client_configuration), // Client configuration.
            is_virtual_hosted_style || client_configuration.endpointOverride.empty() // Use virtual addressing only if endpoint is not specified.
        );
    }

    PocoHTTPClientConfiguration ClientFactory::createClientConfiguration( // NOLINT
        const String & force_region,
        const RemoteHostFilter & remote_host_filter,
        unsigned int s3_max_redirects)
    {
        return PocoHTTPClientConfiguration(force_region, remote_host_filter, s3_max_redirects);
    }

    URI::URI(const Poco::URI & uri_)
    {
        /// Case when bucket name represented in domain name of S3 URL.
        /// E.g. (https://bucket-name.s3.Region.amazonaws.com/key)
        /// https://docs.aws.amazon.com/AmazonS3/latest/dev/VirtualHosting.html#virtual-hosted-style-access
        static const RE2 virtual_hosted_style_pattern(R"((.+)\.(s3|cos)([.\-][a-z0-9\-.:]+))");

        /// Case when bucket name and key represented in path of S3 URL.
        /// E.g. (https://s3.Region.amazonaws.com/bucket-name/key)
        /// https://docs.aws.amazon.com/AmazonS3/latest/dev/VirtualHosting.html#path-style-access
        static const RE2 path_style_pattern("^/([^/]*)/(.*)");

        static constexpr auto S3 = "S3";
        static constexpr auto COSN = "COSN";
        static constexpr auto COS = "COS";

        uri = uri_;
        storage_name = S3;

        if (uri.getHost().empty())
            throw Exception(ErrorCodes::BAD_ARGUMENTS, "Host is empty in S3 URI: {}", uri.toString());

        String name;
        String endpoint_authority_from_uri;

        if (re2::RE2::FullMatch(uri.getAuthority(), virtual_hosted_style_pattern, &bucket, &name, &endpoint_authority_from_uri))
        {
            is_virtual_hosted_style = true;
            endpoint = uri.getScheme() + "://" + name + endpoint_authority_from_uri;

            /// S3 specification requires at least 3 and at most 63 characters in bucket name.
            /// https://docs.aws.amazon.com/awscloudtrail/latest/userguide/cloudtrail-s3-bucket-naming-requirements.html
            if (bucket.length() < 3 || bucket.length() > 63)
<<<<<<< HEAD
                throw Exception(
                    "Bucket name length is out of bounds in virtual hosted style S3 URI: " + bucket + " (" + uri.toString() + ")",
                    ErrorCodes::BAD_ARGUMENTS);
=======
                throw Exception(ErrorCodes::BAD_ARGUMENTS,
                    "Bucket name length is out of bounds in virtual hosted style S3 URI: {} ({})", quoteString(bucket), uri.toString());
>>>>>>> 8ba6a539

            if (!uri.getPath().empty())
            {
                /// Remove leading '/' from path to extract key.
                key = uri.getPath().substr(1);
            }

<<<<<<< HEAD
            if (key.empty() || key == "/")
                throw Exception(
                    "Key name is empty in virtual hosted style S3 URI: " + key + " (" + uri.toString() + ")", ErrorCodes::BAD_ARGUMENTS);
            boost::to_upper(name);
            if (name != S3 && name != COS)
            {
                throw Exception(
                    "Object storage system name is unrecognized in virtual hosted style S3 URI: " + name + " (" + uri.toString() + ")",
                    ErrorCodes::BAD_ARGUMENTS);
=======
            boost::to_upper(name);
            if (name != S3 && name != COS)
            {
                throw Exception(ErrorCodes::BAD_ARGUMENTS, "Object storage system name is unrecognized in virtual hosted style S3 URI: {} ({})", quoteString(name), uri.toString());
>>>>>>> 8ba6a539
            }
            if (name == S3)
            {
                storage_name = name;
            }
            else
            {
                storage_name = COSN;
            }
        }
        else if (re2::RE2::PartialMatch(uri.getPath(), path_style_pattern, &bucket, &key))
        {
            is_virtual_hosted_style = false;
            endpoint = uri.getScheme() + "://" + uri.getAuthority();

            /// S3 specification requires at least 3 and at most 63 characters in bucket name.
            /// https://docs.aws.amazon.com/awscloudtrail/latest/userguide/cloudtrail-s3-bucket-naming-requirements.html
            if (bucket.length() < 3 || bucket.length() > 63)
<<<<<<< HEAD
                throw Exception(
                    "Bucket name length is out of bounds in path style S3 URI: " + bucket + " (" + uri.toString() + ")",
                    ErrorCodes::BAD_ARGUMENTS);

            if (key.empty() || key == "/")
                throw Exception("Key name is empty in path style S3 URI: " + key + " (" + uri.toString() + ")", ErrorCodes::BAD_ARGUMENTS);
=======
                throw Exception(ErrorCodes::BAD_ARGUMENTS, "Key name is empty in path style S3 URI: {} ({})", quoteString(key), uri.toString());
>>>>>>> 8ba6a539
        }
        else
            throw Exception(ErrorCodes::BAD_ARGUMENTS, "Bucket or key name are invalid in S3 URI: {}", uri.toString());
    }

    size_t getObjectSize(std::shared_ptr<Aws::S3::S3Client> client_ptr, const String & bucket, const String & key, bool throw_on_error)
    {
        Aws::S3::Model::HeadObjectRequest req;
        req.SetBucket(bucket);
        req.SetKey(key);

        Aws::S3::Model::HeadObjectOutcome outcome = client_ptr->HeadObject(req);

        if (outcome.IsSuccess())
        {
            auto read_result = outcome.GetResultWithOwnership();
            return static_cast<size_t>(read_result.GetContentLength());
        }
        else if (throw_on_error)
        {
            throw DB::Exception(outcome.GetError().GetMessage(), ErrorCodes::S3_ERROR);
        }
        return 0;
    }
}

}

#endif<|MERGE_RESOLUTION|>--- conflicted
+++ resolved
@@ -631,14 +631,8 @@
             /// S3 specification requires at least 3 and at most 63 characters in bucket name.
             /// https://docs.aws.amazon.com/awscloudtrail/latest/userguide/cloudtrail-s3-bucket-naming-requirements.html
             if (bucket.length() < 3 || bucket.length() > 63)
-<<<<<<< HEAD
-                throw Exception(
-                    "Bucket name length is out of bounds in virtual hosted style S3 URI: " + bucket + " (" + uri.toString() + ")",
-                    ErrorCodes::BAD_ARGUMENTS);
-=======
                 throw Exception(ErrorCodes::BAD_ARGUMENTS,
                     "Bucket name length is out of bounds in virtual hosted style S3 URI: {} ({})", quoteString(bucket), uri.toString());
->>>>>>> 8ba6a539
 
             if (!uri.getPath().empty())
             {
@@ -646,22 +640,10 @@
                 key = uri.getPath().substr(1);
             }
 
-<<<<<<< HEAD
-            if (key.empty() || key == "/")
-                throw Exception(
-                    "Key name is empty in virtual hosted style S3 URI: " + key + " (" + uri.toString() + ")", ErrorCodes::BAD_ARGUMENTS);
             boost::to_upper(name);
             if (name != S3 && name != COS)
             {
-                throw Exception(
-                    "Object storage system name is unrecognized in virtual hosted style S3 URI: " + name + " (" + uri.toString() + ")",
-                    ErrorCodes::BAD_ARGUMENTS);
-=======
-            boost::to_upper(name);
-            if (name != S3 && name != COS)
-            {
                 throw Exception(ErrorCodes::BAD_ARGUMENTS, "Object storage system name is unrecognized in virtual hosted style S3 URI: {} ({})", quoteString(name), uri.toString());
->>>>>>> 8ba6a539
             }
             if (name == S3)
             {
@@ -680,16 +662,12 @@
             /// S3 specification requires at least 3 and at most 63 characters in bucket name.
             /// https://docs.aws.amazon.com/awscloudtrail/latest/userguide/cloudtrail-s3-bucket-naming-requirements.html
             if (bucket.length() < 3 || bucket.length() > 63)
-<<<<<<< HEAD
                 throw Exception(
                     "Bucket name length is out of bounds in path style S3 URI: " + bucket + " (" + uri.toString() + ")",
                     ErrorCodes::BAD_ARGUMENTS);
 
             if (key.empty() || key == "/")
-                throw Exception("Key name is empty in path style S3 URI: " + key + " (" + uri.toString() + ")", ErrorCodes::BAD_ARGUMENTS);
-=======
                 throw Exception(ErrorCodes::BAD_ARGUMENTS, "Key name is empty in path style S3 URI: {} ({})", quoteString(key), uri.toString());
->>>>>>> 8ba6a539
         }
         else
             throw Exception(ErrorCodes::BAD_ARGUMENTS, "Bucket or key name are invalid in S3 URI: {}", uri.toString());
