#include <cerrno>
#include <cstdlib>

#include <Poco/String.h>

#include <IO/ReadBufferFromMemory.h>
#include <IO/ReadHelpers.h>
#include <Parsers/DumpASTNode.h>
#include <Common/typeid_cast.h>
#include <Common/StringUtils/StringUtils.h>

#include <Parsers/ASTAsterisk.h>
#include <Parsers/ASTCollation.h>
#include <Parsers/ASTColumnsTransformers.h>
#include <Parsers/ASTExpressionList.h>
#include <Parsers/ASTFunction.h>
#include <Parsers/ASTFunctionWithKeyValueArguments.h>
#include <Parsers/ASTIdentifier.h>
#include <Parsers/ASTLiteral.h>
#include <Parsers/ASTOrderByElement.h>
#include <Parsers/ASTInterpolateElement.h>
#include <Parsers/ASTQualifiedAsterisk.h>
#include <Parsers/ASTQueryParameter.h>
#include <Parsers/ASTSelectWithUnionQuery.h>
#include <Parsers/ASTSubquery.h>
#include <Parsers/ASTTTLElement.h>
#include <Parsers/ASTWindowDefinition.h>
#include <Parsers/ASTAssignment.h>
#include <Parsers/ASTColumnsMatcher.h>
#include <Parsers/ASTExplainQuery.h>

#include <Parsers/ASTSelectQuery.h>
#include <Parsers/ASTTablesInSelectQuery.h>


#include <Parsers/parseIdentifierOrStringLiteral.h>
#include <Parsers/parseIntervalKind.h>
#include <Parsers/ExpressionListParsers.h>
#include <Parsers/ParserSelectWithUnionQuery.h>
#include <Parsers/ParserCase.h>

#include <Parsers/ExpressionElementParsers.h>
#include <Parsers/ParserCreateQuery.h>
#include <Parsers/ParserExplainQuery.h>

#include <Parsers/queryToString.h>

#include <Interpreters/StorageID.h>


namespace DB
{

namespace ErrorCodes
{
    extern const int BAD_ARGUMENTS;
    extern const int SYNTAX_ERROR;
    extern const int LOGICAL_ERROR;
}

/*
 * Build an AST with the following structure:
 *
 * ```
 * SelectWithUnionQuery (children 1)
 *  ExpressionList (children 1)
 *   SelectQuery (children 2)
 *    ExpressionList (children 1)
 *     Asterisk
 *    TablesInSelectQuery (children 1)
 *     TablesInSelectQueryElement (children 1)
 *      TableExpression (children 1)
 *       Function <...>
 * ```
 */
static ASTPtr buildSelectFromTableFunction(const std::shared_ptr<ASTFunction> & ast_function)
{
    auto result_select_query = std::make_shared<ASTSelectWithUnionQuery>();

    {
        auto select_ast = std::make_shared<ASTSelectQuery>();
        select_ast->setExpression(ASTSelectQuery::Expression::SELECT, std::make_shared<ASTExpressionList>());
        select_ast->select()->children.push_back(std::make_shared<ASTAsterisk>());

        auto list_of_selects = std::make_shared<ASTExpressionList>();
        list_of_selects->children.push_back(select_ast);

        result_select_query->children.push_back(std::move(list_of_selects));
        result_select_query->list_of_selects = result_select_query->children.back();

        {
            auto tables = std::make_shared<ASTTablesInSelectQuery>();
            select_ast->setExpression(ASTSelectQuery::Expression::TABLES, tables);
            auto tables_elem = std::make_shared<ASTTablesInSelectQueryElement>();
            auto table_expr = std::make_shared<ASTTableExpression>();
            tables->children.push_back(tables_elem);
            tables_elem->table_expression = table_expr;
            tables_elem->children.push_back(table_expr);

            table_expr->table_function = ast_function;
            table_expr->children.push_back(table_expr->table_function);
        }
    }

    return result_select_query;
}

bool ParserSubquery::parseImpl(Pos & pos, ASTPtr & node, Expected & expected)
{
    ParserSelectWithUnionQuery select;
    ParserExplainQuery explain;

    if (pos->type != TokenType::OpeningRoundBracket)
        return false;
    ++pos;

    ASTPtr result_node = nullptr;

    if (ASTPtr select_node; select.parse(pos, select_node, expected))
    {
        result_node = std::move(select_node);
    }
    else if (ASTPtr explain_node; explain.parse(pos, explain_node, expected))
    {
        /// Replace SELECT * FROM (EXPLAIN SELECT ...) with SELECT * FROM viewExplain(EXPLAIN SELECT ...)
        result_node = buildSelectFromTableFunction(makeASTFunction("viewExplain", explain_node));
    }
    else
    {
        return false;
    }

    if (pos->type != TokenType::ClosingRoundBracket)
        return false;
    ++pos;

    node = std::make_shared<ASTSubquery>();
    node->children.push_back(result_node);
    return true;
}


bool ParserIdentifier::parseImpl(Pos & pos, ASTPtr & node, Expected & expected)
{
    /// Identifier in backquotes or in double quotes
    if (pos->type == TokenType::QuotedIdentifier)
    {
        ReadBufferFromMemory buf(pos->begin, pos->size());
        String s;

        if (*pos->begin == '`')
            readBackQuotedStringWithSQLStyle(s, buf);
        else
            readDoubleQuotedStringWithSQLStyle(s, buf);

        if (s.empty())    /// Identifiers "empty string" are not allowed.
            return false;

        node = std::make_shared<ASTIdentifier>(s);
        ++pos;
        return true;
    }
    else if (pos->type == TokenType::BareWord)
    {
        node = std::make_shared<ASTIdentifier>(String(pos->begin, pos->end));
        ++pos;
        return true;
    }
    else if (allow_query_parameter && pos->type == TokenType::OpeningCurlyBrace)
    {
        ++pos;
        if (pos->type != TokenType::BareWord)
        {
            expected.add(pos, "substitution name (identifier)");
            return false;
        }

        String name(pos->begin, pos->end);
        ++pos;

        if (pos->type != TokenType::Colon)
        {
            expected.add(pos, "colon between name and type");
            return false;
        }

        ++pos;

        if (pos->type != TokenType::BareWord)
        {
            expected.add(pos, "substitution type (identifier)");
            return false;
        }

        String type(pos->begin, pos->end);
        ++pos;

        if (type != "Identifier")
        {
            expected.add(pos, "substitution type (identifier)");
            return false;
        }

        if (pos->type != TokenType::ClosingCurlyBrace)
        {
            expected.add(pos, "closing curly brace");
            return false;
        }
        ++pos;

        node = std::make_shared<ASTIdentifier>("", std::make_shared<ASTQueryParameter>(name, type));
        return true;
    }
    return false;
}


bool ParserCompoundIdentifier::parseImpl(Pos & pos, ASTPtr & node, Expected & expected)
{
    ASTPtr id_list;
    if (!ParserList(std::make_unique<ParserIdentifier>(allow_query_parameter), std::make_unique<ParserToken>(TokenType::Dot), false)
             .parse(pos, id_list, expected))
        return false;

    std::vector<String> parts;
    std::vector<ASTPtr> params;
    const auto & list = id_list->as<ASTExpressionList &>();
    for (const auto & child : list.children)
    {
        parts.emplace_back(getIdentifierName(child));
        if (parts.back().empty())
            params.push_back(child->as<ASTIdentifier>()->getParam());
    }

    ParserKeyword s_uuid("UUID");
    UUID uuid = UUIDHelpers::Nil;

    if (table_name_with_optional_uuid)
    {
        if (parts.size() > 2)
            return false;

        if (s_uuid.ignore(pos, expected))
        {
            ParserStringLiteral uuid_p;
            ASTPtr ast_uuid;
            if (!uuid_p.parse(pos, ast_uuid, expected))
                return false;
            uuid = parseFromString<UUID>(ast_uuid->as<ASTLiteral>()->value.get<String>());
        }

        if (parts.size() == 1) node = std::make_shared<ASTTableIdentifier>(parts[0], std::move(params));
        else node = std::make_shared<ASTTableIdentifier>(parts[0], parts[1], std::move(params));
        node->as<ASTTableIdentifier>()->uuid = uuid;
    }
    else
        node = std::make_shared<ASTIdentifier>(std::move(parts), false, std::move(params));

    return true;
}


ASTPtr createFunctionCast(const ASTPtr & expr_ast, const ASTPtr & type_ast)
{
    /// Convert to canonical representation in functional form: CAST(expr, 'type')
    auto type_literal = std::make_shared<ASTLiteral>(queryToString(type_ast));
    return makeASTFunction("CAST", expr_ast, std::move(type_literal));
}


bool ParserFilterClause::parseImpl(Pos & pos, ASTPtr & node, Expected & expected)
{
    assert(node);
    ASTFunction & function = dynamic_cast<ASTFunction &>(*node);

    ParserToken parser_opening_bracket(TokenType::OpeningRoundBracket);
    if (!parser_opening_bracket.ignore(pos, expected))
    {
        return false;
    }

    ParserKeyword parser_where("WHERE");
    if (!parser_where.ignore(pos, expected))
    {
        return false;
    }
    ParserExpressionList parser_condition(false);
    ASTPtr condition;
    if (!parser_condition.parse(pos, condition, expected) || condition->children.size() != 1)
    {
        return false;
    }

    ParserToken parser_closing_bracket(TokenType::ClosingRoundBracket);
    if (!parser_closing_bracket.ignore(pos, expected))
    {
        return false;
    }

    function.name += "If";
    function.arguments->children.push_back(condition->children[0]);
    return true;
}

bool ParserWindowReference::parseImpl(Pos & pos, ASTPtr & node, Expected & expected)
{
    assert(node);
    ASTFunction & function = dynamic_cast<ASTFunction &>(*node);

    // Variant 1:
    // function_name ( * ) OVER window_name
    if (pos->type != TokenType::OpeningRoundBracket)
    {
        ASTPtr window_name_ast;
        ParserIdentifier window_name_parser;
        if (window_name_parser.parse(pos, window_name_ast, expected))
        {
            function.window_name = getIdentifierName(window_name_ast);
            return true;
        }
        else
        {
            return false;
        }
    }

    // Variant 2:
    // function_name ( * ) OVER ( window_definition )
    ParserWindowDefinition parser_definition;
    return parser_definition.parse(pos, function.window_definition, expected);
}

static bool tryParseFrameDefinition(ASTWindowDefinition * node, IParser::Pos & pos,
    Expected & expected)
{
    ParserKeyword keyword_rows("ROWS");
    ParserKeyword keyword_groups("GROUPS");
    ParserKeyword keyword_range("RANGE");

    node->frame_is_default = false;
    if (keyword_rows.ignore(pos, expected))
    {
        node->frame_type = WindowFrame::FrameType::ROWS;
    }
    else if (keyword_groups.ignore(pos, expected))
    {
        node->frame_type = WindowFrame::FrameType::GROUPS;
    }
    else if (keyword_range.ignore(pos, expected))
    {
        node->frame_type = WindowFrame::FrameType::RANGE;
    }
    else
    {
        /* No frame clause. */
        node->frame_is_default = true;
        return true;
    }

    ParserKeyword keyword_between("BETWEEN");
    ParserKeyword keyword_unbounded("UNBOUNDED");
    ParserKeyword keyword_preceding("PRECEDING");
    ParserKeyword keyword_following("FOLLOWING");
    ParserKeyword keyword_and("AND");
    ParserKeyword keyword_current_row("CURRENT ROW");

    // There are two variants of grammar for the frame:
    // 1) ROWS BETWEEN UNBOUNDED PRECEDING AND CURRENT ROW
    // 2) ROWS UNBOUNDED PRECEDING
    // When the frame end is not specified (2), it defaults to CURRENT ROW.
    const bool has_frame_end = keyword_between.ignore(pos, expected);

    if (keyword_current_row.ignore(pos, expected))
    {
        node->frame_begin_type = WindowFrame::BoundaryType::Current;
    }
    else
    {
        ParserExpression parser_expression;
        if (keyword_unbounded.ignore(pos, expected))
        {
            node->frame_begin_type = WindowFrame::BoundaryType::Unbounded;
        }
        else if (parser_expression.parse(pos, node->frame_begin_offset, expected))
        {
            // We will evaluate the expression for offset expression later.
            node->frame_begin_type = WindowFrame::BoundaryType::Offset;
        }
        else
        {
            return false;
        }

        if (keyword_preceding.ignore(pos, expected))
        {
            node->frame_begin_preceding = true;
        }
        else if (keyword_following.ignore(pos, expected))
        {
            node->frame_begin_preceding = false;
            if (node->frame_begin_type == WindowFrame::BoundaryType::Unbounded)
            {
                throw Exception(ErrorCodes::BAD_ARGUMENTS,
                    "Frame start cannot be UNBOUNDED FOLLOWING");
            }
        }
        else
        {
            return false;
        }
    }

    if (has_frame_end)
    {
        if (!keyword_and.ignore(pos, expected))
        {
            return false;
        }

        if (keyword_current_row.ignore(pos, expected))
        {
            node->frame_end_type = WindowFrame::BoundaryType::Current;
        }
        else
        {
            ParserExpression parser_expression;
            if (keyword_unbounded.ignore(pos, expected))
            {
                node->frame_end_type = WindowFrame::BoundaryType::Unbounded;
            }
            else if (parser_expression.parse(pos, node->frame_end_offset, expected))
            {
                // We will evaluate the expression for offset expression later.
                node->frame_end_type = WindowFrame::BoundaryType::Offset;
            }
            else
            {
                return false;
            }

            if (keyword_preceding.ignore(pos, expected))
            {
                node->frame_end_preceding = true;
                if (node->frame_end_type == WindowFrame::BoundaryType::Unbounded)
                {
                    throw Exception(ErrorCodes::BAD_ARGUMENTS,
                        "Frame end cannot be UNBOUNDED PRECEDING");
                }
            }
            else if (keyword_following.ignore(pos, expected))
            {
                // Positive offset or UNBOUNDED FOLLOWING.
                node->frame_end_preceding = false;
            }
            else
            {
                return false;
            }
        }
    }

    return true;
}

// All except parent window name.
static bool parseWindowDefinitionParts(IParser::Pos & pos,
    ASTWindowDefinition & node, Expected & expected)
{
    ParserKeyword keyword_partition_by("PARTITION BY");
    ParserNotEmptyExpressionList columns_partition_by(
        false /* we don't allow declaring aliases here*/);
    ParserKeyword keyword_order_by("ORDER BY");
    ParserOrderByExpressionList columns_order_by;

    if (keyword_partition_by.ignore(pos, expected))
    {
        ASTPtr partition_by_ast;
        if (columns_partition_by.parse(pos, partition_by_ast, expected))
        {
            node.children.push_back(partition_by_ast);
            node.partition_by = partition_by_ast;
        }
        else
        {
            return false;
        }
    }

    if (keyword_order_by.ignore(pos, expected))
    {
        ASTPtr order_by_ast;
        if (columns_order_by.parse(pos, order_by_ast, expected))
        {
            node.children.push_back(order_by_ast);
            node.order_by = order_by_ast;
        }
        else
        {
            return false;
        }
    }

    return tryParseFrameDefinition(&node, pos, expected);
}

bool ParserWindowDefinition::parseImpl(Pos & pos, ASTPtr & node, Expected & expected)
{
    auto result = std::make_shared<ASTWindowDefinition>();

    ParserToken parser_openging_bracket(TokenType::OpeningRoundBracket);
    if (!parser_openging_bracket.ignore(pos, expected))
    {
        return false;
    }

    // We can have a parent window name specified before all other things. No
    // easy way to distinguish identifier from keywords, so just try to parse it
    // both ways.
    if (parseWindowDefinitionParts(pos, *result, expected))
    {
        // Successfully parsed without parent window specifier. It can be empty,
        // so check that it is followed by the closing bracket.
        ParserToken parser_closing_bracket(TokenType::ClosingRoundBracket);
        if (parser_closing_bracket.ignore(pos, expected))
        {
            node = result;
            return true;
        }
    }

    // Try to parse with parent window specifier.
    ParserIdentifier parser_parent_window;
    ASTPtr window_name_identifier;
    if (!parser_parent_window.parse(pos, window_name_identifier, expected))
    {
        return false;
    }
    result->parent_window_name = window_name_identifier->as<const ASTIdentifier &>().name();

    if (!parseWindowDefinitionParts(pos, *result, expected))
    {
        return false;
    }

    ParserToken parser_closing_bracket(TokenType::ClosingRoundBracket);
    if (!parser_closing_bracket.ignore(pos, expected))
    {
        return false;
    }

    node = result;
    return true;
}

bool ParserWindowList::parseImpl(Pos & pos, ASTPtr & node, Expected & expected)
{
    auto result = std::make_shared<ASTExpressionList>();

    for (;;)
    {
        auto elem = std::make_shared<ASTWindowListElement>();

        ParserIdentifier parser_window_name;
        ASTPtr window_name_identifier;
        if (!parser_window_name.parse(pos, window_name_identifier, expected))
        {
            return false;
        }
        elem->name = getIdentifierName(window_name_identifier);

        ParserKeyword keyword_as("AS");
        if (!keyword_as.ignore(pos, expected))
        {
            return false;
        }

        ParserWindowDefinition parser_window_definition;
        if (!parser_window_definition.parse(pos, elem->definition, expected))
        {
            return false;
        }

        result->children.push_back(elem);

        // If the list countinues, there should be a comma.
        ParserToken parser_comma(TokenType::Comma);
        if (!parser_comma.ignore(pos))
        {
            break;
        }
    }

    node = result;
    return true;
}

bool ParserCodecDeclarationList::parseImpl(Pos & pos, ASTPtr & node, Expected & expected)
{
    return ParserList(std::make_unique<ParserIdentifierWithOptionalParameters>(),
        std::make_unique<ParserToken>(TokenType::Comma), false).parse(pos, node, expected);
}

bool ParserCodec::parseImpl(Pos & pos, ASTPtr & node, Expected & expected)
{
    ParserCodecDeclarationList codecs;
    ASTPtr expr_list_args;

    if (pos->type != TokenType::OpeningRoundBracket)
        return false;

    ++pos;
    if (!codecs.parse(pos, expr_list_args, expected))
        return false;

    if (pos->type != TokenType::ClosingRoundBracket)
        return false;
    ++pos;

    auto function_node = std::make_shared<ASTFunction>();
    function_node->name = "CODEC";
    function_node->arguments = expr_list_args;
    function_node->children.push_back(function_node->arguments);

    node = function_node;
    return true;
}

bool ParserCollation::parseImpl(Pos & pos, ASTPtr & node, Expected & expected)
{
    ASTPtr collation;

    if (!ParserIdentifier(true).parse(pos, collation, expected))
        return false;

    // check the collation name is valid
    const String name = getIdentifierName(collation);

    bool valid_collation = name == "binary" ||
                           endsWith(name, "_bin") ||
                           endsWith(name, "_ci") ||
                           endsWith(name, "_cs") ||
                           endsWith(name, "_ks");

    if (!valid_collation)
        return false;

    auto collation_node = std::make_shared<ASTCollation>();
    collation_node->collation = collation;
    node = collation_node;
    return true;
}


template <TokenType ...tokens>
static bool isOneOf(TokenType token)
{
    return ((token == tokens) || ...);
}

bool ParserCastOperator::parseImpl(Pos & pos, ASTPtr & node, Expected & expected)
{
    /// Parse numbers (including decimals), strings, arrays and tuples of them.

    const char * data_begin = pos->begin;
    const char * data_end = pos->end;
    bool is_string_literal = pos->type == TokenType::StringLiteral;

    if (pos->type == TokenType::Minus)
    {
        ++pos;
        if (pos->type != TokenType::Number)
            return false;

        data_end = pos->end;
        ++pos;
    }
    else if (pos->type == TokenType::Number || is_string_literal)
    {
        ++pos;
    }
    else if (isOneOf<TokenType::OpeningSquareBracket, TokenType::OpeningRoundBracket>(pos->type))
    {
        TokenType last_token = TokenType::OpeningSquareBracket;
        std::vector<TokenType> stack;
        while (pos.isValid())
        {
            if (isOneOf<TokenType::OpeningSquareBracket, TokenType::OpeningRoundBracket>(pos->type))
            {
                stack.push_back(pos->type);
                if (!isOneOf<TokenType::OpeningSquareBracket, TokenType::OpeningRoundBracket, TokenType::Comma>(last_token))
                    return false;
            }
            else if (pos->type == TokenType::ClosingSquareBracket)
            {
                if (isOneOf<TokenType::Comma, TokenType::OpeningRoundBracket, TokenType::Minus>(last_token))
                    return false;
                if (stack.empty() || stack.back() != TokenType::OpeningSquareBracket)
                    return false;
                stack.pop_back();
            }
            else if (pos->type == TokenType::ClosingRoundBracket)
            {
                if (isOneOf<TokenType::Comma, TokenType::OpeningSquareBracket, TokenType::Minus>(last_token))
                    return false;
                if (stack.empty() || stack.back() != TokenType::OpeningRoundBracket)
                    return false;
                stack.pop_back();
            }
            else if (pos->type == TokenType::Comma)
            {
                if (isOneOf<TokenType::OpeningSquareBracket, TokenType::OpeningRoundBracket, TokenType::Comma, TokenType::Minus>(last_token))
                    return false;
            }
            else if (pos->type == TokenType::Number)
            {
                if (!isOneOf<TokenType::OpeningSquareBracket, TokenType::OpeningRoundBracket, TokenType::Comma, TokenType::Minus>(last_token))
                    return false;
            }
            else if (isOneOf<TokenType::StringLiteral, TokenType::Minus>(pos->type))
            {
                if (!isOneOf<TokenType::OpeningSquareBracket, TokenType::OpeningRoundBracket, TokenType::Comma>(last_token))
                    return false;
            }
            else
            {
                break;
            }

            /// Update data_end on every iteration to avoid appearances of extra trailing
            /// whitespaces into data. Whitespaces are skipped at operator '++' of Pos.
            data_end = pos->end;
            last_token = pos->type;
            ++pos;
        }

        if (!stack.empty())
            return false;
    }
    else
        return false;

    ASTPtr type_ast;
    if (ParserToken(TokenType::DoubleColon).ignore(pos, expected)
        && ParserDataType().parse(pos, type_ast, expected))
    {
        String s;
        size_t data_size = data_end - data_begin;
        if (is_string_literal)
        {
            ReadBufferFromMemory buf(data_begin, data_size);
            readQuotedStringWithSQLStyle(s, buf);
            assert(buf.count() == data_size);
        }
        else
            s = String(data_begin, data_size);

        auto literal = std::make_shared<ASTLiteral>(std::move(s));
        node = createFunctionCast(literal, type_ast);
        return true;
    }

    return false;
}


bool ParserNull::parseImpl(Pos & pos, ASTPtr & node, Expected & expected)
{
    ParserKeyword nested_parser("NULL");
    if (nested_parser.parse(pos, node, expected))
    {
        node = std::make_shared<ASTLiteral>(Null());
        return true;
    }
    else
        return false;
}


bool ParserBool::parseImpl(Pos & pos, ASTPtr & node, Expected & expected)
{
    if (ParserKeyword("true").parse(pos, node, expected))
    {
        node = std::make_shared<ASTLiteral>(true);
        return true;
    }
    else if (ParserKeyword("false").parse(pos, node, expected))
    {
        node = std::make_shared<ASTLiteral>(false);
        return true;
    }
    else
        return false;
}

static bool parseNumber(char * buffer, size_t size, bool negative, int base, Field & res)
{
    errno = 0; /// Functions strto* don't clear errno.

    char * pos_integer = buffer;
    UInt64 uint_value = std::strtoull(buffer, &pos_integer, base);

    if (pos_integer == buffer + size && errno != ERANGE && (!negative || uint_value <= (1ULL << 63)))
    {
        if (negative)
            res = static_cast<Int64>(-uint_value);
        else
            res = uint_value;

        return true;
    }

    return false;
}

bool ParserNumber::parseImpl(Pos & pos, ASTPtr & node, Expected & expected)
{
    Pos literal_begin = pos;
    bool negative = false;

    if (pos->type == TokenType::Minus)
    {
        ++pos;
        negative = true;
    }
    else if (pos->type == TokenType::Plus) /// Leading plus is simply ignored.
        ++pos;

    Field res;

    /// NaN and Inf
    if (pos->type == TokenType::BareWord)
    {
        char * float_end = nullptr;
        errno = 0; /// Functions strto* don't clear errno.
        Float64 float_value = std::strtod(pos->begin, &float_end);
        if (float_end == pos->begin + pos->size() && errno != ERANGE)
        {
            if (negative)
                float_value = -float_value;

            res = float_value;

            auto literal = std::make_shared<ASTLiteral>(res);
            literal->begin = literal_begin;
            literal->end = ++pos;
            node = literal;

            return true;
        }
        return false;
    }

    if (pos->type != TokenType::Number)
        return false;

    auto try_read_float = [&](const char * it, const char * end)
    {
        char * str_end;
        errno = 0;    /// Functions strto* don't clear errno.
        Float64 float_value = std::strtod(it, &str_end);
        if (str_end == end && errno != ERANGE)
        {
            if (float_value < 0)
                throw Exception("Logical error: token number cannot begin with minus, but parsed float number is less than zero.", ErrorCodes::LOGICAL_ERROR);

<<<<<<< HEAD
    char buf[MAX_LENGTH_OF_NUMBER + 1];

    const char * cur = pos->begin;
    const char * end = pos->end;

    size_t size = 0;

    while (cur < end && size < MAX_LENGTH_OF_NUMBER)
    {
        if (*cur != '_')
            buf[size++] = *cur;
        ++cur;
    }

    buf[size] = 0;

    /// If there are remaining chars,
    /// the length of original number is greater than the MAX_LENGTH_OF_NUMBER
    if (cur < end)
=======
            if (negative)
                float_value = -float_value;

            res = float_value;

            auto literal = std::make_shared<ASTLiteral>(res);
            literal->begin = literal_begin;
            literal->end = ++pos;
            node = literal;

            return true;
        }

        expected.add(pos, "number");
        return false;
    };

    /// NaN and Inf
    if (pos->type == TokenType::BareWord)
    {
        return try_read_float(pos->begin, pos->end);
    }

    if (pos->type != TokenType::Number)
>>>>>>> ef455904
    {
        expected.add(pos, "number");
        return false;
    }

<<<<<<< HEAD
=======
    /** Maximum length of number. 319 symbols is enough to write maximum double in decimal form.
      * Copy is needed to use strto* functions, which require 0-terminated string.
      */
    static constexpr size_t MAX_LENGTH_OF_NUMBER = 319;

    char buf[MAX_LENGTH_OF_NUMBER + 1];

    size_t buf_size = 0;
    for (const auto * it = pos->begin; it != pos->end; ++it)
    {
        if (*it != '_')
            buf[buf_size++] = *it;
        if (unlikely(buf_size > MAX_LENGTH_OF_NUMBER))
        {
            expected.add(pos, "number");
            return false;
        }
    }

    size_t size = buf_size;
    buf[size] = 0;
>>>>>>> ef455904
    char * start_pos = buf;

    if (*start_pos == '0')
    {
        ++start_pos;

        /// binary
        if (*start_pos == 'b')
        {
            ++start_pos;
            if (parseNumber(start_pos, size - 2, negative, 2, res))
            {
                auto literal = std::make_shared<ASTLiteral>(res);
                literal->begin = literal_begin;
                literal->end = ++pos;
                node = literal;

                return true;
            }
            else
                return false;
        }

        /// hexadecimal
        if (*start_pos == 'x' || *start_pos == 'X')
        {
            ++start_pos;
            if (parseNumber(start_pos, size - 2, negative, 16, res))
            {
                auto literal = std::make_shared<ASTLiteral>(res);
                literal->begin = literal_begin;
                literal->end = ++pos;
                node = literal;

                return true;
            }
        }
        else
        {
            size_t real_size = size - 1;
            /// possible leading zeroes in integer
            while (*start_pos == '0')
            {
                ++start_pos;
                --real_size;
            }
            if (parseNumber(start_pos, real_size, negative, 10, res))
            {
                auto literal = std::make_shared<ASTLiteral>(res);
                literal->begin = literal_begin;
                literal->end = ++pos;
                node = literal;

                return true;
            }
        }
    }
    else if (parseNumber(start_pos, size, negative, 10, res))
    {
<<<<<<< HEAD
        auto literal = std::make_shared<ASTLiteral>(res);
        literal->begin = literal_begin;
        literal->end = ++pos;
        node = literal;

        return true;
    }

    char * pos_double = buf;
    errno = 0; /// Functions strto* don't clear errno.
    Float64 float_value = std::strtod(buf, &pos_double);
    if (errno != ERANGE)
    {
        if (float_value < 0)
            throw Exception("Logical error: token number cannot begin with minus, but parsed float number is less than zero.", ErrorCodes::LOGICAL_ERROR);

        if (negative)
            float_value = -float_value;

        res = float_value;

=======
>>>>>>> ef455904
        auto literal = std::make_shared<ASTLiteral>(res);
        literal->begin = literal_begin;
        literal->end = ++pos;
        node = literal;

        return true;
    }

    return try_read_float(buf, buf + buf_size);
}


bool ParserUnsignedInteger::parseImpl(Pos & pos, ASTPtr & node, Expected & expected)
{
    Field res;

    if (!pos.isValid())
        return false;

    UInt64 x = 0;
    ReadBufferFromMemory in(pos->begin, pos->size());
    if (!tryReadIntText(x, in) || in.count() != pos->size())
    {
        expected.add(pos, "unsigned integer");
        return false;
    }

    res = x;
    auto literal = std::make_shared<ASTLiteral>(res);
    literal->begin = pos;
    literal->end = ++pos;
    node = literal;
    return true;
}


bool ParserStringLiteral::parseImpl(Pos & pos, ASTPtr & node, Expected & expected)
{
    if (pos->type != TokenType::StringLiteral && pos->type != TokenType::HereDoc)
        return false;

    String s;

    if (pos->type == TokenType::StringLiteral)
    {
        ReadBufferFromMemory in(pos->begin, pos->size());

        try
        {
            readQuotedStringWithSQLStyle(s, in);
        }
        catch (const Exception &)
        {
            expected.add(pos, "string literal");
            return false;
        }

        if (in.count() != pos->size())
        {
            expected.add(pos, "string literal");
            return false;
        }
    }
    else if (pos->type == TokenType::HereDoc)
    {
        std::string_view here_doc(pos->begin, pos->size());
        size_t heredoc_size = here_doc.find('$', 1) + 1;
        assert(heredoc_size != std::string_view::npos);
        s = String(pos->begin + heredoc_size, pos->size() - heredoc_size * 2);
    }

    auto literal = std::make_shared<ASTLiteral>(s);
    literal->begin = pos;
    literal->end = ++pos;
    node = literal;
    return true;
}

template <typename Collection>
struct CollectionOfLiteralsLayer
{
    explicit CollectionOfLiteralsLayer(IParser::Pos & pos) : literal_begin(pos)
    {
        ++pos;
    }

    IParser::Pos literal_begin;
    Collection arr;
};

template <typename Collection>
bool ParserCollectionOfLiterals<Collection>::parseImpl(Pos & pos, ASTPtr & node, Expected & expected)
{
    if (pos->type != opening_bracket)
        return false;

    std::vector<CollectionOfLiteralsLayer<Collection>> layers;
    layers.emplace_back(pos);
    pos.increaseDepth();

    ParserLiteral literal_p;

    while (pos.isValid())
    {
        if (!layers.back().arr.empty())
        {
            if (pos->type == closing_bracket)
            {
                std::shared_ptr<ASTLiteral> literal;

                /// Parse one-element tuples (e.g. (1)) later as single values for backward compatibility.
                if (std::is_same_v<Collection, Tuple> && layers.back().arr.size() == 1)
                    return false;

                literal = std::make_shared<ASTLiteral>(std::move(layers.back().arr));
                literal->begin = layers.back().literal_begin;
                literal->end = ++pos;

                layers.pop_back();
                pos.decreaseDepth();

                if (layers.empty())
                {
                    node = literal;
                    return true;
                }

                layers.back().arr.push_back(literal->value);
                continue;
            }
            else if (pos->type == TokenType::Comma)
            {
                ++pos;
            }
            else if (pos->type == TokenType::Colon && std::is_same_v<Collection, Map> && layers.back().arr.size() % 2 == 1)
            {
                ++pos;
            }
            else
            {
                expected.add(pos, "comma or closing bracket");
                return false;
            }
        }

        ASTPtr literal_node;
        if (literal_p.parse(pos, literal_node, expected))
        {
            layers.back().arr.push_back(literal_node->as<ASTLiteral &>().value);
        }
        else if (pos->type == opening_bracket)
        {
            layers.emplace_back(pos);
            pos.increaseDepth();
        }
        else
            return false;
    }

    expected.add(pos, getTokenName(closing_bracket));
    return false;
}

template bool ParserCollectionOfLiterals<Array>::parseImpl(Pos & pos, ASTPtr & node, Expected & expected);
template bool ParserCollectionOfLiterals<Tuple>::parseImpl(Pos & pos, ASTPtr & node, Expected & expected);


namespace
{

class ICollection;
using Collections = std::vector<std::unique_ptr<ICollection>>;

class ICollection
{
public:
    virtual ~ICollection() = default;
    virtual bool parse(IParser::Pos & pos, Collections & collections, ASTPtr & node, Expected & expected) = 0;
};

template <class Container, TokenType end_token>
class CommonCollection : public ICollection
{
public:
    bool parse(IParser::Pos & pos, Collections & collections, ASTPtr & node, Expected & expected) override;

private:
    Container container;
};

class MapCollection : public ICollection
{
public:
    bool parse(IParser::Pos & pos, Collections & collections, ASTPtr & node, Expected & expected) override;

private:
    Map container;
};

bool parseAllCollectionsStart(IParser::Pos & pos, Collections & collections, Expected & /*expected*/)
{
    if (pos->type == TokenType::OpeningCurlyBrace)
        collections.push_back(std::make_unique<MapCollection>());
    else if (pos->type == TokenType::OpeningRoundBracket)
        collections.push_back(std::make_unique<CommonCollection<Tuple, TokenType::ClosingRoundBracket>>());
    else if (pos->type == TokenType::OpeningSquareBracket)
        collections.push_back(std::make_unique<CommonCollection<Array, TokenType::ClosingSquareBracket>>());
    else
        return false;

    ++pos;
    return true;
}

template <class Container, TokenType end_token>
bool CommonCollection<Container, end_token>::parse(IParser::Pos & pos, Collections & collections, ASTPtr & node, Expected & expected)
{
    if (node)
    {
        container.push_back(std::move(node->as<ASTLiteral &>().value));
        node.reset();
    }

    ASTPtr literal;
    ParserLiteral literal_p;
    ParserToken comma_p(TokenType::Comma);
    ParserToken end_p(end_token);

    while (true)
    {
        if (end_p.ignore(pos, expected))
        {
            node = std::make_shared<ASTLiteral>(std::move(container));
            break;
        }

        if (!container.empty() && !comma_p.ignore(pos, expected))
                return false;

        if (literal_p.parse(pos, literal, expected))
            container.push_back(std::move(literal->as<ASTLiteral &>().value));
        else
            return parseAllCollectionsStart(pos, collections, expected);
    }

    return true;
}

bool MapCollection::parse(IParser::Pos & pos, Collections & collections, ASTPtr & node, Expected & expected)
{
    if (node)
    {
        container.push_back(std::move(node->as<ASTLiteral &>().value));
        node.reset();
    }

    ASTPtr literal;
    ParserLiteral literal_p;
    ParserToken comma_p(TokenType::Comma);
    ParserToken colon_p(TokenType::Colon);
    ParserToken end_p(TokenType::ClosingCurlyBrace);

    while (true)
    {
        if (end_p.ignore(pos, expected))
        {
            node = std::make_shared<ASTLiteral>(std::move(container));
            break;
        }

        if (!container.empty() && !comma_p.ignore(pos, expected))
            return false;

        if (!literal_p.parse(pos, literal, expected))
            return false;

        if (!colon_p.parse(pos, literal, expected))
            return false;

        container.push_back(std::move(literal->as<ASTLiteral &>().value));

        if (literal_p.parse(pos, literal, expected))
            container.push_back(std::move(literal->as<ASTLiteral &>().value));
        else
            return parseAllCollectionsStart(pos, collections, expected);
    }

    return true;
}

}


bool ParserAllCollectionsOfLiterals::parseImpl(Pos & pos, ASTPtr & node, Expected & expected)
{
    Collections collections;

    if (!parseAllCollectionsStart(pos, collections, expected))
        return false;

    while (!collections.empty())
    {
        if (!collections.back()->parse(pos, collections, node, expected))
            return false;

        if (node)
            collections.pop_back();
    }

    return true;
}


bool ParserLiteral::parseImpl(Pos & pos, ASTPtr & node, Expected & expected)
{
    ParserNull null_p;
    ParserNumber num_p;
    ParserBool bool_p;
    ParserStringLiteral str_p;

    if (null_p.parse(pos, node, expected))
        return true;

    if (num_p.parse(pos, node, expected))
        return true;

    if (bool_p.parse(pos, node, expected))
        return true;

    if (str_p.parse(pos, node, expected))
        return true;

    return false;
}


const char * ParserAlias::restricted_keywords[] =
{
    "ALL",
    "ANTI",
    "ANY",
    "ARRAY",
    "ASOF",
    "BETWEEN",
    "CROSS",
    "FINAL",
    "FORMAT",
    "FROM",
    "FULL",
    "GLOBAL",
    "GROUP",
    "HAVING",
    "ILIKE",
    "INNER",
    "INTO",
    "JOIN",
    "LEFT",
    "LIKE",
    "LIMIT",
    "NOT",
    "OFFSET",
    "ON",
    "ONLY", /// YQL's synonym for ANTI. Note: YQL is the name of one of proprietary languages, completely unrelated to ClickHouse.
    "ORDER",
    "PREWHERE",
    "RIGHT",
    "SAMPLE",
    "SEMI",
    "SETTINGS",
    "UNION",
    "USING",
    "WHERE",
    "WINDOW",
    "WITH",
    "INTERSECT",
    "EXCEPT",
    "ELSE",
    nullptr
};

bool ParserAlias::parseImpl(Pos & pos, ASTPtr & node, Expected & expected)
{
    ParserKeyword s_as("AS");
    ParserIdentifier id_p;

    bool has_as_word = s_as.ignore(pos, expected);
    if (!allow_alias_without_as_keyword && !has_as_word)
        return false;

    if (!id_p.parse(pos, node, expected))
        return false;

    if (!has_as_word)
    {
        /** In this case, the alias can not match the keyword -
          *  so that in the query "SELECT x FROM t", the word FROM was not considered an alias,
          *  and in the query "SELECT x FR FROM t", the word FR was considered an alias.
          */

        const String name = getIdentifierName(node);

        for (const char ** keyword = restricted_keywords; *keyword != nullptr; ++keyword)
            if (0 == strcasecmp(name.data(), *keyword))
                return false;
    }

    return true;
}

bool ParserColumnsTransformers::parseImpl(Pos & pos, ASTPtr & node, Expected & expected)
{
    ParserKeyword apply("APPLY");
    ParserKeyword except("EXCEPT");
    ParserKeyword replace("REPLACE");
    ParserKeyword as("AS");
    ParserKeyword strict("STRICT");

    if (allowed_transformers.isSet(ColumnTransformer::APPLY) && apply.ignore(pos, expected))
    {
        bool with_open_round_bracket = false;

        if (pos->type == TokenType::OpeningRoundBracket)
        {
            ++pos;
            with_open_round_bracket = true;
        }

        ASTPtr lambda;
        String lambda_arg;
        ASTPtr func_name;
        ASTPtr expr_list_args;
        auto opos = pos;
        if (ParserExpression().parse(pos, lambda, expected))
        {
            if (const auto * func = lambda->as<ASTFunction>(); func && func->name == "lambda")
            {
                if (func->arguments->children.size() != 2)
                    throw Exception(ErrorCodes::SYNTAX_ERROR, "lambda requires two arguments");

                const auto * lambda_args_tuple = func->arguments->children.at(0)->as<ASTFunction>();
                if (!lambda_args_tuple || lambda_args_tuple->name != "tuple")
                    throw Exception(ErrorCodes::SYNTAX_ERROR, "First argument of lambda must be a tuple");

                const ASTs & lambda_arg_asts = lambda_args_tuple->arguments->children;
                if (lambda_arg_asts.size() != 1)
                    throw Exception(ErrorCodes::SYNTAX_ERROR, "APPLY column transformer can only accept lambda with one argument");

                if (auto opt_arg_name = tryGetIdentifierName(lambda_arg_asts[0]); opt_arg_name)
                    lambda_arg = *opt_arg_name;
                else
                    throw Exception(ErrorCodes::SYNTAX_ERROR, "lambda argument declarations must be identifiers");
            }
            else
            {
                lambda = nullptr;
                pos = opos;
            }
        }

        if (!lambda)
        {
            if (!ParserIdentifier().parse(pos, func_name, expected))
                return false;

            if (pos->type == TokenType::OpeningRoundBracket)
            {
                ++pos;
                if (!ParserExpressionList(false).parse(pos, expr_list_args, expected))
                    return false;

                if (pos->type != TokenType::ClosingRoundBracket)
                    return false;
                ++pos;
            }
        }

        String column_name_prefix;
        if (with_open_round_bracket && pos->type == TokenType::Comma)
        {
            ++pos;

            ParserStringLiteral parser_string_literal;
            ASTPtr ast_prefix_name;
            if (!parser_string_literal.parse(pos, ast_prefix_name, expected))
                return false;

            column_name_prefix = ast_prefix_name->as<ASTLiteral &>().value.get<const String &>();
        }

        if (with_open_round_bracket)
        {
            if (pos->type != TokenType::ClosingRoundBracket)
                return false;
            ++pos;
        }

        auto res = std::make_shared<ASTColumnsApplyTransformer>();
        if (lambda)
        {
            res->lambda = lambda;
            res->lambda_arg = lambda_arg;
        }
        else
        {
            res->func_name = getIdentifierName(func_name);
            res->parameters = expr_list_args;
        }
        res->column_name_prefix = column_name_prefix;
        node = std::move(res);
        return true;
    }
    else if (allowed_transformers.isSet(ColumnTransformer::EXCEPT) && except.ignore(pos, expected))
    {
        if (strict.ignore(pos, expected))
            is_strict = true;

        ASTs identifiers;
        ASTPtr regex_node;
        ParserStringLiteral regex;
        auto parse_id = [&identifiers, &pos, &expected]
        {
            ASTPtr identifier;
            if (!ParserIdentifier(true).parse(pos, identifier, expected))
                return false;

            identifiers.emplace_back(std::move(identifier));
            return true;
        };

        if (pos->type == TokenType::OpeningRoundBracket)
        {
            // support one or more parameter
            ++pos;
            if (!ParserList::parseUtil(pos, expected, parse_id, false) && !regex.parse(pos, regex_node, expected))
                return false;

            if (pos->type != TokenType::ClosingRoundBracket)
                return false;
            ++pos;
        }
        else
        {
            // only one parameter
            if (!parse_id() && !regex.parse(pos, regex_node, expected))
                return false;
        }

        auto res = std::make_shared<ASTColumnsExceptTransformer>();
        if (regex_node)
            res->setPattern(regex_node->as<ASTLiteral &>().value.get<String>());
        else
            res->children = std::move(identifiers);
        res->is_strict = is_strict;
        node = std::move(res);
        return true;
    }
    else if (allowed_transformers.isSet(ColumnTransformer::REPLACE) && replace.ignore(pos, expected))
    {
        if (strict.ignore(pos, expected))
            is_strict = true;

        ASTs replacements;
        ParserExpression element_p;
        ParserIdentifier ident_p;
        auto parse_id = [&]
        {
            ASTPtr expr;

            if (!element_p.parse(pos, expr, expected))
                return false;
            if (!as.ignore(pos, expected))
                return false;

            ASTPtr ident;
            if (!ident_p.parse(pos, ident, expected))
                return false;

            auto replacement = std::make_shared<ASTColumnsReplaceTransformer::Replacement>();
            replacement->name = getIdentifierName(ident);
            replacement->expr = std::move(expr);
            replacements.emplace_back(std::move(replacement));
            return true;
        };

        if (pos->type == TokenType::OpeningRoundBracket)
        {
            ++pos;

            if (!ParserList::parseUtil(pos, expected, parse_id, false))
                return false;

            if (pos->type != TokenType::ClosingRoundBracket)
                return false;
            ++pos;
        }
        else
        {
            // only one parameter
            if (!parse_id())
                return false;
        }

        auto res = std::make_shared<ASTColumnsReplaceTransformer>();
        res->children = std::move(replacements);
        res->is_strict = is_strict;
        node = std::move(res);
        return true;
    }

    return false;
}


bool ParserAsterisk::parseImpl(Pos & pos, ASTPtr & node, Expected & expected)
{
    if (pos->type == TokenType::Asterisk)
    {
        ++pos;
        auto asterisk = std::make_shared<ASTAsterisk>();
        ParserColumnsTransformers transformers_p(allowed_transformers);
        ASTPtr transformer;
        while (transformers_p.parse(pos, transformer, expected))
        {
            asterisk->children.push_back(transformer);
        }
        node = asterisk;
        return true;
    }
    return false;
}


bool ParserQualifiedAsterisk::parseImpl(Pos & pos, ASTPtr & node, Expected & expected)
{
    if (!ParserCompoundIdentifier(true, true).parse(pos, node, expected))
        return false;

    if (pos->type != TokenType::Dot)
        return false;
    ++pos;

    if (pos->type != TokenType::Asterisk)
        return false;
    ++pos;

    auto res = std::make_shared<ASTQualifiedAsterisk>();
    res->children.push_back(node);
    ParserColumnsTransformers transformers_p;
    ASTPtr transformer;
    while (transformers_p.parse(pos, transformer, expected))
    {
        res->children.push_back(transformer);
    }
    node = std::move(res);
    return true;
}

/// Parse (columns_list) or ('REGEXP').
static bool parseColumnsMatcherBody(IParser::Pos & pos, ASTPtr & node, Expected & expected, ParserColumnsTransformers::ColumnTransformers allowed_transformers)
{
    if (pos->type != TokenType::OpeningRoundBracket)
        return false;
    ++pos;

    ParserList columns_p(std::make_unique<ParserCompoundIdentifier>(false, true), std::make_unique<ParserToken>(TokenType::Comma), false);
    ParserStringLiteral regex;

    ASTPtr column_list;
    ASTPtr regex_node;
    if (!columns_p.parse(pos, column_list, expected) && !regex.parse(pos, regex_node, expected))
        return false;

    if (pos->type != TokenType::ClosingRoundBracket)
        return false;
    ++pos;

    ASTPtr res;
    if (column_list)
    {
        auto list_matcher = std::make_shared<ASTColumnsListMatcher>();
        list_matcher->column_list = column_list;
        res = list_matcher;
    }
    else
    {
        auto regexp_matcher = std::make_shared<ASTColumnsRegexpMatcher>();
        regexp_matcher->setPattern(regex_node->as<ASTLiteral &>().value.get<String>());
        res = regexp_matcher;
    }

    ParserColumnsTransformers transformers_p(allowed_transformers);
    ASTPtr transformer;
    while (transformers_p.parse(pos, transformer, expected))
    {
        res->children.push_back(transformer);
    }

    node = std::move(res);
    return true;
}

bool ParserColumnsMatcher::parseImpl(Pos & pos, ASTPtr & node, Expected & expected)
{
    ParserKeyword columns("COLUMNS");

    if (!columns.ignore(pos, expected))
        return false;

    return parseColumnsMatcherBody(pos, node, expected, allowed_transformers);
}

bool ParserQualifiedColumnsMatcher::parseImpl(Pos & pos, ASTPtr & node, Expected & expected)
{
    if (!ParserCompoundIdentifier(true, true).parse(pos, node, expected))
        return false;

    auto identifier_node = node;
    const auto & identifier_node_typed = identifier_node->as<ASTTableIdentifier &>();

    /// ParserCompoundIdentifier parse identifier.COLUMNS
    if (identifier_node_typed.name_parts.size() == 1 || identifier_node_typed.name_parts.back() != "COLUMNS")
        return false;

    /// TODO: ASTTableIdentifier can contain only 2 parts

    if (identifier_node_typed.name_parts.size() == 2)
    {
        auto table_name = identifier_node_typed.name_parts[0];
        identifier_node = std::make_shared<ASTTableIdentifier>(table_name);
    }
    else
    {
        throw Exception(ErrorCodes::LOGICAL_ERROR,
            "Expected identifier to contain no more than 2 parts. Actual {}",
            identifier_node_typed.full_name);
    }

    if (!parseColumnsMatcherBody(pos, node, expected, allowed_transformers))
        return false;

    if (auto * columns_list_matcher = node->as<ASTColumnsListMatcher>())
    {
        auto result = std::make_shared<ASTQualifiedColumnsListMatcher>();
        result->column_list = std::move(columns_list_matcher->column_list);

        result->children.reserve(columns_list_matcher->children.size() + 1);
        result->children.push_back(std::move(identifier_node));

        for (auto && child : columns_list_matcher->children)
            result->children.push_back(std::move(child));

        node = result;
    }
    else if (auto * column_regexp_matcher = node->as<ASTColumnsRegexpMatcher>())
    {
        auto result = std::make_shared<ASTQualifiedColumnsRegexpMatcher>();
        result->setMatcher(column_regexp_matcher->getMatcher());

        result->children.reserve(column_regexp_matcher->children.size() + 1);
        result->children.push_back(std::move(identifier_node));

        for (auto && child : column_regexp_matcher->children)
            result->children.push_back(std::move(child));

        node = result;
    }
    else
    {
        throw Exception(ErrorCodes::LOGICAL_ERROR, "Qualified COLUMNS matcher expected to be list or regexp");
    }

    return true;
}

bool ParserSubstitution::parseImpl(Pos & pos, ASTPtr & node, Expected & expected)
{
    if (pos->type != TokenType::OpeningCurlyBrace)
        return false;

    ++pos;

    if (pos->type != TokenType::BareWord)
    {
        expected.add(pos, "substitution name (identifier)");
        return false;
    }

    String name(pos->begin, pos->end);
    ++pos;

    if (pos->type != TokenType::Colon)
    {
        expected.add(pos, "colon between name and type");
        return false;
    }

    ++pos;

    auto old_pos = pos;
    ParserDataType type_parser;
    if (!type_parser.ignore(pos, expected))
    {
        expected.add(pos, "substitution type");
        return false;
    }

    String type(old_pos->begin, pos->begin);

    if (pos->type != TokenType::ClosingCurlyBrace)
    {
        expected.add(pos, "closing curly brace");
        return false;
    }

    ++pos;
    node = std::make_shared<ASTQueryParameter>(name, type);
    return true;
}


bool ParserMySQLGlobalVariable::parseImpl(Pos & pos, ASTPtr & node, Expected & expected)
{
    if (pos->type != TokenType::DoubleAt)
        return false;

    ++pos;

    if (pos->type != TokenType::BareWord)
    {
        expected.add(pos, "variable name");
        return false;
    }

    String name(pos->begin, pos->end);
    ++pos;

    /// SELECT @@session|global.variable style
    if (pos->type == TokenType::Dot)
    {
        ++pos;

        if (pos->type != TokenType::BareWord)
        {
            expected.add(pos, "variable name");
            return false;
        }
        name = String(pos->begin, pos->end);
        ++pos;
    }

    auto name_literal = std::make_shared<ASTLiteral>(name);
    node = makeASTFunction("globalVariable", name_literal);
    node->setAlias("@@" + name);

    return true;
}


bool ParserWithOptionalAlias::parseImpl(Pos & pos, ASTPtr & node, Expected & expected)
{
    if (!elem_parser->parse(pos, node, expected))
        return false;

    /** Little hack.
      *
      * In the SELECT section, we allow parsing aliases without specifying the AS keyword.
      * These aliases can not be the same as the query keywords.
      * And the expression itself can be an identifier that matches the keyword.
      * For example, a column may be called where. And in the query it can be written `SELECT where AS x FROM table` or even `SELECT where x FROM table`.
      * Even can be written `SELECT where AS from FROM table`, but it can not be written `SELECT where from FROM table`.
      * See the ParserAlias implementation for details.
      *
      * But there is a small problem - an inconvenient error message if there is an extra comma in the SELECT section at the end.
      * Although this error is very common. Example: `SELECT x, y, z, FROM tbl`
      * If you do nothing, it's parsed as a column with the name FROM and alias tbl.
      * To avoid this situation, we do not allow the parsing of the alias without the AS keyword for the identifier with the name FROM.
      *
      * Note: this also filters the case when the identifier is quoted.
      * Example: SELECT x, y, z, `FROM` tbl. But such a case could be solved.
      *
      * In the future it would be easier to disallow unquoted identifiers that match the keywords.
      */
    bool allow_alias_without_as_keyword_now = allow_alias_without_as_keyword;
    if (allow_alias_without_as_keyword)
        if (auto opt_id = tryGetIdentifierName(node))
            if (0 == strcasecmp(opt_id->data(), "FROM"))
                allow_alias_without_as_keyword_now = false;

    ASTPtr alias_node;
    if (ParserAlias(allow_alias_without_as_keyword_now).parse(pos, alias_node, expected))
    {
        /// FIXME: try to prettify this cast using `as<>()`
        if (auto * ast_with_alias = dynamic_cast<ASTWithAlias *>(node.get()))
        {
            tryGetIdentifierNameInto(alias_node, ast_with_alias->alias);
        }
        else
        {
            expected.add(pos, "alias cannot be here");
            return false;
        }
    }

    return true;
}


bool ParserOrderByElement::parseImpl(Pos & pos, ASTPtr & node, Expected & expected)
{
    ParserExpressionWithOptionalAlias elem_p(false);
    ParserKeyword ascending("ASCENDING");
    ParserKeyword descending("DESCENDING");
    ParserKeyword asc("ASC");
    ParserKeyword desc("DESC");
    ParserKeyword nulls("NULLS");
    ParserKeyword first("FIRST");
    ParserKeyword last("LAST");
    ParserKeyword collate("COLLATE");
    ParserKeyword with_fill("WITH FILL");
    ParserKeyword from("FROM");
    ParserKeyword to("TO");
    ParserKeyword step("STEP");
    ParserStringLiteral collate_locale_parser;
    ParserExpressionWithOptionalAlias exp_parser(false);

    ASTPtr expr_elem;
    if (!elem_p.parse(pos, expr_elem, expected))
        return false;

    int direction = 1;

    if (descending.ignore(pos) || desc.ignore(pos))
        direction = -1;
    else
        ascending.ignore(pos) || asc.ignore(pos);

    int nulls_direction = direction;
    bool nulls_direction_was_explicitly_specified = false;

    if (nulls.ignore(pos))
    {
        nulls_direction_was_explicitly_specified = true;

        if (first.ignore(pos))
            nulls_direction = -direction;
        else if (last.ignore(pos))
            ;
        else
            return false;
    }

    ASTPtr locale_node;
    if (collate.ignore(pos))
    {
        if (!collate_locale_parser.parse(pos, locale_node, expected))
            return false;
    }

    /// WITH FILL [FROM x] [TO y] [STEP z]
    bool has_with_fill = false;
    ASTPtr fill_from;
    ASTPtr fill_to;
    ASTPtr fill_step;
    if (with_fill.ignore(pos))
    {
        has_with_fill = true;
        if (from.ignore(pos) && !exp_parser.parse(pos, fill_from, expected))
            return false;

        if (to.ignore(pos) && !exp_parser.parse(pos, fill_to, expected))
            return false;

        if (step.ignore(pos) && !exp_parser.parse(pos, fill_step, expected))
            return false;
    }

    auto elem = std::make_shared<ASTOrderByElement>();

    elem->direction = direction;
    elem->nulls_direction = nulls_direction;
    elem->nulls_direction_was_explicitly_specified = nulls_direction_was_explicitly_specified;
    elem->collation = locale_node;
    elem->with_fill = has_with_fill;
    elem->fill_from = fill_from;
    elem->fill_to = fill_to;
    elem->fill_step = fill_step;
    elem->children.push_back(expr_elem);
    if (locale_node)
        elem->children.push_back(locale_node);

    node = elem;

    return true;
}

bool ParserInterpolateElement::parseImpl(Pos & pos, ASTPtr & node, Expected & expected)
{
    ParserKeyword as("AS");
    ParserExpression element_p;
    ParserIdentifier ident_p;

    ASTPtr ident;
    if (!ident_p.parse(pos, ident, expected))
        return false;

    ASTPtr expr;
    if (as.ignore(pos, expected))
    {
        if (!element_p.parse(pos, expr, expected))
            return false;
    }
    else
        expr = ident;

    auto elem = std::make_shared<ASTInterpolateElement>();
    elem->column = ident->getColumnName();
    elem->expr = expr;
    elem->children.push_back(expr);

    node = elem;

    return true;
}

bool ParserFunctionWithKeyValueArguments::parseImpl(Pos & pos, ASTPtr & node, Expected & expected)
{
    ParserIdentifier id_parser;
    ParserKeyValuePairsList pairs_list_parser;

    ASTPtr identifier;
    ASTPtr expr_list_args;
    if (!id_parser.parse(pos, identifier, expected))
        return false;


    bool left_bracket_found = false;
    if (pos.get().type != TokenType::OpeningRoundBracket)
    {
        if (!brackets_can_be_omitted)
             return false;
    }
    else
    {
        ++pos;
        left_bracket_found = true;
    }

    if (!pairs_list_parser.parse(pos, expr_list_args, expected))
        return false;

    if (left_bracket_found)
    {
        if (pos.get().type != TokenType::ClosingRoundBracket)
            return false;
        ++pos;
    }

    auto function = std::make_shared<ASTFunctionWithKeyValueArguments>(left_bracket_found);
    function->name = Poco::toLower(identifier->as<ASTIdentifier>()->name());
    function->elements = expr_list_args;
    function->children.push_back(function->elements);
    node = function;

    return true;
}

bool ParserTTLElement::parseImpl(Pos & pos, ASTPtr & node, Expected & expected)
{
    ParserKeyword s_to_disk("TO DISK");
    ParserKeyword s_to_volume("TO VOLUME");
    ParserKeyword s_if_exists("IF EXISTS");
    ParserKeyword s_delete("DELETE");
    ParserKeyword s_where("WHERE");
    ParserKeyword s_group_by("GROUP BY");
    ParserKeyword s_set("SET");
    ParserKeyword s_recompress("RECOMPRESS");
    ParserKeyword s_codec("CODEC");
    ParserToken s_comma(TokenType::Comma);
    ParserToken s_eq(TokenType::Equals);

    ParserIdentifier parser_identifier;
    ParserStringLiteral parser_string_literal;
    ParserExpression parser_exp;
    ParserExpressionList parser_keys_list(false);
    ParserCodec parser_codec;

    ParserList parser_assignment_list(
        std::make_unique<ParserAssignment>(), std::make_unique<ParserToken>(TokenType::Comma));

    ASTPtr ttl_expr;
    if (!parser_exp.parse(pos, ttl_expr, expected))
        return false;

    TTLMode mode;
    DataDestinationType destination_type = DataDestinationType::DELETE;
    String destination_name;

    if (s_to_disk.ignore(pos))
    {
        mode = TTLMode::MOVE;
        destination_type = DataDestinationType::DISK;
    }
    else if (s_to_volume.ignore(pos))
    {
        mode = TTLMode::MOVE;
        destination_type = DataDestinationType::VOLUME;
    }
    else if (s_group_by.ignore(pos))
    {
        mode = TTLMode::GROUP_BY;
    }
    else if (s_recompress.ignore(pos))
    {
        mode = TTLMode::RECOMPRESS;
    }
    else
    {
        s_delete.ignore(pos);
        mode = TTLMode::DELETE;
    }

    ASTPtr where_expr;
    ASTPtr group_by_key;
    ASTPtr recompression_codec;
    ASTPtr group_by_assignments;
    bool if_exists = false;

    if (mode == TTLMode::MOVE)
    {
        if (s_if_exists.ignore(pos))
            if_exists = true;

        ASTPtr ast_space_name;
        if (!parser_string_literal.parse(pos, ast_space_name, expected))
            return false;

        destination_name = ast_space_name->as<ASTLiteral &>().value.get<const String &>();
    }
    else if (mode == TTLMode::GROUP_BY)
    {
        if (!parser_keys_list.parse(pos, group_by_key, expected))
            return false;

        if (s_set.ignore(pos))
        {
            if (!parser_assignment_list.parse(pos, group_by_assignments, expected))
                return false;
        }
    }
    else if (mode == TTLMode::DELETE && s_where.ignore(pos))
    {
        if (!parser_exp.parse(pos, where_expr, expected))
            return false;
    }
    else if (mode == TTLMode::RECOMPRESS)
    {
        if (!s_codec.ignore(pos))
            return false;

        if (!parser_codec.parse(pos, recompression_codec, expected))
            return false;
    }

    auto ttl_element = std::make_shared<ASTTTLElement>(mode, destination_type, destination_name, if_exists);
    ttl_element->setTTL(std::move(ttl_expr));
    if (where_expr)
        ttl_element->setWhere(std::move(where_expr));

    if (mode == TTLMode::GROUP_BY)
    {
        ttl_element->group_by_key = std::move(group_by_key->children);
        if (group_by_assignments)
            ttl_element->group_by_assignments = std::move(group_by_assignments->children);
    }

    if (mode == TTLMode::RECOMPRESS)
        ttl_element->recompression_codec = recompression_codec;

    node = ttl_element;
    return true;
}

bool ParserIdentifierWithOptionalParameters::parseImpl(Pos & pos, ASTPtr & node, Expected & expected)
{
    ParserIdentifier non_parametric;
    ParserIdentifierWithParameters parametric;

    if (parametric.parse(pos, node, expected))
    {
        auto * func = node->as<ASTFunction>();
        func->no_empty_args = true;
        return true;
    }

    ASTPtr ident;
    if (non_parametric.parse(pos, ident, expected))
    {
        auto func = std::make_shared<ASTFunction>();
        tryGetIdentifierNameInto(ident, func->name);
        func->no_empty_args = true;
        node = func;
        return true;
    }

    return false;
}

bool ParserAssignment::parseImpl(Pos & pos, ASTPtr & node, Expected & expected)
{
    auto assignment = std::make_shared<ASTAssignment>();
    node = assignment;

    ParserIdentifier p_identifier;
    ParserToken s_equals(TokenType::Equals);
    ParserExpression p_expression;

    ASTPtr column;
    if (!p_identifier.parse(pos, column, expected))
        return false;

    if (!s_equals.ignore(pos, expected))
        return false;

    ASTPtr expression;
    if (!p_expression.parse(pos, expression, expected))
        return false;

    tryGetIdentifierNameInto(column, assignment->column_name);
    if (expression)
        assignment->children.push_back(expression);

    return true;
}

}<|MERGE_RESOLUTION|>--- conflicted
+++ resolved
@@ -794,7 +794,7 @@
 
 static bool parseNumber(char * buffer, size_t size, bool negative, int base, Field & res)
 {
-    errno = 0; /// Functions strto* don't clear errno.
+    errno = 0;    /// Functions strto* don't clear errno.
 
     char * pos_integer = buffer;
     UInt64 uint_value = std::strtoull(buffer, &pos_integer, base);
@@ -822,19 +822,24 @@
         ++pos;
         negative = true;
     }
-    else if (pos->type == TokenType::Plus) /// Leading plus is simply ignored.
+    else if (pos->type == TokenType::Plus)  /// Leading plus is simply ignored.
         ++pos;
 
     Field res;
 
-    /// NaN and Inf
-    if (pos->type == TokenType::BareWord)
-    {
-        char * float_end = nullptr;
-        errno = 0; /// Functions strto* don't clear errno.
-        Float64 float_value = std::strtod(pos->begin, &float_end);
-        if (float_end == pos->begin + pos->size() && errno != ERANGE)
-        {
+    if (!pos.isValid())
+        return false;
+
+    auto try_read_float = [&](const char * it, const char * end)
+    {
+        char * str_end;
+        errno = 0;    /// Functions strto* don't clear errno.
+        Float64 float_value = std::strtod(it, &str_end);
+        if (str_end == end && errno != ERANGE)
+        {
+            if (float_value < 0)
+                throw Exception("Logical error: token number cannot begin with minus, but parsed float number is less than zero.", ErrorCodes::LOGICAL_ERROR);
+
             if (negative)
                 float_value = -float_value;
 
@@ -847,55 +852,6 @@
 
             return true;
         }
-        return false;
-    }
-
-    if (pos->type != TokenType::Number)
-        return false;
-
-    auto try_read_float = [&](const char * it, const char * end)
-    {
-        char * str_end;
-        errno = 0;    /// Functions strto* don't clear errno.
-        Float64 float_value = std::strtod(it, &str_end);
-        if (str_end == end && errno != ERANGE)
-        {
-            if (float_value < 0)
-                throw Exception("Logical error: token number cannot begin with minus, but parsed float number is less than zero.", ErrorCodes::LOGICAL_ERROR);
-
-<<<<<<< HEAD
-    char buf[MAX_LENGTH_OF_NUMBER + 1];
-
-    const char * cur = pos->begin;
-    const char * end = pos->end;
-
-    size_t size = 0;
-
-    while (cur < end && size < MAX_LENGTH_OF_NUMBER)
-    {
-        if (*cur != '_')
-            buf[size++] = *cur;
-        ++cur;
-    }
-
-    buf[size] = 0;
-
-    /// If there are remaining chars,
-    /// the length of original number is greater than the MAX_LENGTH_OF_NUMBER
-    if (cur < end)
-=======
-            if (negative)
-                float_value = -float_value;
-
-            res = float_value;
-
-            auto literal = std::make_shared<ASTLiteral>(res);
-            literal->begin = literal_begin;
-            literal->end = ++pos;
-            node = literal;
-
-            return true;
-        }
 
         expected.add(pos, "number");
         return false;
@@ -908,14 +864,11 @@
     }
 
     if (pos->type != TokenType::Number)
->>>>>>> ef455904
     {
         expected.add(pos, "number");
         return false;
     }
 
-<<<<<<< HEAD
-=======
     /** Maximum length of number. 319 symbols is enough to write maximum double in decimal form.
       * Copy is needed to use strto* functions, which require 0-terminated string.
       */
@@ -937,18 +890,19 @@
 
     size_t size = buf_size;
     buf[size] = 0;
->>>>>>> ef455904
     char * start_pos = buf;
 
     if (*start_pos == '0')
     {
         ++start_pos;
+        --size;
 
         /// binary
         if (*start_pos == 'b')
         {
             ++start_pos;
-            if (parseNumber(start_pos, size - 2, negative, 2, res))
+            --size;
+            if (parseNumber(start_pos, size, negative, 2, res))
             {
                 auto literal = std::make_shared<ASTLiteral>(res);
                 literal->begin = literal_begin;
@@ -965,7 +919,8 @@
         if (*start_pos == 'x' || *start_pos == 'X')
         {
             ++start_pos;
-            if (parseNumber(start_pos, size - 2, negative, 16, res))
+            --size;
+            if (parseNumber(start_pos, size, negative, 16, res))
             {
                 auto literal = std::make_shared<ASTLiteral>(res);
                 literal->begin = literal_begin;
@@ -977,14 +932,13 @@
         }
         else
         {
-            size_t real_size = size - 1;
             /// possible leading zeroes in integer
             while (*start_pos == '0')
             {
                 ++start_pos;
-                --real_size;
-            }
-            if (parseNumber(start_pos, real_size, negative, 10, res))
+                --size;
+            }
+            if (parseNumber(start_pos, size, negative, 10, res))
             {
                 auto literal = std::make_shared<ASTLiteral>(res);
                 literal->begin = literal_begin;
@@ -997,30 +951,6 @@
     }
     else if (parseNumber(start_pos, size, negative, 10, res))
     {
-<<<<<<< HEAD
-        auto literal = std::make_shared<ASTLiteral>(res);
-        literal->begin = literal_begin;
-        literal->end = ++pos;
-        node = literal;
-
-        return true;
-    }
-
-    char * pos_double = buf;
-    errno = 0; /// Functions strto* don't clear errno.
-    Float64 float_value = std::strtod(buf, &pos_double);
-    if (errno != ERANGE)
-    {
-        if (float_value < 0)
-            throw Exception("Logical error: token number cannot begin with minus, but parsed float number is less than zero.", ErrorCodes::LOGICAL_ERROR);
-
-        if (negative)
-            float_value = -float_value;
-
-        res = float_value;
-
-=======
->>>>>>> ef455904
         auto literal = std::make_shared<ASTLiteral>(res);
         literal->begin = literal_begin;
         literal->end = ++pos;
