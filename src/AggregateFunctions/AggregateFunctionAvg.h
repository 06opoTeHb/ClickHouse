--- conflicted
+++ resolved
@@ -6,11 +6,6 @@
 #include <Columns/ColumnsNumber.h>
 #include <DataTypes/DataTypesDecimal.h>
 #include <DataTypes/DataTypesNumber.h>
-<<<<<<< HEAD
-#include <DataTypes/DataTypeDateTime64.h>
-
-=======
->>>>>>> 81e48856
 #include <AggregateFunctions/IAggregateFunction.h>
 #include "Core/DecimalFunctions.h"
 
@@ -61,26 +56,8 @@
         else
             num_converted = static_cast<Float64>(numerator); /// all other types, including extended integral.
 
-<<<<<<< HEAD
-/// Calculates arithmetic mean of numbers.
-template <typename T, typename Data, typename Derived>
-class AggregateFunctionAvgBase : public IAggregateFunctionDataHelper<Data, Derived>
-{
-public:
-    using ResultType = std::conditional_t<IsDecimalNumber<T>, T, Float64>;
-    using ResultDataType = std::conditional_t<
-        IsDecimalNumber<ResultType>,
-        std::conditional_t<std::is_same_v<DateTime64, ResultType>,
-            DataTypeDateTime64,
-            DataTypeDecimal<ResultType>>,
-        DataTypeNumber<ResultType>>;
-
-    using ColVecType = std::conditional_t<IsDecimalNumber<T>, ColumnDecimal<T>, ColumnVector<T>>;
-    using ColVecResult = std::conditional_t<IsDecimalNumber<T>, ColumnDecimal<T>, ColumnVector<Float64>>;
-=======
         std::conditional_t<DecimalOrExtendedInt<Denominator>,
             Float64, Denominator> denom_converted;
->>>>>>> 81e48856
 
         if constexpr (IsDecimalNumber<Denominator>)
             denom_converted = DecimalUtils::convertTo<Float64>(denominator, denom_scale);
@@ -90,30 +67,13 @@
         else
             denom_converted = denominator; /// can divide on float, no cast required.
 
-<<<<<<< HEAD
-    /// ctor for Decimals
-    AggregateFunctionAvgBase(const IDataType & data_type, const DataTypes & argument_types_)
-        : IAggregateFunctionDataHelper<Data, Derived>(argument_types_, {}), scale(getDecimalScale(data_type))
-    {}
-=======
         return num_converted / denom_converted;
     }
->>>>>>> 81e48856
 
     Float64 NO_SANITIZE_UNDEFINED divide() const
     {
-<<<<<<< HEAD
-        if constexpr (IsDecimalNumber<T>)
-        {
-            if constexpr (std::is_same_v<DateTime64, T>)
-                return std::make_shared<ResultDataType>(scale);
-            else
-                return std::make_shared<ResultDataType>(ResultDataType::maxPrecision(), scale);
-        }
-=======
         if constexpr (DecimalOrExtendedInt<Denominator>) /// if extended int
             return static_cast<Float64>(numerator) / static_cast<Float64>(denominator);
->>>>>>> 81e48856
         else
             return static_cast<Float64>(numerator) / denominator;
     }
@@ -172,15 +132,9 @@
         else
             static_cast<ColumnVector<Float64> &>(to).getData().push_back(this->data(place).divide());
     }
-<<<<<<< HEAD
-
-protected:
-    const UInt32 scale;
-=======
 private:
     UInt32 num_scale;
     UInt32 denom_scale;
->>>>>>> 81e48856
 };
 
 template <class T>
