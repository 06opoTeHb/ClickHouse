if(OS_LINUX)
    option(ENABLE_MYSQL "Enable MySQL" ${ENABLE_LIBRARIES})
else ()
    option(ENABLE_MYSQL "Enable MySQL" FALSE)
endif ()

if(ENABLE_MYSQL)
<<<<<<< HEAD
    if(OS_LINUX AND OPENSSL_FOUND)
        option(USE_INTERNAL_MYSQL_LIBRARY "Set to FALSE to use system mysqlclient library instead of bundled" ${NOT_UNBUNDLED})
    else()
        option(USE_INTERNAL_MYSQL_LIBRARY "Set to FALSE to use system mysqlclient library instead of bundled" OFF)
    endif()
=======
    option(USE_INTERNAL_MYSQL_LIBRARY "Set to FALSE to use system mysqlclient library instead of bundled" ${NOT_UNBUNDLED})
>>>>>>> 458f596e

    if(USE_INTERNAL_MYSQL_LIBRARY AND NOT EXISTS "${ClickHouse_SOURCE_DIR}/contrib/mariadb-connector-c/README")
        message(WARNING "submodule contrib/mariadb-connector-c is missing. to fix try run: \n git submodule update --init --recursive")
        set(USE_INTERNAL_MYSQL_LIBRARY 0)
    endif()

    if (USE_INTERNAL_MYSQL_LIBRARY)
        set (MYSQLCLIENT_LIBRARIES mariadbclient)
        set (USE_MYSQL 1)
        set (MYSQLXX_LIBRARY mysqlxx)
    else ()
        set (MYSQL_LIB_PATHS
            "/usr/local/opt/mysql/lib"
            "/usr/local/lib"
            "/usr/local/lib64"
            "/usr/local/lib/mariadb" # macos brew mariadb-connector-c
            "/usr/mysql/lib"
            "/usr/mysql/lib64"
            "/usr/lib"
            "/usr/lib64"
            "/lib"
            "/lib64")

        set (MYSQL_INCLUDE_PATHS
            "/usr/local/opt/mysql/include"
            "/usr/mysql/include"
            "/usr/local/include"
            "/usr/include")

        find_path (MYSQL_INCLUDE_DIR NAMES mysql/mysql.h mariadb/mysql.h PATHS ${MYSQL_INCLUDE_PATHS} PATH_SUFFIXES mysql)

        if (USE_STATIC_LIBRARIES)
            find_library (STATIC_MYSQLCLIENT_LIB NAMES mariadbclient mysqlclient PATHS ${MYSQL_LIB_PATHS} PATH_SUFFIXES mysql)
        else ()
            find_library (MYSQLCLIENT_LIBRARIES NAMES mariadb mariadbclient mysqlclient PATHS ${MYSQL_LIB_PATHS} PATH_SUFFIXES mysql)
        endif ()

        if (MYSQL_INCLUDE_DIR AND (STATIC_MYSQLCLIENT_LIB OR MYSQLCLIENT_LIBRARIES))
            set (USE_MYSQL 1)
            set (MYSQLXX_LIBRARY mysqlxx)
            if (APPLE)
                # /usr/local/include/mysql/mysql_com.h:1011:10: fatal error: mysql/udf_registration_types.h: No such file or directory
                set(MYSQL_INCLUDE_DIR ${MYSQL_INCLUDE_DIR} ${MYSQL_INCLUDE_DIR}/mysql)
            endif ()
        endif ()
    endif ()
endif ()

if (USE_MYSQL)
    message (STATUS "Using mysqlclient=${USE_MYSQL}: ${MYSQL_INCLUDE_DIR} : ${MYSQLCLIENT_LIBRARIES}; staticlib=${STATIC_MYSQLCLIENT_LIB}")
else ()
    message (STATUS "Build without mysqlclient (support for MYSQL dictionary source will be disabled)")
endif ()<|MERGE_RESOLUTION|>--- conflicted
+++ resolved
@@ -1,19 +1,11 @@
-if(OS_LINUX)
+if(OS_LINUX AND OPENSSL_FOUND)
     option(ENABLE_MYSQL "Enable MySQL" ${ENABLE_LIBRARIES})
 else ()
     option(ENABLE_MYSQL "Enable MySQL" FALSE)
 endif ()
 
 if(ENABLE_MYSQL)
-<<<<<<< HEAD
-    if(OS_LINUX AND OPENSSL_FOUND)
-        option(USE_INTERNAL_MYSQL_LIBRARY "Set to FALSE to use system mysqlclient library instead of bundled" ${NOT_UNBUNDLED})
-    else()
-        option(USE_INTERNAL_MYSQL_LIBRARY "Set to FALSE to use system mysqlclient library instead of bundled" OFF)
-    endif()
-=======
     option(USE_INTERNAL_MYSQL_LIBRARY "Set to FALSE to use system mysqlclient library instead of bundled" ${NOT_UNBUNDLED})
->>>>>>> 458f596e
 
     if(USE_INTERNAL_MYSQL_LIBRARY AND NOT EXISTS "${ClickHouse_SOURCE_DIR}/contrib/mariadb-connector-c/README")
         message(WARNING "submodule contrib/mariadb-connector-c is missing. to fix try run: \n git submodule update --init --recursive")
