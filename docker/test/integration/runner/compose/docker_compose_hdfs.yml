--- conflicted
+++ resolved
@@ -5,16 +5,10 @@
         hostname: hdfs1
         restart: always
         ports:
-<<<<<<< HEAD
-          - ${HDFS_NAME_EXTERNAL_PORT}:${HDFS_NAME_INTERNAL_PORT} #50070
-          - ${HDFS_DATA_EXTERNAL_PORT}:${HDFS_DATA_INTERNAL_PORT} #50075
+            - ${HDFS_NAME_EXTERNAL_PORT}:${HDFS_NAME_INTERNAL_PORT} #50070
+            - ${HDFS_DATA_EXTERNAL_PORT}:${HDFS_DATA_INTERNAL_PORT} #50075
         entrypoint: /etc/bootstrap.sh -d
         volumes:
             - type: ${HDFS_FS:-tmpfs}
               source: ${HDFS_LOGS:-}
-              target: /usr/local/hadoop/logs
-=======
-            - 50075:50075
-            - 50070:50070
-        entrypoint: /etc/bootstrap.sh -d
->>>>>>> c1a077a1
+              target: /usr/local/hadoop/logs