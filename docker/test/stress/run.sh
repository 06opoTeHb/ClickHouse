--- conflicted
+++ resolved
@@ -179,13 +179,8 @@
 
 configure
 
-<<<<<<< HEAD
 azurite-blob --blobHost 0.0.0.0 --blobPort 10000 --debug /azurite_log &
-./setup_minio.sh stateful  # to have a proper environment
-=======
 ./setup_minio.sh stateless # to have a proper environment
-
->>>>>>> 77b7ed97
 
 start
 
