--- conflicted
+++ resolved
@@ -796,92 +796,6 @@
 };
 
 
-<<<<<<< HEAD
-/// Aggregates by key concatenation. (In this case, strings containing zeros in the middle can stick together.)
-template <typename TData>
-struct AggregationMethodConcat
-{
-    using Data = TData;
-    using Key = typename Data::key_type;
-    using Mapped = typename Data::mapped_type;
-    using iterator = typename Data::iterator;
-    using const_iterator = typename Data::const_iterator;
-
-    Data data;
-
-    AggregationMethodConcat() {}
-
-    template <typename Other>
-    AggregationMethodConcat(const Other & other) : data(other.data) {}
-
-    struct State
-    {
-        void init(ColumnRawPtrs &)
-        {
-        }
-
-        Key getKey(
-            const ColumnRawPtrs & key_columns,
-            size_t keys_size,
-            size_t i,
-            const Sizes &,
-            StringRefs & keys,
-            Arena & pool) const
-        {
-            return extractKeysAndPlaceInPoolContiguous(i, keys_size, key_columns, keys, pool);
-        }
-    };
-
-    static AggregateDataPtr & getAggregateData(Mapped & value)                { return value; }
-    static const AggregateDataPtr & getAggregateData(const Mapped & value)    { return value; }
-
-    static void onNewKey(typename Data::value_type &, size_t, StringRefs &, Arena &)
-    {
-    }
-
-    static void onExistingKey(const Key & key, StringRefs & keys, Arena & pool)
-    {
-        pool.rollback(key.size + keys.size() * sizeof(keys[0]));
-    }
-
-    /// If the key already was, then it is removed from the pool (overwritten), and the next key can not be compared with it.
-    static const bool no_consecutive_keys_optimization = true;
-    static constexpr bool low_cardinality_optimization = false;
-
-    static void insertKeyIntoColumns(const typename Data::value_type & value, MutableColumns & key_columns, size_t keys_size, const Sizes & key_sizes)
-    {
-        insertKeyIntoColumnsImpl(value, key_columns, keys_size, key_sizes);
-    }
-
-    static AggregationStateCachePtr createCache(const AggregationStateCache::Settings & /*settings*/) { return nullptr; }
-
-private:
-    /// Insert the values of the specified keys into the corresponding columns.
-    static void insertKeyIntoColumnsImpl(const typename Data::value_type & value, MutableColumns & key_columns, size_t keys_size, const Sizes &)
-    {
-        /// See function extractKeysAndPlaceInPoolContiguous.
-        const StringRef * key_refs = reinterpret_cast<const StringRef *>(value.first.data + value.first.size);
-
-        if (unlikely(0 == value.first.size))
-        {
-            /** Fix if all keys are empty arrays. For them, a zero-length StringRef is written to the hash table, but with a non-zero pointer.
-                * But when inserted into a hash table, this StringRef occurs equal to another key of zero length,
-                *  whose data pointer can be any garbage and can not be used.
-                */
-            for (size_t i = 0; i < keys_size; ++i)
-                key_columns[i]->insertDefault();
-        }
-        else
-        {
-            for (size_t i = 0; i < keys_size; ++i)
-                key_columns[i]->insertDataWithTerminatingZero(key_refs[i].data, key_refs[i].size);
-        }
-    }
-};
-
-
-=======
->>>>>>> 182ec7d3
 /** Aggregates by concatenating serialized key values.
   * The serialized value differs in that it uniquely allows to deserialize it, having only the position with which it starts.
   * That is, for example, for strings, it contains first the serialized length of the string, and then the bytes.
@@ -948,67 +862,6 @@
 };
 
 
-<<<<<<< HEAD
-/// For other cases. Aggregates by 128-bit hash from the key.
-template <typename TData>
-struct AggregationMethodHashed
-{
-    using Data = TData;
-    using Key = typename Data::key_type;
-    using Mapped = typename Data::mapped_type;
-    using iterator = typename Data::iterator;
-    using const_iterator = typename Data::const_iterator;
-
-    Data data;
-
-    AggregationMethodHashed() {}
-
-    template <typename Other>
-    AggregationMethodHashed(const Other & other) : data(other.data) {}
-
-    struct State
-    {
-        void init(ColumnRawPtrs &)
-        {
-        }
-
-        Key getKey(
-            const ColumnRawPtrs & key_columns,
-            size_t keys_size,
-            size_t i,
-            const Sizes &,
-            StringRefs & keys,
-            Arena &) const
-        {
-            return hash128(i, keys_size, key_columns, keys);
-        }
-    };
-
-    static AggregateDataPtr & getAggregateData(Mapped & value)                { return value.second; }
-    static const AggregateDataPtr & getAggregateData(const Mapped & value)    { return value.second; }
-
-    static void onNewKey(typename Data::value_type & value, size_t keys_size, StringRefs & keys, Arena & pool)
-    {
-        value.second.first = placeKeysInPool(keys_size, keys, pool);
-    }
-
-    static void onExistingKey(const Key &, StringRefs &, Arena &) {}
-
-    static const bool no_consecutive_keys_optimization = false;
-    static constexpr bool low_cardinality_optimization = false;
-
-    static void insertKeyIntoColumns(const typename Data::value_type & value, MutableColumns & key_columns, size_t keys_size, const Sizes &)
-    {
-        for (size_t i = 0; i < keys_size; ++i)
-            key_columns[i]->insertDataWithTerminatingZero(value.second.first[i].data, value.second.first[i].size);
-    }
-
-    static AggregationStateCachePtr createCache(const AggregationStateCache::Settings & /*settings*/) { return nullptr; }
-};
-
-
-=======
->>>>>>> 182ec7d3
 class Aggregator;
 
 struct AggregatedDataVariants : private boost::noncopyable
