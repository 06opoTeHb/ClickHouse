--- conflicted
+++ resolved
@@ -111,18 +111,9 @@
     M(SettingBool, distributed_group_by_no_merge, false, "Do not merge aggregation states from different servers for distributed query processing - in case it is for certain that there are different keys on different shards.", 0) \
     M(SettingBool, optimize_skip_unused_shards, false, "Assumes that data is distributed by sharding_key. Optimization to skip unused shards if SELECT query filters by sharding_key.", 0) \
     \
-<<<<<<< HEAD
-    M(SettingBool, input_format_parallel_parsing, true, "Enable parallel parsing for some data formats.") \
-    M(SettingUInt64, min_chunk_bytes_for_parallel_parsing, (1024 * 1024), "The minimum chunk size in bytes, which each thread will parse in parallel.") \
-    \
-    M(SettingUInt64, merge_tree_min_rows_for_concurrent_read, (20 * 8192), "If at least as many lines are read from one file, the reading can be parallelized.") \
-    M(SettingUInt64, merge_tree_min_bytes_for_concurrent_read, (24 * 10 * 1024 * 1024), "If at least as many bytes are read from one file, the reading can be parallelized.") \
-    M(SettingUInt64, merge_tree_min_rows_for_seek, 0, "You can skip reading more than that number of rows at the price of one seek per file.") \
-    M(SettingUInt64, merge_tree_min_bytes_for_seek, 0, "You can skip reading more than that number of bytes at the price of one seek per file.") \
-    M(SettingUInt64, merge_tree_coarse_index_granularity, 8, "If the index segment can contain the required keys, divide it into as many parts and recursively check them.") \
-    M(SettingUInt64, merge_tree_max_rows_to_use_cache, (128 * 8192), "The maximum number of rows per request, to use the cache of uncompressed data. If the request is large, the cache is not used. (For large queries not to flush out the cache.)") \
-    M(SettingUInt64, merge_tree_max_bytes_to_use_cache, (192 * 10 * 1024 * 1024), "The maximum number of rows per request, to use the cache of uncompressed data. If the request is large, the cache is not used. (For large queries not to flush out the cache.)") \
-=======
+    M(SettingBool, input_format_parallel_parsing, true, "Enable parallel parsing for some data formats.", 0) \
+    M(SettingUInt64, min_chunk_bytes_for_parallel_parsing, (1024 * 1024), "The minimum chunk size in bytes, which each thread will parse in parallel.", 0) \
+    \
     M(SettingUInt64, merge_tree_min_rows_for_concurrent_read, (20 * 8192), "If at least as many lines are read from one file, the reading can be parallelized.", 0) \
     M(SettingUInt64, merge_tree_min_bytes_for_concurrent_read, (24 * 10 * 1024 * 1024), "If at least as many bytes are read from one file, the reading can be parallelized.", 0) \
     M(SettingUInt64, merge_tree_min_rows_for_seek, 0, "You can skip reading more than that number of rows at the price of one seek per file.", 0) \
@@ -130,7 +121,6 @@
     M(SettingUInt64, merge_tree_coarse_index_granularity, 8, "If the index segment can contain the required keys, divide it into as many parts and recursively check them.", 0) \
     M(SettingUInt64, merge_tree_max_rows_to_use_cache, (128 * 8192), "The maximum number of rows per request, to use the cache of uncompressed data. If the request is large, the cache is not used. (For large queries not to flush out the cache.)", 0) \
     M(SettingUInt64, merge_tree_max_bytes_to_use_cache, (192 * 10 * 1024 * 1024), "The maximum number of rows per request, to use the cache of uncompressed data. If the request is large, the cache is not used. (For large queries not to flush out the cache.)", 0) \
->>>>>>> 15cb620f
     \
     M(SettingBool, merge_tree_uniform_read_distribution, true, "Distribute read from MergeTree over threads evenly, ensuring stable average execution time of each thread within one read operation.", 0) \
     \
