--- conflicted
+++ resolved
@@ -96,23 +96,16 @@
       */
     MergeTreeData::MutableDataPartPtr mergePartsToTemporaryPart(
         const FutureMergedMutatedPart & future_part,
-<<<<<<< HEAD
-        MergeListEntry & merge_entry, time_t time_of_merge,
+        MergeListEntry & merge_entry, TableStructureReadLockHolder & table_lock_holder, time_t time_of_merge,
         DiskSpace::Reservation * disk_reservation, bool deduplication, bool force_ttl);
-=======
-        MergeListEntry & merge_entry, TableStructureReadLockHolder & table_lock_holder, time_t time_of_merge,
-        DiskSpaceMonitor::Reservation * disk_reservation, bool deduplication, bool force_ttl);
->>>>>>> e89e23c0
 
     /// Mutate a single data part with the specified commands. Will create and return a temporary part.
     MergeTreeData::MutableDataPartPtr mutatePartToTemporaryPart(
         const FutureMergedMutatedPart & future_part,
         const std::vector<MutationCommand> & commands,
-<<<<<<< HEAD
-        MergeListEntry & merge_entry, const Context & context, DiskSpace::Reservation * disk_reservation);
-=======
-        MergeListEntry & merge_entry, const Context & context, TableStructureReadLockHolder & table_lock_holder);
->>>>>>> e89e23c0
+        MergeListEntry & merge_entry, const Context & context,
+        DiskSpace::Reservation * disk_reservation,
+        TableStructureReadLockHolder & table_lock_holder);
 
     MergeTreeData::DataPartPtr renameMergedTemporaryPart(
         MergeTreeData::MutableDataPartPtr & new_data_part,
