--- conflicted
+++ resolved
@@ -22,17 +22,11 @@
 class MergeTreeRangeReader
 {
 public:
-<<<<<<< HEAD
-    MergeTreeRangeReader(IMergeTreeReader * merge_tree_reader_, MergeTreeRangeReader * prev_reader_,
-                         ExpressionActionsPtr alias_actions_, ExpressionActionsPtr prewhere_actions_,
-                         const String * prewhere_column_name_, bool remove_prewhere_column_, bool last_reader_in_chain_);
-=======
     MergeTreeRangeReader(
-        MergeTreeReader * merge_tree_reader_,
+        IMergeTreeReader * merge_tree_reader_,
         MergeTreeRangeReader * prev_reader_,
         const PrewhereInfoPtr & prewhere_,
         bool last_reader_in_chain_);
->>>>>>> 17307eda
 
     MergeTreeRangeReader() = default;
 
@@ -204,13 +198,8 @@
         const ColumnUInt8 * filter = nullptr;
         const ColumnUInt8 * filter_original = nullptr;
 
-<<<<<<< HEAD
-        void collapseZeroTails(const IColumn::Filter & filter, IColumn::Filter & new_filter, const NumRows & zero_tails);
+        void collapseZeroTails(const IColumn::Filter & filter, IColumn::Filter & new_filter);
         size_t countZeroTails(const IColumn::Filter & filter, NumRows & zero_tails, bool can_read_incomplete_granules) const;
-=======
-        void collapseZeroTails(const IColumn::Filter & filter, IColumn::Filter & new_filter);
-        size_t countZeroTails(const IColumn::Filter & filter, NumRows & zero_tails) const;
->>>>>>> 17307eda
         static size_t numZerosInTail(const UInt8 * begin, const UInt8 * end);
 
         std::map<const IColumn::Filter *, size_t> filter_bytes_map;
