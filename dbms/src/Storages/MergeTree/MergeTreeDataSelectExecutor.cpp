--- conflicted
+++ resolved
@@ -839,12 +839,6 @@
         sum_marks_in_parts[i] = parts[i].getMarksCount();
         sum_marks += sum_marks_in_parts[i];
 
-<<<<<<< HEAD
-        if (sorting_info->direction == -1)
-            parts[i].ranges = split_ranges(parts[i].ranges, data_settings->index_granularity, sum_marks_in_parts[i]);
-
-=======
->>>>>>> 9c991b16
         /// Let the ranges be listed from right to left so that the leftmost range can be dropped using `pop_back()`.
         std::reverse(parts[i].ranges.begin(), parts[i].ranges.end());
 
