#include <Storages/StorageDistributed.h>

#include <DataStreams/OneBlockInputStream.h>

#include <Databases/IDatabase.h>

#include <DataTypes/DataTypeFactory.h>
#include <DataTypes/DataTypesNumber.h>

#include <Storages/Distributed/DirectoryMonitor.h>
#include <Storages/Distributed/DistributedBlockOutputStream.h>
#include <Storages/StorageFactory.h>
#include <Storages/AlterCommands.h>

#include <Common/Macros.h>
#include <Common/escapeForFileName.h>
#include <Common/typeid_cast.h>

#include <Parsers/ASTDropQuery.h>
#include <Parsers/ASTExpressionList.h>
#include <Parsers/ASTIdentifier.h>
#include <Parsers/ASTInsertQuery.h>
#include <Parsers/ASTLiteral.h>
#include <Parsers/ASTSelectQuery.h>
#include <Parsers/ASTTablesInSelectQuery.h>
#include <Parsers/ParserAlterQuery.h>
#include <Parsers/TablePropertiesQueriesASTs.h>
#include <Parsers/parseQuery.h>

#include <Interpreters/ClusterProxy/SelectStreamFactory.h>
#include <Interpreters/ClusterProxy/executeQuery.h>
#include <Interpreters/ExpressionAnalyzer.h>
#include <Interpreters/InterpreterAlterQuery.h>
#include <Interpreters/InterpreterDescribeQuery.h>
#include <Interpreters/InterpreterSelectQuery.h>
#include <Interpreters/TranslateQualifiedNamesVisitor.h>
#include <Interpreters/SyntaxAnalyzer.h>
#include <Interpreters/createBlockSelector.h>
#include <Interpreters/evaluateConstantExpression.h>
#include <Interpreters/getClusterName.h>

#include <Core/Field.h>

#include <IO/ReadHelpers.h>

#include <Poco/DirectoryIterator.h>

#include <memory>
#include <filesystem>


namespace DB
{

namespace ErrorCodes
{
    extern const int STORAGE_REQUIRES_PARAMETER;
    extern const int BAD_ARGUMENTS;
    extern const int READONLY;
    extern const int NUMBER_OF_ARGUMENTS_DOESNT_MATCH;
    extern const int INCORRECT_NUMBER_OF_COLUMNS;
    extern const int INFINITE_LOOP;
    extern const int TYPE_MISMATCH;
    extern const int NO_SUCH_COLUMN_IN_TABLE;
    extern const int TOO_MANY_ROWS;
}

namespace ActionLocks
{
    extern const StorageActionBlockType DistributedSend;
}

namespace
{

/// select query has database, table and table function names as AST pointers
/// Creates a copy of query, changes database, table and table function names.
ASTPtr rewriteSelectQuery(const ASTPtr & query, const std::string & database, const std::string & table, ASTPtr table_function_ptr = nullptr)
{
    auto modified_query_ast = query->clone();

    ASTSelectQuery & select_query = modified_query_ast->as<ASTSelectQuery &>();

    /// restore long column names in JOIN ON expressions
    if (auto tables = select_query.tables())
    {
        RestoreQualifiedNamesVisitor::Data data;
        RestoreQualifiedNamesVisitor(data).visit(tables);
    }

    if (table_function_ptr)
        select_query.addTableFunction(table_function_ptr);
    else
        select_query.replaceDatabaseAndTable(database, table);
    return modified_query_ast;
}

/// The columns list in the original INSERT query is incorrect because inserted blocks are transformed
/// to the form of the sample block of the Distributed table. So we rewrite it and add all columns from
/// the sample block instead.
ASTPtr createInsertToRemoteTableQuery(const std::string & database, const std::string & table, const Block & sample_block_non_materialized)
{
    auto query = std::make_shared<ASTInsertQuery>();
    query->database = database;
    query->table = table;

    auto columns = std::make_shared<ASTExpressionList>();
    query->columns = columns;
    query->children.push_back(columns);
    for (const auto & col : sample_block_non_materialized)
        columns->children.push_back(std::make_shared<ASTIdentifier>(col.name));

    return query;
}

/// Calculate maximum number in file names in directory and all subdirectories.
/// To ensure global order of data blocks yet to be sent across server restarts.
UInt64 getMaximumFileNumber(const std::string & dir_path)
{
    UInt64 res = 0;

    std::filesystem::recursive_directory_iterator begin(dir_path);
    std::filesystem::recursive_directory_iterator end;
    for (auto it = begin; it != end; ++it)
    {
        const auto & file_path = it->path();

        if (!std::filesystem::is_regular_file(*it) || !endsWith(file_path.filename().string(), ".bin"))
            continue;

        UInt64 num = 0;
        try
        {
            num = parse<UInt64>(file_path.filename().stem().string());
        }
        catch (Exception & e)
        {
            e.addMessage("Unexpected file name " + file_path.filename().string() + " found at " + file_path.parent_path().string() + ", should have numeric base name.");
            throw;
        }

        if (num > res)
            res = num;
    }

    return res;
}

void initializeFileNamesIncrement(const std::string & path, SimpleIncrement & increment)
{
    if (!path.empty())
        increment.set(getMaximumFileNumber(path));
}

/// the same as DistributedBlockOutputStream::createSelector, should it be static?
IColumn::Selector createSelector(const ClusterPtr cluster, const ColumnWithTypeAndName & result)
{
    const auto & slot_to_shard = cluster->getSlotToShard();

#define CREATE_FOR_TYPE(TYPE)                                   \
    if (typeid_cast<const DataType##TYPE *>(result.type.get())) \
        return createBlockSelector<TYPE>(*result.column, slot_to_shard);

    CREATE_FOR_TYPE(UInt8)
    CREATE_FOR_TYPE(UInt16)
    CREATE_FOR_TYPE(UInt32)
    CREATE_FOR_TYPE(UInt64)
    CREATE_FOR_TYPE(Int8)
    CREATE_FOR_TYPE(Int16)
    CREATE_FOR_TYPE(Int32)
    CREATE_FOR_TYPE(Int64)

#undef CREATE_FOR_TYPE

    throw Exception{"Sharding key expression does not evaluate to an integer type", ErrorCodes::TYPE_MISMATCH};
}

std::string makeFormattedListOfShards(const ClusterPtr & cluster)
{
    std::ostringstream os;

    bool head = true;
    os << "[";
    for (const auto & shard_info : cluster->getShardsInfo())
    {
        (head ? os : os << ", ") << shard_info.shard_num;
        head = false;
    }
    os << "]";

    return os.str();
}

}


/// For destruction of std::unique_ptr of type that is incomplete in class definition.
StorageDistributed::~StorageDistributed() = default;

static ExpressionActionsPtr buildShardingKeyExpression(const ASTPtr & sharding_key, const Context & context, NamesAndTypesList columns, bool project)
{
    ASTPtr query = sharding_key;
    auto syntax_result = SyntaxAnalyzer(context).analyze(query, columns);
    return ExpressionAnalyzer(query, syntax_result, context).getActions(project);
}

StorageDistributed::StorageDistributed(
    const StorageID & id_,
    const ColumnsDescription & columns_,
    const ConstraintsDescription & constraints_,
    const String & remote_database_,
    const String & remote_table_,
    const String & cluster_name_,
    const Context & context_,
    const ASTPtr & sharding_key_,
    const String & relative_data_path_,
    bool attach_)
    : IStorage(id_,
               ColumnsDescription(
                   {
                       {"_shard_num", std::make_shared<DataTypeUInt32>()},
                   },
               true))
    , remote_database(remote_database_)
    , remote_table(remote_table_)
    , global_context(context_)
    , cluster_name(global_context.getMacros()->expand(cluster_name_))
    , has_sharding_key(sharding_key_)
    , path(relative_data_path_.empty() ? "" : (context_.getPath() + relative_data_path_))
{
    setColumns(columns_);
    setConstraints(constraints_);

    if (sharding_key_)
    {
        sharding_key_expr = buildShardingKeyExpression(sharding_key_, global_context, getColumns().getAllPhysical(), false);
        sharding_key_column_name = sharding_key_->getColumnName();
    }

    /// Sanity check. Skip check if the table is already created to allow the server to start.
    if (!attach_ && !cluster_name.empty())
    {
        size_t num_local_shards = global_context.getCluster(cluster_name)->getLocalShardCount();
        if (num_local_shards && remote_database == id_.database_name && remote_table == id_.table_name)
            throw Exception("Distributed table " + id_.table_name + " looks at itself", ErrorCodes::INFINITE_LOOP);
    }
}


StorageDistributed::StorageDistributed(
    const StorageID & id_,
    const ColumnsDescription & columns_,
    const ConstraintsDescription & constraints_,
    ASTPtr remote_table_function_ptr_,
    const String & cluster_name_,
    const Context & context_,
    const ASTPtr & sharding_key_,
    const String & relative_data_path_,
    bool attach)
    : StorageDistributed(id_, columns_, constraints_, String{}, String{}, cluster_name_, context_, sharding_key_, relative_data_path_, attach)
{
    remote_table_function_ptr = std::move(remote_table_function_ptr_);
}


StoragePtr StorageDistributed::createWithOwnCluster(
    const StorageID & table_id_,
    const ColumnsDescription & columns_,
    const String & remote_database_,       /// database on remote servers.
    const String & remote_table_,          /// The name of the table on the remote servers.
    ClusterPtr owned_cluster_,
    const Context & context_)
{
    auto res = create(table_id_, columns_, ConstraintsDescription{}, remote_database_, remote_table_, String{}, context_, ASTPtr(), String(), false);
    res->owned_cluster = std::move(owned_cluster_);
    return res;
}


StoragePtr StorageDistributed::createWithOwnCluster(
    const StorageID & table_id_,
    const ColumnsDescription & columns_,
    ASTPtr & remote_table_function_ptr_,
    ClusterPtr & owned_cluster_,
    const Context & context_)
{
    auto res = create(table_id_, columns_, ConstraintsDescription{}, remote_table_function_ptr_, String{}, context_, ASTPtr(), String(), false);
    res->owned_cluster = owned_cluster_;
    return res;
}

QueryProcessingStage::Enum StorageDistributed::getQueryProcessingStage(const Context & context) const
{
    auto cluster = getCluster();
    return getQueryProcessingStage(context, cluster);
}

QueryProcessingStage::Enum StorageDistributed::getQueryProcessingStage(const Context & context, const ClusterPtr & cluster) const
{
    const Settings & settings = context.getSettingsRef();

    size_t num_local_shards = cluster->getLocalShardCount();
    size_t num_remote_shards = cluster->getRemoteShardCount();
    size_t result_size = (num_remote_shards * settings.max_parallel_replicas) + num_local_shards;

    if (settings.distributed_group_by_no_merge)
        return QueryProcessingStage::Complete;
    else    /// Normal mode.
        return result_size == 1 ? QueryProcessingStage::Complete
                                : QueryProcessingStage::WithMergeableState;
}

BlockInputStreams StorageDistributed::read(
    const Names & column_names,
    const SelectQueryInfo & query_info,
    const Context & context,
    QueryProcessingStage::Enum processed_stage,
    const size_t /*max_block_size*/,
    const unsigned /*num_streams*/)
{
    auto cluster = getCluster();

    const Settings & settings = context.getSettingsRef();

    const auto & modified_query_ast = rewriteSelectQuery(
        query_info.query, remote_database, remote_table, remote_table_function_ptr);

    Block header =
        InterpreterSelectQuery(query_info.query, context, SelectQueryOptions(processed_stage)).getSampleBlock();

    const Scalars & scalars = context.hasQueryContext() ? context.getQueryContext().getScalars() : Scalars{};

    bool has_virtual_shard_num_column = std::find(column_names.begin(), column_names.end(), "_shard_num") != column_names.end();
    if (has_virtual_shard_num_column && !isVirtualColumn("_shard_num"))
        has_virtual_shard_num_column = false;

    ClusterProxy::SelectStreamFactory select_stream_factory = remote_table_function_ptr
        ? ClusterProxy::SelectStreamFactory(
            header, processed_stage, remote_table_function_ptr, scalars, has_virtual_shard_num_column, context.getExternalTables())
        : ClusterProxy::SelectStreamFactory(
            header, processed_stage, QualifiedTableName{remote_database, remote_table}, scalars, has_virtual_shard_num_column, context.getExternalTables());

    if (settings.optimize_skip_unused_shards)
    {
        if (has_sharding_key)
        {
            auto smaller_cluster = skipUnusedShards(cluster, query_info);
            auto table_id = getStorageID();

            if (smaller_cluster)
            {
                cluster = smaller_cluster;
                LOG_DEBUG(log, "Reading from " << table_id.getNameForLogs() << ": "
                               "Skipping irrelevant shards - the query will be sent to the following shards of the cluster (shard numbers): "
                               " " << makeFormattedListOfShards(cluster));
            }
            else
            {
                LOG_DEBUG(log, "Reading from " << table_id.getNameForLogs() << ": "
                               "Unable to figure out irrelevant shards from WHERE/PREWHERE clauses - the query will be sent to all shards of the cluster");
            }
        }
    }

    return ClusterProxy::executeQuery(
        select_stream_factory, cluster, modified_query_ast, context, settings);
}


BlockOutputStreamPtr StorageDistributed::write(const ASTPtr &, const Context & context)
{
    auto cluster = getCluster();
    const auto & settings = context.getSettingsRef();

    /// Ban an attempt to make async insert into the table belonging to DatabaseMemory
    if (path.empty() && !owned_cluster && !settings.insert_distributed_sync)
    {
        throw Exception("Storage " + getName() + " must has own data directory to enable asynchronous inserts",
                        ErrorCodes::BAD_ARGUMENTS);
    }

    /// If sharding key is not specified, then you can only write to a shard containing only one shard
    if (!has_sharding_key && ((cluster->getLocalShardCount() + cluster->getRemoteShardCount()) >= 2))
    {
        throw Exception("Method write is not supported by storage " + getName() + " with more than one shard and no sharding key provided",
                        ErrorCodes::STORAGE_REQUIRES_PARAMETER);
    }

    /// Force sync insertion if it is remote() table function
    bool insert_sync = settings.insert_distributed_sync || owned_cluster;
    auto timeout = settings.insert_distributed_timeout;

    /// DistributedBlockOutputStream will not own cluster, but will own ConnectionPools of the cluster
    return std::make_shared<DistributedBlockOutputStream>(
        context, *this, createInsertToRemoteTableQuery(remote_database, remote_table, getSampleBlockNonMaterialized()), cluster,
        insert_sync, timeout);
}


void StorageDistributed::checkAlterIsPossible(const AlterCommands & commands, const Settings & /* settings */)
{
    for (const auto & command : commands)
    {
        if (command.type != AlterCommand::Type::ADD_COLUMN
            && command.type != AlterCommand::Type::MODIFY_COLUMN
            && command.type != AlterCommand::Type::DROP_COLUMN
            && command.type != AlterCommand::Type::COMMENT_COLUMN)

            throw Exception("Alter of type '" + alterTypeToString(command.type) + "' is not supported by storage " + getName(),
                ErrorCodes::NOT_IMPLEMENTED);
    }
}

void StorageDistributed::alter(const AlterCommands & params, const Context & context, TableStructureWriteLockHolder & table_lock_holder)
{
    lockStructureExclusively(table_lock_holder, context.getCurrentQueryId());

<<<<<<< HEAD
    auto table_id = getStorageID();

    auto new_columns = getColumns();
    auto new_indices = getIndices();
    auto new_constraints = getConstraints();
    params.applyForColumnsOnly(new_columns);
    context.getDatabase(table_id.database_name)->alterTable(context, table_id.table_name, new_columns, new_indices, new_constraints, {});
    setColumns(std::move(new_columns));
=======
    checkAlterIsPossible(params, context.getSettingsRef());

    const String current_database_name = getDatabaseName();
    const String current_table_name = getTableName();

    StorageInMemoryMetadata metadata = getInMemoryMetadata();
    params.apply(metadata);
    context.getDatabase(current_database_name)->alterTable(context, current_table_name, metadata);
    setColumns(std::move(metadata.columns));
>>>>>>> 458f596e
}


void StorageDistributed::startup()
{
    createDirectoryMonitors();
    initializeFileNamesIncrement(path, file_names_increment);
}


void StorageDistributed::shutdown()
{
    cluster_nodes_data.clear();
}


void StorageDistributed::truncate(const ASTPtr &, const Context &, TableStructureWriteLockHolder &)
{
    std::lock_guard lock(cluster_nodes_mutex);

    for (auto it = cluster_nodes_data.begin(); it != cluster_nodes_data.end();)
    {
        it->second.shutdownAndDropAllData();
        it = cluster_nodes_data.erase(it);
    }
}


namespace
{
    /// NOTE This is weird. Get rid of this.
    std::map<String, String> virtual_columns =
    {
        {"_table", "String"},
        {"_part", "String"},
        {"_part_index", "UInt64"},
        {"_partition_id", "String"},
        {"_sample_factor", "Float64"},
    };
}


NameAndTypePair StorageDistributed::getColumn(const String & column_name) const
{
    if (getColumns().hasPhysical(column_name))
        return getColumns().getPhysical(column_name);

    auto it = virtual_columns.find(column_name);
    if (it != virtual_columns.end())
        return { it->first, DataTypeFactory::instance().get(it->second) };

    throw Exception("There is no column " + column_name + " in table.", ErrorCodes::NO_SUCH_COLUMN_IN_TABLE);
}


bool StorageDistributed::hasColumn(const String & column_name) const
{
    return virtual_columns.count(column_name) || getColumns().hasPhysical(column_name);
}

void StorageDistributed::createDirectoryMonitors()
{
    if (path.empty())
        return;

    Poco::File{path}.createDirectories();

    std::filesystem::directory_iterator begin(path);
    std::filesystem::directory_iterator end;
    for (auto it = begin; it != end; ++it)
        if (std::filesystem::is_directory(*it))
            requireDirectoryMonitor(it->path().filename().string());
}


void StorageDistributed::requireDirectoryMonitor(const std::string & name)
{
    std::lock_guard lock(cluster_nodes_mutex);
    cluster_nodes_data[name].requireDirectoryMonitor(name, *this, monitors_blocker);
}

ConnectionPoolPtr StorageDistributed::requireConnectionPool(const std::string & name)
{
    std::lock_guard lock(cluster_nodes_mutex);
    auto & node_data = cluster_nodes_data[name];
    node_data.requireConnectionPool(name, *this);
    return node_data.conneciton_pool;
}

size_t StorageDistributed::getShardCount() const
{
    return getCluster()->getShardCount();
}

ClusterPtr StorageDistributed::getCluster() const
{
    return owned_cluster ? owned_cluster : global_context.getCluster(cluster_name);
}

void StorageDistributed::ClusterNodeData::requireConnectionPool(const std::string & name, const StorageDistributed & storage)
{
    if (!conneciton_pool)
        conneciton_pool = StorageDistributedDirectoryMonitor::createPool(name, storage);
}

void StorageDistributed::ClusterNodeData::requireDirectoryMonitor(
    const std::string & name, StorageDistributed & storage, ActionBlocker & monitor_blocker)
{
    requireConnectionPool(name, storage);
    if (!directory_monitor)
        directory_monitor = std::make_unique<StorageDistributedDirectoryMonitor>(storage, name, conneciton_pool, monitor_blocker);
}

void StorageDistributed::ClusterNodeData::flushAllData()
{
    directory_monitor->flushAllData();
}

void StorageDistributed::ClusterNodeData::shutdownAndDropAllData()
{
    directory_monitor->shutdownAndDropAllData();
}

/// Returns a new cluster with fewer shards if constant folding for `sharding_key_expr` is possible
/// using constraints from "PREWHERE" and "WHERE" conditions, otherwise returns `nullptr`
ClusterPtr StorageDistributed::skipUnusedShards(ClusterPtr cluster, const SelectQueryInfo & query_info)
{
    if (!has_sharding_key)
    {
        throw Exception("Internal error: cannot determine shards of a distributed table if no sharding expression is supplied", ErrorCodes::LOGICAL_ERROR);
    }

    const auto & select = query_info.query->as<ASTSelectQuery &>();

    if (!select.prewhere() && !select.where())
    {
        return nullptr;
    }

    ASTPtr condition_ast;
    if (select.prewhere() && select.where())
    {
        condition_ast = makeASTFunction("and", select.prewhere()->clone(), select.where()->clone());
    }
    else
    {
        condition_ast = select.prewhere() ? select.prewhere()->clone() : select.where()->clone();
    }

    const auto blocks = evaluateExpressionOverConstantCondition(condition_ast, sharding_key_expr);

    // Can't get definite answer if we can skip any shards
    if (!blocks)
    {
        return nullptr;
    }

    std::set<int> shards;

    for (const auto & block : *blocks)
    {
        if (!block.has(sharding_key_column_name))
            throw Exception("sharding_key_expr should evaluate as a single row", ErrorCodes::TOO_MANY_ROWS);

        const auto result = block.getByName(sharding_key_column_name);
        const auto selector = createSelector(cluster, result);

        shards.insert(selector.begin(), selector.end());
    }

    return cluster->getClusterWithMultipleShards({shards.begin(), shards.end()});
}

ActionLock StorageDistributed::getActionLock(StorageActionBlockType type)
{
    if (type == ActionLocks::DistributedSend)
        return monitors_blocker.cancel();
    return {};
}

void StorageDistributed::flushClusterNodesAllData()
{
    std::lock_guard lock(cluster_nodes_mutex);

    /// TODO: Maybe it should be executed in parallel
    for (auto it = cluster_nodes_data.begin(); it != cluster_nodes_data.end(); ++it)
        it->second.flushAllData();
}

void StorageDistributed::rename(const String & new_path_to_table_data, const String & new_database_name, const String & new_table_name,
                                TableStructureWriteLockHolder &)
{
    if (!path.empty())
    {
        auto new_path = global_context.getPath() + new_path_to_table_data;
        Poco::File(path).renameTo(new_path);
        path = new_path;
        std::lock_guard lock(cluster_nodes_mutex);
        for (auto & node : cluster_nodes_data)
            node.second.directory_monitor->updatePath();
    }
    renameInMemory(new_database_name, new_table_name);
}


void registerStorageDistributed(StorageFactory & factory)
{
    factory.registerStorage("Distributed", [](const StorageFactory::Arguments & args)
    {
        /** Arguments of engine is following:
          * - name of cluster in configuration;
          * - name of remote database;
          * - name of remote table;
          *
          * Remote database may be specified in following form:
          * - identifier;
          * - constant expression with string result, like currentDatabase();
          * -- string literal as specific case;
          * - empty string means 'use default database from cluster'.
          */

        ASTs & engine_args = args.engine_args;

        if (!(engine_args.size() == 3 || engine_args.size() == 4))
            throw Exception("Storage Distributed requires 3 or 4 parameters"
                " - name of configuration section with list of remote servers, name of remote database, name of remote table,"
                " sharding key expression (optional).", ErrorCodes::NUMBER_OF_ARGUMENTS_DOESNT_MATCH);

        String cluster_name = getClusterName(*engine_args[0]);

        engine_args[1] = evaluateConstantExpressionOrIdentifierAsLiteral(engine_args[1], args.local_context);
        engine_args[2] = evaluateConstantExpressionOrIdentifierAsLiteral(engine_args[2], args.local_context);

        String remote_database = engine_args[1]->as<ASTLiteral &>().value.safeGet<String>();
        String remote_table = engine_args[2]->as<ASTLiteral &>().value.safeGet<String>();

        const auto & sharding_key = engine_args.size() == 4 ? engine_args[3] : nullptr;

        /// Check that sharding_key exists in the table and has numeric type.
        if (sharding_key)
        {
            auto sharding_expr = buildShardingKeyExpression(sharding_key, args.context, args.columns.getAllPhysical(), true);
            const Block & block = sharding_expr->getSampleBlock();

            if (block.columns() != 1)
                throw Exception("Sharding expression must return exactly one column", ErrorCodes::INCORRECT_NUMBER_OF_COLUMNS);

            auto type = block.getByPosition(0).type;

            if (!type->isValueRepresentedByInteger())
                throw Exception("Sharding expression has type " + type->getName() +
                    ", but should be one of integer type", ErrorCodes::TYPE_MISMATCH);
        }

        return StorageDistributed::create(
            args.table_id, args.columns, args.constraints,
            remote_database, remote_table, cluster_name,
            args.context, sharding_key, args.relative_data_path,
            args.attach);
    });
}

}<|MERGE_RESOLUTION|>--- conflicted
+++ resolved
@@ -414,27 +414,13 @@
 void StorageDistributed::alter(const AlterCommands & params, const Context & context, TableStructureWriteLockHolder & table_lock_holder)
 {
     lockStructureExclusively(table_lock_holder, context.getCurrentQueryId());
-
-<<<<<<< HEAD
     auto table_id = getStorageID();
 
-    auto new_columns = getColumns();
-    auto new_indices = getIndices();
-    auto new_constraints = getConstraints();
-    params.applyForColumnsOnly(new_columns);
-    context.getDatabase(table_id.database_name)->alterTable(context, table_id.table_name, new_columns, new_indices, new_constraints, {});
-    setColumns(std::move(new_columns));
-=======
     checkAlterIsPossible(params, context.getSettingsRef());
-
-    const String current_database_name = getDatabaseName();
-    const String current_table_name = getTableName();
-
     StorageInMemoryMetadata metadata = getInMemoryMetadata();
     params.apply(metadata);
-    context.getDatabase(current_database_name)->alterTable(context, current_table_name, metadata);
+    context.getDatabase(table_id.database_name)->alterTable(context, table_id.table_name, metadata);
     setColumns(std::move(metadata.columns));
->>>>>>> 458f596e
 }
 
 
