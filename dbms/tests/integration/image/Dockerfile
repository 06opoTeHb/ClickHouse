FROM ubuntu:18.04
# yandex/clickhouse-integration-tests-runner

RUN apt-get update \
    && env DEBIAN_FRONTEND=noninteractive apt-get install --yes \
    ca-certificates \
    bash \
    btrfs-progs \
    e2fsprogs \
    iptables \
    xfsprogs \
    tar \
    pigz \
    wget \
    git \
    iproute2 \
    module-init-tools \
    cgroupfs-mount \
    python-pip \
    tzdata \
    libreadline-dev \
    libicu-dev \
    bsdutils \
    curl \
<<<<<<< HEAD
=======
    liblua5.1-dev \
    luajit \
    libssl-dev \
>>>>>>> 14113fe7
    && rm -rf \
        /var/lib/apt/lists/* \
        /var/cache/debconf \
        /tmp/* \
    && apt-get clean

ENV TZ=Europe/Moscow
RUN ln -snf /usr/share/zoneinfo/$TZ /etc/localtime && echo $TZ > /etc/timezone

RUN pip install pytest docker-compose==1.22.0 docker dicttoxml kazoo PyMySQL psycopg2==2.7.5 pymongo tzlocal kafka-python protobuf redis aerospike

ENV DOCKER_CHANNEL stable
ENV DOCKER_VERSION 17.09.1-ce

RUN set -eux; \
	\
# this "case" statement is generated via "update.sh"
	\
	if ! wget -O docker.tgz "https://download.docker.com/linux/static/${DOCKER_CHANNEL}/x86_64/docker-${DOCKER_VERSION}.tgz"; then \
		echo >&2 "error: failed to download 'docker-${DOCKER_VERSION}' from '${DOCKER_CHANNEL}' for '${x86_64}'"; \
		exit 1; \
	fi; \
	\
	tar --extract \
		--file docker.tgz \
		--strip-components 1 \
		--directory /usr/local/bin/ \
	; \
	rm docker.tgz; \
	\
	dockerd --version; \
	docker --version

COPY modprobe.sh /usr/local/bin/modprobe
COPY dockerd-entrypoint.sh /usr/local/bin/

RUN set -x \
	&& addgroup --system dockremap \
    && adduser --system dockremap \
	&& adduser dockremap dockremap \
	&& echo 'dockremap:165536:65536' >> /etc/subuid \
    && echo 'dockremap:165536:65536' >> /etc/subgid

VOLUME /var/lib/docker
EXPOSE 2375
ENTRYPOINT ["dockerd-entrypoint.sh"]
CMD ["sh", "-c", "pytest $PYTEST_OPTS"]
<|MERGE_RESOLUTION|>--- conflicted
+++ resolved
@@ -22,12 +22,9 @@
     libicu-dev \
     bsdutils \
     curl \
-<<<<<<< HEAD
-=======
     liblua5.1-dev \
     luajit \
     libssl-dev \
->>>>>>> 14113fe7
     && rm -rf \
         /var/lib/apt/lists/* \
         /var/cache/debconf \
