import os
import time
import inspect
import threading
import tempfile

from testflows.core import *
from testflows.asserts import error
from testflows.connect import Shell
from testflows.uexpect import ExpectTimeoutError

class QueryRuntimeException(Exception):
    """Exception during query execution on the server.
    """
    pass

class Node(object):
    """Generic cluster node.
    """
    config_d_dir = "/etc/clickhouse-server/config.d/"

    def __init__(self, cluster, name):
        self.cluster = cluster
        self.name = name

    def repr(self):
        return f"Node(name='{self.name}')"

    def restart(self, timeout=300, safe=True):
        """Restart node.
        """
        with self.cluster.lock:
            for key in list(self.cluster._bash.keys()):
                if key.endswith(f"-{self.name}"):
                    shell = self.cluster._bash.pop(key)
                    shell.__exit__(None, None, None)

        self.cluster.command(None, f'{self.cluster.docker_compose} restart {self.name}', timeout=timeout)

    def command(self, *args, **kwargs):
        return self.cluster.command(self.name, *args, **kwargs)

class ClickHouseNode(Node):
    """Node with ClickHouse server.
    """
    def wait_healthy(self, timeout=300):
        with By(f"waiting until container {self.name} is healthy"):
            start_time = time.time()
            while True:
                if self.query("select 1", no_checks=1, timeout=300, steps=False).exitcode == 0:
                    break
                if time.time() - start_time < timeout:
                    time.sleep(2)
                    continue
                assert False, "container is not healthy"

<<<<<<< HEAD
    def restart(self, timeout=300, safe=True):
=======
    def restart(self, timeout=120, safe=True, wait_healthy=True):
>>>>>>> 235a493a
        """Restart node.
        """
        if safe:
            self.query("SYSTEM STOP MOVES")
            self.query("SYSTEM STOP MERGES")
            self.query("SYSTEM FLUSH LOGS")
            with By("waiting for 5 sec for moves and merges to stop"):
                time.sleep(5)
            with And("forcing to sync everything to disk"):
                self.command("sync", timeout=30)

        with self.cluster.lock:
            for key in list(self.cluster._bash.keys()):
                if key.endswith(f"-{self.name}"):
                    shell = self.cluster._bash.pop(key)
                    shell.__exit__(None, None, None)

        self.cluster.command(None, f'{self.cluster.docker_compose} restart {self.name}', timeout=timeout)

        if wait_healthy:
            self.wait_healthy(timeout)

    def query(self, sql, message=None, exitcode=None, steps=True, no_checks=False,
              raise_on_exception=False, step=By, settings=None, *args, **kwargs):
        """Execute and check query.
        :param sql: sql query
        :param message: expected message that should be in the output, default: None
        :param exitcode: expected exitcode, default: None
        """
        settings = list(settings or [])

        if hasattr(current().context, "default_query_settings"):
            settings += current().context.default_query_settings

        if len(sql) > 1024:
            with tempfile.NamedTemporaryFile("w", encoding="utf-8") as query:
                query.write(sql)
                query.flush()
                command = f"cat \"{query.name}\" | {self.cluster.docker_compose} exec -T {self.name} clickhouse client -n"
                for setting in settings:
                    name, value = setting
                    command += f" --{name} \"{value}\""
                description = f"""
                    echo -e \"{sql[:100]}...\" > {query.name}
                    {command}
                """
                with step("executing command", description=description, format_description=False) if steps else NullStep():
                    try:
                        r = self.cluster.bash(None)(command, *args, **kwargs)
                    except ExpectTimeoutError:
                        self.cluster.close_bash(None)
        else:
            command = f"echo -e \"{sql}\" | clickhouse client -n"
            for setting in settings:
                name, value = setting
                command += f" --{name} \"{value}\""
            with step("executing command", description=command, format_description=False) if steps else NullStep():
                try:
                    r = self.cluster.bash(self.name)(command, *args, **kwargs)
                except ExpectTimeoutError:
                    self.cluster.close_bash(self.name)
                    raise

        if no_checks:
            return r

        if exitcode is not None:
            with Then(f"exitcode should be {exitcode}") if steps else NullStep():
                assert r.exitcode == exitcode, error(r.output)

        if message is not None:
            with Then(f"output should contain message", description=message) if steps else NullStep():
                assert message in r.output, error(r.output)

        if message is None or "Exception:" not in message:
            with Then("check if output has exception") if steps else NullStep():
                if "Exception:" in r.output:
                    if raise_on_exception:
                        raise QueryRuntimeException(r.output)
                    assert False, error(r.output)

        return r

class Cluster(object):
    """Simple object around docker-compose cluster.
    """
    def __init__(self, local=False,
            clickhouse_binary_path=None, configs_dir=None,
            nodes=None,
            docker_compose="docker-compose", docker_compose_project_dir=None,
            docker_compose_file="docker-compose.yml"):

        self.terminating = False
        self._bash = {}
        self.clickhouse_binary_path = clickhouse_binary_path
        self.configs_dir = configs_dir
        self.local = local
        self.nodes = nodes or {}
        self.docker_compose = docker_compose

        frame = inspect.currentframe().f_back
        caller_dir = os.path.dirname(os.path.abspath(frame.f_globals["__file__"]))

        # auto set configs directory
        if self.configs_dir is None:
            caller_configs_dir = caller_dir
            if os.path.exists(caller_configs_dir):
                self.configs_dir = caller_configs_dir

        if not os.path.exists(self.configs_dir):
            raise TypeError("configs directory '{self.configs_dir}' does not exist")

        # auto set docker-compose project directory
        if docker_compose_project_dir is None:
            caller_project_dir = os.path.join(caller_dir, "docker-compose")
            if os.path.exists(caller_project_dir):
                docker_compose_project_dir = caller_project_dir

        docker_compose_file_path = os.path.join(docker_compose_project_dir or "", docker_compose_file)

        if not os.path.exists(docker_compose_file_path):
            raise TypeError("docker compose file '{docker_compose_file_path}' does not exist")

        self.docker_compose += f" --no-ansi --project-directory \"{docker_compose_project_dir}\" --file \"{docker_compose_file_path}\""
        self.lock = threading.Lock()

    def shell(self, node, timeout=300):
        """Returns unique shell terminal to be used.
        """
        if node is None:
            return Shell()

        shell = Shell(command=[
                "/bin/bash", "--noediting", "-c", f"{self.docker_compose} exec {node} bash --noediting"
            ], name=node)

        shell.timeout = timeout
        return shell

    def bash(self, node, timeout=300):
        """Returns thread-local bash terminal
        to a specific node.
        :param node: name of the service
        """
        test = current()

        if self.terminating:
            if test and (test.cflags & MANDATORY):
                pass
            else:
                raise InterruptedError("terminating")

        current_thread = threading.current_thread()
        id = f"{current_thread.name}-{node}"

        with self.lock:
            if self._bash.get(id) is None:
                if node is None:
                    self._bash[id] = Shell().__enter__()
                else:
                    self._bash[id] = Shell(command=[
                        "/bin/bash", "--noediting", "-c", f"{self.docker_compose} exec {node} bash --noediting"
                    ], name=node).__enter__()

                self._bash[id].timeout = timeout

                # clean up any stale open shells for threads that have exited
                active_thread_names = {thread.name for thread in threading.enumerate()}

                for bash_id in list(self._bash.keys()):
                    thread_name, node_name = bash_id.rsplit("-", 1)
                    if thread_name not in active_thread_names:
                        self._bash[bash_id].__exit__(None, None, None)
                        del self._bash[bash_id]

            return self._bash[id]

    def close_bash(self, node):
        current_thread = threading.current_thread()
        id = f"{current_thread.name}-{node}"

        with self.lock:
            if self._bash.get(id) is None:
                return
            self._bash[id].__exit__(None, None, None)
            del self._bash[id]

    def __enter__(self):
        with Given("docker-compose cluster"):
            self.up()
        return self

    def __exit__(self, type, value, traceback):
        try:
            with Finally("I clean up"):
                self.down()
        finally:
            with self.lock:
                for shell in self._bash.values():
                    shell.__exit__(type, value, traceback)

    def node(self, name):
        """Get object with node bound methods.
        :param name: name of service name
        """
        if name.startswith("clickhouse"):
            return ClickHouseNode(self, name)
        return Node(self, name)

    def down(self, timeout=300):
        """Bring cluster down by executing docker-compose down."""
        self.terminating = True

        try:
            bash = self.bash(None)
            with self.lock:
                # remove and close all not None node terminals
                for id in list(self._bash.keys()):
                    shell = self._bash.pop(id)
                    if shell is not bash:
                        shell.__exit__(None, None, None)
                    else:
                        self._bash[id] = shell
        finally:
            return self.command(None, f"{self.docker_compose} down --timeout 60", bash=bash, timeout=timeout)

    def up(self, timeout=30*60):
        if self.local:
            with Given("I am running in local mode"):
                with Then("check --clickhouse-binary-path is specified"):
                    assert self.clickhouse_binary_path, "when running in local mode then --clickhouse-binary-path must be specified"
                with And("path should exist"):
                    assert os.path.exists(self.clickhouse_binary_path)

            with And("I set all the necessary environment variables"):
                os.environ["COMPOSE_HTTP_TIMEOUT"] = "300"
                os.environ["CLICKHOUSE_TESTS_SERVER_BIN_PATH"] = self.clickhouse_binary_path
                os.environ["CLICKHOUSE_TESTS_ODBC_BRIDGE_BIN_PATH"] = os.path.join(
                    os.path.dirname(self.clickhouse_binary_path), "clickhouse-odbc-bridge")
                os.environ["CLICKHOUSE_TESTS_DIR"] = self.configs_dir

            with And("I list environment variables to show their values"):
                self.command(None, "env | grep CLICKHOUSE")

        with Given("docker-compose"):
            max_attempts = 5
            for attempt in range(max_attempts):
                with When(f"attempt {attempt}/{max_attempts}"):
                    with By("pulling images for all the services"):
                        cmd = self.command(None, f"{self.docker_compose} pull 2>&1 | tee", exitcode=None, timeout=timeout)
                        if cmd.exitcode != 0:
                            continue
                    with And("executing docker-compose down just in case it is up"):
                        cmd = self.command(None, f"{self.docker_compose} down --remove-orphans 2>&1 | tee", exitcode=None, timeout=timeout)
                        if cmd.exitcode != 0:
                            continue
                    with And("executing docker-compose up"):
                        cmd = self.command(None, f"{self.docker_compose} up -d 2>&1 | tee", timeout=timeout)

                    with Then("check there are no unhealthy containers"):
                        if "is unhealthy" in cmd.output:
                            self.command(None, f"{self.docker_compose} ps | tee")
                            self.command(None, f"{self.docker_compose} logs | tee")

                    if cmd.exitcode == 0:
                        break

            if cmd.exitcode != 0:
                fail("could not bring up docker-compose cluster")

        with Then("wait all nodes report healhy"):
            for name in self.nodes["clickhouse"]:
                self.node(name).wait_healthy()

    def command(self, node, command, message=None, exitcode=None, steps=True, bash=None, *args, **kwargs):
        """Execute and check command.
        :param node: name of the service
        :param command: command
        :param message: expected message that should be in the output, default: None
        :param exitcode: expected exitcode, default: None
        :param steps: don't break command into steps, default: True
        """
<<<<<<< HEAD
        with By("executing command", description=command, format_description=False) if steps else NullStep():
            if bash is None:
                bash = self.bash(node)
            try:
                r = bash(command, *args, **kwargs)
            except ExpectTimeoutError:
                self.close_bash(node)
                raise
=======
        debug(f"command() {node}, {command}")
        with By("executing command", description=command, format_description=False) if steps else NullStep():
            r = self.bash(node)(command, *args, **kwargs)
>>>>>>> 235a493a
        if exitcode is not None:
            with Then(f"exitcode should be {exitcode}", format_name=False) if steps else NullStep():
                assert r.exitcode == exitcode, error(r.output)
        if message is not None:
            with Then(f"output should contain message", description=message, format_description=False) if steps else NullStep():
                assert message in r.output, error(r.output)
        return r<|MERGE_RESOLUTION|>--- conflicted
+++ resolved
@@ -54,11 +54,7 @@
                     continue
                 assert False, "container is not healthy"
 
-<<<<<<< HEAD
-    def restart(self, timeout=300, safe=True):
-=======
-    def restart(self, timeout=120, safe=True, wait_healthy=True):
->>>>>>> 235a493a
+    def restart(self, timeout=300, safe=True, wait_healthy=True):
         """Restart node.
         """
         if safe:
@@ -341,7 +337,6 @@
         :param exitcode: expected exitcode, default: None
         :param steps: don't break command into steps, default: True
         """
-<<<<<<< HEAD
         with By("executing command", description=command, format_description=False) if steps else NullStep():
             if bash is None:
                 bash = self.bash(node)
@@ -350,11 +345,6 @@
             except ExpectTimeoutError:
                 self.close_bash(node)
                 raise
-=======
-        debug(f"command() {node}, {command}")
-        with By("executing command", description=command, format_description=False) if steps else NullStep():
-            r = self.bash(node)(command, *args, **kwargs)
->>>>>>> 235a493a
         if exitcode is not None:
             with Then(f"exitcode should be {exitcode}", format_name=False) if steps else NullStep():
                 assert r.exitcode == exitcode, error(r.output)
