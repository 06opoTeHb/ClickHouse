--- conflicted
+++ resolved
@@ -14,18 +14,12 @@
     """
     args = {"local": local, "clickhouse_binary_path": clickhouse_binary_path, "stress": stress, "parallel": parallel}
 
-<<<<<<< HEAD
     Feature(test=load("example.regression", "regression"))(**args)
     Feature(test=load("ldap.regression", "regression"))(**args)
     Feature(test=load("rbac.regression", "regression"))(**args)
     Feature(test=load("aes_encryption.regression", "regression"))(**args
     Feature(test=load("datetime64_extended_range.regression", "regression"))(**args)
-=======
-    # Feature(test=load("example.regression", "regression"))(**args)
-    # Feature(test=load("ldap.regression", "regression"))(**args)
-    # Feature(test=load("rbac.regression", "regression"))(**args)
-    # Feature(test=load("aes_encryption.regression", "regression"))(**args)
->>>>>>> c77a0063
     # Feature(test=load("kerberos.regression", "regression"))(**args)
+
 if main():
     regression()