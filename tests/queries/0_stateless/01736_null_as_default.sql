--- conflicted
+++ resolved
@@ -2,8 +2,4 @@
 create table test_enum (c Nullable(Enum16('A' = 1, 'B' = 2))) engine Log;
 insert into test_enum values (1), (NULL);
 select * from test_enum;
-<<<<<<< HEAD
-drop table if exists test_enum;
-=======
-drop table test_enum;
->>>>>>> 9b546f3b
+drop table test_enum;