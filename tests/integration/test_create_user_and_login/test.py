import pytest
from helpers.cluster import ClickHouseCluster

cluster = ClickHouseCluster(__file__)
instance = cluster.add_instance('instance')


@pytest.fixture(scope="module", autouse=True)
def start_cluster():
    try:
        cluster.start()
        yield cluster
    finally:
        cluster.shutdown()


@pytest.fixture(autouse=True)
def cleanup_after_test():
    try:
        yield
    finally:
        instance.query("DROP USER IF EXISTS A, B")


def test_login():
    instance.query("CREATE USER A")
    instance.query("CREATE USER B")
    assert instance.query("SELECT 1", user='A') == "1\n"
    assert instance.query("SELECT 1", user='B') == "1\n"


def test_grant_create_user():
    instance.query("CREATE USER A")

    expected_error = "Not enough privileges"
<<<<<<< HEAD
    assert expected_error in instance.query_and_get_error("REVOKE SELECT ON test.table FROM B", user='A')
    assert instance.query("SHOW GRANTS FOR B") == "GRANT SELECT ON test.table TO B\n"

    instance.query("GRANT SELECT ON test.table TO A")
    expected_error = "privileges have been granted, but without grant option"
    assert expected_error in instance.query_and_get_error("REVOKE SELECT ON test.table FROM B", user='A')
    assert instance.query("SHOW GRANTS FOR B") == "GRANT SELECT ON test.table TO B\n"

    instance.query("GRANT SELECT ON test.table TO A WITH GRANT OPTION")
    assert instance.query("SHOW GRANTS FOR B") == "GRANT SELECT ON test.table TO B\n"
    instance.query("REVOKE SELECT ON test.table FROM B", user='A')
    assert instance.query("SHOW GRANTS FOR B") == ""

    instance.query("GRANT SELECT ON test.table TO B")
    assert instance.query("SHOW GRANTS FOR B") == "GRANT SELECT ON test.table TO B\n"
    instance.query("REVOKE SELECT ON test.* FROM B", user='A')
    assert instance.query("SHOW GRANTS FOR B") == ""

    instance.query("GRANT SELECT ON test.table TO B")
    assert instance.query("SHOW GRANTS FOR B") == "GRANT SELECT ON test.table TO B\n"
    instance.query("REVOKE ALL ON test.* FROM B", user='A')
    assert instance.query("SHOW GRANTS FOR B") == ""

    instance.query("GRANT SELECT ON test.table TO B")
    assert instance.query("SHOW GRANTS FOR B") == "GRANT SELECT ON test.table TO B\n"
    instance.query("REVOKE ALL ON *.* FROM B", user='A')
    assert instance.query("SHOW GRANTS FOR B") == ""

    instance.query("REVOKE GRANT OPTION FOR ALL ON *.* FROM A")
    instance.query("GRANT SELECT ON test.table TO B")
    assert instance.query("SHOW GRANTS FOR B") == "GRANT SELECT ON test.table TO B\n"
    expected_error = "privileges have been granted, but without grant option"
    assert expected_error in instance.query_and_get_error("REVOKE SELECT ON test.table FROM B", user='A')
    assert instance.query("SHOW GRANTS FOR B") == "GRANT SELECT ON test.table TO B\n"

    instance.query("GRANT SELECT ON test.* TO A WITH GRANT OPTION")
    instance.query("GRANT SELECT ON test.table TO B")
    assert instance.query("SHOW GRANTS FOR B") == "GRANT SELECT ON test.table TO B\n"
    instance.query("REVOKE SELECT ON test.table FROM B", user='A')
    assert instance.query("SHOW GRANTS FOR B") == ""


def test_introspection():
    instance.query("CREATE USER A")
    instance.query("CREATE USER B")
    instance.query('GRANT SELECT ON test.table TO A')
    instance.query('GRANT CREATE ON *.* TO B WITH GRANT OPTION')

    assert instance.query("SHOW USERS") == TSV([ "A", "B", "default" ])
    assert instance.query("SHOW CREATE USERS A") == TSV([ "CREATE USER A" ])
    assert instance.query("SHOW CREATE USERS B") == TSV([ "CREATE USER B" ])
    assert instance.query("SHOW CREATE USERS A,B") == TSV([ "CREATE USER A", "CREATE USER B" ])
    assert instance.query("SHOW CREATE USERS") == TSV([ "CREATE USER A", "CREATE USER B", "CREATE USER default IDENTIFIED WITH plaintext_password SETTINGS PROFILE default" ])

    assert instance.query("SHOW GRANTS FOR A") == TSV([ "GRANT SELECT ON test.table TO A" ])
    assert instance.query("SHOW GRANTS FOR B") == TSV([ "GRANT CREATE ON *.* TO B WITH GRANT OPTION" ])
    assert instance.query("SHOW GRANTS FOR A,B") == TSV([ "GRANT SELECT ON test.table TO A", "GRANT CREATE ON *.* TO B WITH GRANT OPTION" ])
    assert instance.query("SHOW GRANTS FOR B,A") == TSV([ "GRANT SELECT ON test.table TO A", "GRANT CREATE ON *.* TO B WITH GRANT OPTION" ])
    assert instance.query("SHOW GRANTS FOR ALL") == TSV([ "GRANT SELECT ON test.table TO A", "GRANT CREATE ON *.* TO B WITH GRANT OPTION", "GRANT ALL ON *.* TO default WITH GRANT OPTION" ])

    assert instance.query("SHOW GRANTS", user='A') == TSV([ "GRANT SELECT ON test.table TO A" ])
    assert instance.query("SHOW GRANTS", user='B') == TSV([ "GRANT CREATE ON *.* TO B WITH GRANT OPTION" ])

    expected_access1 = "CREATE USER A\n"\
                       "CREATE USER B\n"\
                       "CREATE USER default IDENTIFIED WITH plaintext_password SETTINGS PROFILE default"
    expected_access2 = "GRANT SELECT ON test.table TO A\n"\
                       "GRANT CREATE ON *.* TO B WITH GRANT OPTION\n"\
                       "GRANT ALL ON *.* TO default WITH GRANT OPTION\n"
    assert expected_access1 in instance.query("SHOW ACCESS")
    assert expected_access2 in instance.query("SHOW ACCESS")

    assert instance.query("SELECT name, storage, auth_type, auth_params, host_ip, host_names, host_names_regexp, host_names_like, default_roles_all, default_roles_list, default_roles_except from system.users WHERE name IN ('A', 'B') ORDER BY name") ==\
           TSV([[ "A", "disk", "no_password", "{}", "['::/0']", "[]", "[]", "[]", 1, "[]", "[]" ],
                [ "B", "disk", "no_password", "{}", "['::/0']", "[]", "[]", "[]", 1, "[]", "[]" ]])
    
    assert instance.query("SELECT * from system.grants WHERE user_name IN ('A', 'B') ORDER BY user_name, access_type, grant_option") ==\
           TSV([[ "A",  "\N", "SELECT", "test", "table", "\N", 0, 0 ],
                [ "B",  "\N", "CREATE", "\N",   "\N",    "\N", 0, 1 ]])


def test_current_database():
    instance.query("CREATE USER A")
    instance.query("GRANT SELECT ON table TO A", database="test")
    
    assert instance.query("SHOW GRANTS FOR A") == TSV([ "GRANT SELECT ON test.table TO A" ])
    assert instance.query("SHOW GRANTS FOR A", database="test") == TSV([ "GRANT SELECT ON test.table TO A" ])
    
    assert instance.query("SELECT * FROM test.table", user='A') == "1\t5\n2\t10\n"
    assert instance.query("SELECT * FROM table", user='A', database='test') == "1\t5\n2\t10\n"
=======
    assert expected_error in instance.query_and_get_error("CREATE USER B", user='A')
>>>>>>> 3c2af965

    instance.query("GRANT CREATE USER ON *.* TO A")
    instance.query("CREATE USER B", user='A')
    assert instance.query("SELECT 1", user='B') == "1\n"<|MERGE_RESOLUTION|>--- conflicted
+++ resolved
@@ -33,100 +33,7 @@
     instance.query("CREATE USER A")
 
     expected_error = "Not enough privileges"
-<<<<<<< HEAD
-    assert expected_error in instance.query_and_get_error("REVOKE SELECT ON test.table FROM B", user='A')
-    assert instance.query("SHOW GRANTS FOR B") == "GRANT SELECT ON test.table TO B\n"
-
-    instance.query("GRANT SELECT ON test.table TO A")
-    expected_error = "privileges have been granted, but without grant option"
-    assert expected_error in instance.query_and_get_error("REVOKE SELECT ON test.table FROM B", user='A')
-    assert instance.query("SHOW GRANTS FOR B") == "GRANT SELECT ON test.table TO B\n"
-
-    instance.query("GRANT SELECT ON test.table TO A WITH GRANT OPTION")
-    assert instance.query("SHOW GRANTS FOR B") == "GRANT SELECT ON test.table TO B\n"
-    instance.query("REVOKE SELECT ON test.table FROM B", user='A')
-    assert instance.query("SHOW GRANTS FOR B") == ""
-
-    instance.query("GRANT SELECT ON test.table TO B")
-    assert instance.query("SHOW GRANTS FOR B") == "GRANT SELECT ON test.table TO B\n"
-    instance.query("REVOKE SELECT ON test.* FROM B", user='A')
-    assert instance.query("SHOW GRANTS FOR B") == ""
-
-    instance.query("GRANT SELECT ON test.table TO B")
-    assert instance.query("SHOW GRANTS FOR B") == "GRANT SELECT ON test.table TO B\n"
-    instance.query("REVOKE ALL ON test.* FROM B", user='A')
-    assert instance.query("SHOW GRANTS FOR B") == ""
-
-    instance.query("GRANT SELECT ON test.table TO B")
-    assert instance.query("SHOW GRANTS FOR B") == "GRANT SELECT ON test.table TO B\n"
-    instance.query("REVOKE ALL ON *.* FROM B", user='A')
-    assert instance.query("SHOW GRANTS FOR B") == ""
-
-    instance.query("REVOKE GRANT OPTION FOR ALL ON *.* FROM A")
-    instance.query("GRANT SELECT ON test.table TO B")
-    assert instance.query("SHOW GRANTS FOR B") == "GRANT SELECT ON test.table TO B\n"
-    expected_error = "privileges have been granted, but without grant option"
-    assert expected_error in instance.query_and_get_error("REVOKE SELECT ON test.table FROM B", user='A')
-    assert instance.query("SHOW GRANTS FOR B") == "GRANT SELECT ON test.table TO B\n"
-
-    instance.query("GRANT SELECT ON test.* TO A WITH GRANT OPTION")
-    instance.query("GRANT SELECT ON test.table TO B")
-    assert instance.query("SHOW GRANTS FOR B") == "GRANT SELECT ON test.table TO B\n"
-    instance.query("REVOKE SELECT ON test.table FROM B", user='A')
-    assert instance.query("SHOW GRANTS FOR B") == ""
-
-
-def test_introspection():
-    instance.query("CREATE USER A")
-    instance.query("CREATE USER B")
-    instance.query('GRANT SELECT ON test.table TO A')
-    instance.query('GRANT CREATE ON *.* TO B WITH GRANT OPTION')
-
-    assert instance.query("SHOW USERS") == TSV([ "A", "B", "default" ])
-    assert instance.query("SHOW CREATE USERS A") == TSV([ "CREATE USER A" ])
-    assert instance.query("SHOW CREATE USERS B") == TSV([ "CREATE USER B" ])
-    assert instance.query("SHOW CREATE USERS A,B") == TSV([ "CREATE USER A", "CREATE USER B" ])
-    assert instance.query("SHOW CREATE USERS") == TSV([ "CREATE USER A", "CREATE USER B", "CREATE USER default IDENTIFIED WITH plaintext_password SETTINGS PROFILE default" ])
-
-    assert instance.query("SHOW GRANTS FOR A") == TSV([ "GRANT SELECT ON test.table TO A" ])
-    assert instance.query("SHOW GRANTS FOR B") == TSV([ "GRANT CREATE ON *.* TO B WITH GRANT OPTION" ])
-    assert instance.query("SHOW GRANTS FOR A,B") == TSV([ "GRANT SELECT ON test.table TO A", "GRANT CREATE ON *.* TO B WITH GRANT OPTION" ])
-    assert instance.query("SHOW GRANTS FOR B,A") == TSV([ "GRANT SELECT ON test.table TO A", "GRANT CREATE ON *.* TO B WITH GRANT OPTION" ])
-    assert instance.query("SHOW GRANTS FOR ALL") == TSV([ "GRANT SELECT ON test.table TO A", "GRANT CREATE ON *.* TO B WITH GRANT OPTION", "GRANT ALL ON *.* TO default WITH GRANT OPTION" ])
-
-    assert instance.query("SHOW GRANTS", user='A') == TSV([ "GRANT SELECT ON test.table TO A" ])
-    assert instance.query("SHOW GRANTS", user='B') == TSV([ "GRANT CREATE ON *.* TO B WITH GRANT OPTION" ])
-
-    expected_access1 = "CREATE USER A\n"\
-                       "CREATE USER B\n"\
-                       "CREATE USER default IDENTIFIED WITH plaintext_password SETTINGS PROFILE default"
-    expected_access2 = "GRANT SELECT ON test.table TO A\n"\
-                       "GRANT CREATE ON *.* TO B WITH GRANT OPTION\n"\
-                       "GRANT ALL ON *.* TO default WITH GRANT OPTION\n"
-    assert expected_access1 in instance.query("SHOW ACCESS")
-    assert expected_access2 in instance.query("SHOW ACCESS")
-
-    assert instance.query("SELECT name, storage, auth_type, auth_params, host_ip, host_names, host_names_regexp, host_names_like, default_roles_all, default_roles_list, default_roles_except from system.users WHERE name IN ('A', 'B') ORDER BY name") ==\
-           TSV([[ "A", "disk", "no_password", "{}", "['::/0']", "[]", "[]", "[]", 1, "[]", "[]" ],
-                [ "B", "disk", "no_password", "{}", "['::/0']", "[]", "[]", "[]", 1, "[]", "[]" ]])
-    
-    assert instance.query("SELECT * from system.grants WHERE user_name IN ('A', 'B') ORDER BY user_name, access_type, grant_option") ==\
-           TSV([[ "A",  "\N", "SELECT", "test", "table", "\N", 0, 0 ],
-                [ "B",  "\N", "CREATE", "\N",   "\N",    "\N", 0, 1 ]])
-
-
-def test_current_database():
-    instance.query("CREATE USER A")
-    instance.query("GRANT SELECT ON table TO A", database="test")
-    
-    assert instance.query("SHOW GRANTS FOR A") == TSV([ "GRANT SELECT ON test.table TO A" ])
-    assert instance.query("SHOW GRANTS FOR A", database="test") == TSV([ "GRANT SELECT ON test.table TO A" ])
-    
-    assert instance.query("SELECT * FROM test.table", user='A') == "1\t5\n2\t10\n"
-    assert instance.query("SELECT * FROM table", user='A', database='test') == "1\t5\n2\t10\n"
-=======
     assert expected_error in instance.query_and_get_error("CREATE USER B", user='A')
->>>>>>> 3c2af965
 
     instance.query("GRANT CREATE USER ON *.* TO A")
     instance.query("CREATE USER B", user='A')
