--- conflicted
+++ resolved
@@ -52,11 +52,8 @@
             node1.query("ALTER TABLE {name} MODIFY COLUMN id UInt64 ALIAS 3 CODEC(Delta, LZ4)".format(name=name))
 
         node1.query("ALTER TABLE {name} MODIFY COLUMN id UInt64 MATERIALIZED 3 CODEC(Delta, LZ4)".format(name=name))
-<<<<<<< HEAD
-=======
 
         node1.query("INSERT INTO {name} (value) VALUES (1)".format(name=name))
->>>>>>> ef89a6f7
 
         assert node1.query("SELECT sum(id) FROM {name}".format(name=name)) == "4956\n"
         node1.query("ALTER TABLE {name} MODIFY COLUMN id UInt64".format(name=name))
@@ -93,13 +90,10 @@
             node1.query("ALTER TABLE {name} MODIFY COLUMN id UInt64 ALIAS 3 CODEC(Delta, LZ4)".format(name=name))
 
         node1.query("ALTER TABLE {name} MODIFY COLUMN id UInt64 MATERIALIZED 3 CODEC(Delta, LZ4)".format(name=name))
-<<<<<<< HEAD
-=======
 
         node1.query("INSERT INTO {name} (value) VALUES (1)".format(name=name))
 
         assert node1.query("SELECT sum(id) FROM {name}".format(name=name)) == "4956\n"
->>>>>>> ef89a6f7
 
         node1.query("ALTER TABLE {name} MODIFY COLUMN id UInt64".format(name=name))
 
