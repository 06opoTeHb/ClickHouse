#include "Server.h"

#include <memory>
#include <sys/resource.h>
#include <sys/stat.h>
#include <sys/types.h>
#include <errno.h>
#include <pwd.h>
#include <unistd.h>
#include <Poco/Version.h>
#include <Poco/DirectoryIterator.h>
#include <Poco/Net/HTTPServer.h>
#include <Poco/Net/NetException.h>
#include <Poco/Util/HelpFormatter.h>
#include <ext/scope_guard.h>
#include <common/logger_useful.h>
#include <common/phdr_cache.h>
#include <common/ErrorHandlers.h>
#include <common/getMemoryAmount.h>
#include <common/errnoToString.h>
#include <common/coverage.h>
#include <Common/ClickHouseRevision.h>
#include <Common/DNSResolver.h>
#include <Common/CurrentMetrics.h>
#include <Common/Macros.h>
#include <Common/StringUtils/StringUtils.h>
#include <Common/ZooKeeper/ZooKeeper.h>
#include <Common/ZooKeeper/ZooKeeperNodeCache.h>
#include <common/getFQDNOrHostName.h>
#include <Common/getMultipleKeysFromConfig.h>
#include <Common/getNumberOfPhysicalCPUCores.h>
#include <Common/getExecutablePath.h>
#include <Common/ThreadProfileEvents.h>
#include <Common/ThreadStatus.h>
#include <Common/getMappedArea.h>
#include <Common/remapExecutable.h>
#include <IO/HTTPCommon.h>
#include <IO/UseSSL.h>
#include <Interpreters/AsynchronousMetrics.h>
#include <Interpreters/DDLWorker.h>
#include <Interpreters/ExternalDictionariesLoader.h>
#include <Interpreters/ExternalModelsLoader.h>
#include <Interpreters/ProcessList.h>
#include <Interpreters/loadMetadata.h>
#include <Interpreters/DatabaseCatalog.h>
#include <Interpreters/DNSCacheUpdater.h>
#include <Interpreters/ExternalLoaderXMLConfigRepository.h>
#include <Access/AccessControlManager.h>
#include <Storages/StorageReplicatedMergeTree.h>
#include <Storages/System/attachSystemTables.h>
#include <AggregateFunctions/registerAggregateFunctions.h>
#include <Functions/registerFunctions.h>
#include <TableFunctions/registerTableFunctions.h>
#include <Formats/registerFormats.h>
#include <Storages/registerStorages.h>
#include <Dictionaries/registerDictionaries.h>
#include <Disks/registerDisks.h>
#include <Common/Config/ConfigReloader.h>
#include <Server/HTTPHandlerFactory.h>
#include "MetricsTransmitter.h"
#include <Common/StatusFile.h>
#include <Server/TCPHandlerFactory.h>
#include <Common/SensitiveDataMasker.h>
#include <Common/ThreadFuzzer.h>
#include <Server/MySQLHandlerFactory.h>
#include <Server/PostgreSQLHandlerFactory.h>
#include <Server/ProtocolServerAdapter.h>


#if !defined(ARCADIA_BUILD)
#   include "config_core.h"
#   include "Common/config_version.h"
#   if USE_OPENCL
#       include "Common/BitonicSort.h" // Y_IGNORE
#   endif
#endif

#if defined(OS_LINUX)
#    include <sys/mman.h>
#    include <Common/hasLinuxCapability.h>
#endif

#if USE_SSL
#    include <Poco/Net/Context.h>
#    include <Poco/Net/SecureServerSocket.h>
#endif

#if USE_GRPC
#   include <Server/GRPCServer.h>
#endif


namespace CurrentMetrics
{
    extern const Metric Revision;
    extern const Metric VersionInteger;
    extern const Metric MemoryTracking;
}


int mainEntryClickHouseServer(int argc, char ** argv)
{
    DB::Server app;
    try
    {
        return app.run(argc, argv);
    }
    catch (...)
    {
        std::cerr << DB::getCurrentExceptionMessage(true) << "\n";
        auto code = DB::getCurrentExceptionCode();
        return code ? code : 1;
    }
}


namespace
{

void setupTmpPath(Poco::Logger * log, const std::string & path)
{
    LOG_DEBUG(log, "Setting up {} to store temporary data in it", path);

    Poco::File(path).createDirectories();

    /// Clearing old temporary files.
    Poco::DirectoryIterator dir_end;
    for (Poco::DirectoryIterator it(path); it != dir_end; ++it)
    {
        if (it->isFile() && startsWith(it.name(), "tmp"))
        {
            LOG_DEBUG(log, "Removing old temporary file {}", it->path());
            it->remove();
        }
        else
            LOG_DEBUG(log, "Skipped file in temporary path {}", it->path());
    }
}

}

namespace DB
{

namespace ErrorCodes
{
    extern const int NO_ELEMENTS_IN_CONFIG;
    extern const int SUPPORT_IS_DISABLED;
    extern const int ARGUMENT_OUT_OF_BOUND;
    extern const int EXCESSIVE_ELEMENT_IN_CONFIG;
    extern const int INVALID_CONFIG_PARAMETER;
    extern const int SYSTEM_ERROR;
    extern const int FAILED_TO_GETPWUID;
    extern const int MISMATCHING_USERS_FOR_PROCESS_AND_DATA;
    extern const int NETWORK_ERROR;
}


static std::string getCanonicalPath(std::string && path)
{
    Poco::trimInPlace(path);
    if (path.empty())
        throw Exception("path configuration parameter is empty", ErrorCodes::INVALID_CONFIG_PARAMETER);
    if (path.back() != '/')
        path += '/';
    return std::move(path);
}

static std::string getUserName(uid_t user_id)
{
    /// Try to convert user id into user name.
    auto buffer_size = sysconf(_SC_GETPW_R_SIZE_MAX);
    if (buffer_size <= 0)
        buffer_size = 1024;
    std::string buffer;
    buffer.reserve(buffer_size);

    struct passwd passwd_entry;
    struct passwd * result = nullptr;
    const auto error = getpwuid_r(user_id, &passwd_entry, buffer.data(), buffer_size, &result);

    if (error)
        throwFromErrno("Failed to find user name for " + toString(user_id), ErrorCodes::FAILED_TO_GETPWUID, error);
    else if (result)
        return result->pw_name;
    return toString(user_id);
}

Poco::Net::SocketAddress makeSocketAddress(const std::string & host, UInt16 port, Poco::Logger * log)
{
    Poco::Net::SocketAddress socket_address;
    try
    {
        socket_address = Poco::Net::SocketAddress(host, port);
    }
    catch (const Poco::Net::DNSException & e)
    {
        const auto code = e.code();
        if (code == EAI_FAMILY
#if defined(EAI_ADDRFAMILY)
                    || code == EAI_ADDRFAMILY
#endif
           )
        {
            LOG_ERROR(log, "Cannot resolve listen_host ({}), error {}: {}. "
                "If it is an IPv6 address and your host has disabled IPv6, then consider to "
                "specify IPv4 address to listen in <listen_host> element of configuration "
                "file. Example: <listen_host>0.0.0.0</listen_host>",
                host, e.code(), e.message());
        }

        throw;
    }
    return socket_address;
}

Poco::Net::SocketAddress Server::socketBindListen(Poco::Net::ServerSocket & socket, const std::string & host, UInt16 port, [[maybe_unused]] bool secure) const
{
    auto address = makeSocketAddress(host, port, &logger());
#if !defined(POCO_CLICKHOUSE_PATCH) || POCO_VERSION < 0x01090100
    if (secure)
        /// Bug in old (<1.9.1) poco, listen() after bind() with reusePort param will fail because have no implementation in SecureServerSocketImpl
        /// https://github.com/pocoproject/poco/pull/2257
        socket.bind(address, /* reuseAddress = */ true);
    else
#endif
#if POCO_VERSION < 0x01080000
    socket.bind(address, /* reuseAddress = */ true);
#else
    socket.bind(address, /* reuseAddress = */ true, /* reusePort = */ config().getBool("listen_reuse_port", false));
#endif

    socket.listen(/* backlog = */ config().getUInt("listen_backlog", 64));

    return address;
}

void Server::createServer(const std::string & listen_host, const char * port_name, bool listen_try, CreateServerFunc && func) const
{
    /// For testing purposes, user may omit tcp_port or http_port or https_port in configuration file.
    if (!config().has(port_name))
        return;

    auto port = config().getInt(port_name);
    try
    {
        func(port);
    }
    catch (const Poco::Exception &)
    {
        std::string message = "Listen [" + listen_host + "]:" + std::to_string(port) + " failed: " + getCurrentExceptionMessage(false);

        if (listen_try)
        {
            LOG_WARNING(&logger(), "{}. If it is an IPv6 or IPv4 address and your host has disabled IPv6 or IPv4, then consider to "
                "specify not disabled IPv4 or IPv6 address to listen in <listen_host> element of configuration "
                "file. Example for disabled IPv6: <listen_host>0.0.0.0</listen_host> ."
                " Example for disabled IPv4: <listen_host>::</listen_host>",
                message);
        }
        else
        {
            throw Exception{message, ErrorCodes::NETWORK_ERROR};
        }
    }
}

void Server::uninitialize()
{
    logger().information("shutting down");
    BaseDaemon::uninitialize();
}

int Server::run()
{
    if (config().hasOption("help"))
    {
        Poco::Util::HelpFormatter help_formatter(Server::options());
        auto header_str = fmt::format("{} [OPTION] [-- [ARG]...]\n"
                                      "positional arguments can be used to rewrite config.xml properties, for example, --http_port=8010",
                                      commandName());
        help_formatter.setHeader(header_str);
        help_formatter.format(std::cout);
        return 0;
    }
    if (config().hasOption("version"))
    {
        std::cout << DBMS_NAME << " server version " << VERSION_STRING << VERSION_OFFICIAL << "." << std::endl;
        return 0;
    }
    return Application::run(); // NOLINT
}

void Server::initialize(Poco::Util::Application & self)
{
    BaseDaemon::initialize(self);
    logger().information("starting up");
}

std::string Server::getDefaultCorePath() const
{
    return getCanonicalPath(config().getString("path", DBMS_DEFAULT_PATH)) + "cores";
}

void Server::defineOptions(Poco::Util::OptionSet & options)
{
    options.addOption(
        Poco::Util::Option("help", "h", "show help and exit")
            .required(false)
            .repeatable(false)
            .binding("help"));
    options.addOption(
        Poco::Util::Option("version", "V", "show version and exit")
            .required(false)
            .repeatable(false)
            .binding("version"));
    BaseDaemon::defineOptions(options);
}


void checkForUsersNotInMainConfig(
    const Poco::Util::AbstractConfiguration & config,
    const std::string & config_path,
    const std::string & users_config_path,
    Poco::Logger * log)
{
    if (config.getBool("skip_check_for_incorrect_settings", false))
        return;

    if (config.has("users") || config.has("profiles") || config.has("quotas"))
    {
        /// We cannot throw exception here, because we have support for obsolete 'conf.d' directory
        /// (that does not correspond to config.d or users.d) but substitute configuration to both of them.

        LOG_ERROR(log, "The <users>, <profiles> and <quotas> elements should be located in users config file: {} not in main config {}."
            " Also note that you should place configuration changes to the appropriate *.d directory like 'users.d'.",
            users_config_path, config_path);
    }
}


int Server::main(const std::vector<std::string> & /*args*/)
{
    Poco::Logger * log = &logger();
    UseSSL use_ssl;

    MainThreadStatus::getInstance();

    registerFunctions();
    registerAggregateFunctions();
    registerTableFunctions();
    registerStorages();
    registerDictionaries();
    registerDisks();
    registerFormats();

    CurrentMetrics::set(CurrentMetrics::Revision, ClickHouseRevision::getVersionRevision());
    CurrentMetrics::set(CurrentMetrics::VersionInteger, ClickHouseRevision::getVersionInteger());

    if (ThreadFuzzer::instance().isEffective())
        LOG_WARNING(log, "ThreadFuzzer is enabled. Application will run slowly and unstable.");

#if !defined(NDEBUG) || !defined(__OPTIMIZE__)
    LOG_WARNING(log, "Server was built in debug mode. It will work slowly.");
#endif

#if defined(ADDRESS_SANITIZER) || defined(THREAD_SANITIZER) || defined(MEMORY_SANITIZER)
    LOG_WARNING(log, "Server was built with sanitizer. It will work slowly.");
#endif

    /** Context contains all that query execution is dependent:
      *  settings, available functions, data types, aggregate functions, databases, ...
      */
    auto shared_context = Context::createShared();
    auto global_context = std::make_unique<Context>(Context::createGlobal(shared_context.get()));
    global_context_ptr = global_context.get();

    global_context->makeGlobalContext();
    global_context->setApplicationType(Context::ApplicationType::SERVER);

    // Initialize global thread pool. Do it before we fetch configs from zookeeper
    // nodes (`from_zk`), because ZooKeeper interface uses the pool. We will
    // ignore `max_thread_pool_size` in configs we fetch from ZK, but oh well.
    GlobalThreadPool::initialize(config().getUInt("max_thread_pool_size", 10000));

    bool has_zookeeper = config().has("zookeeper");

    zkutil::ZooKeeperNodeCache main_config_zk_node_cache([&] { return global_context->getZooKeeper(); });
    zkutil::EventPtr main_config_zk_changed_event = std::make_shared<Poco::Event>();
    if (loaded_config.has_zk_includes)
    {
        auto old_configuration = loaded_config.configuration;
        ConfigProcessor config_processor(config_path);
        loaded_config = config_processor.loadConfigWithZooKeeperIncludes(
            main_config_zk_node_cache, main_config_zk_changed_event, /* fallback_to_preprocessed = */ true);
        config_processor.savePreprocessedConfig(loaded_config, config().getString("path", DBMS_DEFAULT_PATH));
        config().removeConfiguration(old_configuration.get());
        config().add(loaded_config.configuration.duplicate(), PRIO_DEFAULT, false);
    }

    Settings::checkNoSettingNamesAtTopLevel(config(), config_path);

    const auto memory_amount = getMemoryAmount();

#if defined(OS_LINUX)
    std::string executable_path = getExecutablePath();
    if (executable_path.empty())
        executable_path = "/usr/bin/clickhouse";    /// It is used for information messages.

    /// After full config loaded
    {
        if (config().getBool("remap_executable", false))
        {
            LOG_DEBUG(log, "Will remap executable in memory.");
            remapExecutable();
            LOG_DEBUG(log, "The code in memory has been successfully remapped.");
        }

        if (config().getBool("mlock_executable", false))
        {
            if (hasLinuxCapability(CAP_IPC_LOCK))
            {
                try
                {
                    /// Get the memory area with (current) code segment.
                    /// It's better to lock only the code segment instead of calling "mlockall",
                    /// because otherwise debug info will be also locked in memory, and it can be huge.
                    auto [addr, len] = getMappedArea(reinterpret_cast<void *>(mainEntryClickHouseServer));

                    LOG_TRACE(log, "Will do mlock to prevent executable memory from being paged out. It may take a few seconds.");
                    if (0 != mlock(addr, len))
                        LOG_WARNING(log, "Failed mlock: {}", errnoToString(ErrorCodes::SYSTEM_ERROR));
                    else
                        LOG_TRACE(log, "The memory map of clickhouse executable has been mlock'ed, total {}", ReadableSize(len));
                }
                catch (...)
                {
                    LOG_WARNING(log, "Cannot mlock: {}", getCurrentExceptionMessage(false));
                }
            }
            else
            {
                LOG_INFO(log, "It looks like the process has no CAP_IPC_LOCK capability, binary mlock will be disabled."
                    " It could happen due to incorrect ClickHouse package installation."
                    " You could resolve the problem manually with 'sudo setcap cap_ipc_lock=+ep {}'."
                    " Note that it will not work on 'nosuid' mounted filesystems.", executable_path);
            }
        }
    }
#endif

    global_context->setRemoteHostFilter(config());

    std::string path = getCanonicalPath(config().getString("path", DBMS_DEFAULT_PATH));
    std::string default_database = config().getString("default_database", "default");

    /// Check that the process user id matches the owner of the data.
    const auto effective_user_id = geteuid();
    struct stat statbuf;
    if (stat(path.c_str(), &statbuf) == 0 && effective_user_id != statbuf.st_uid)
    {
        const auto effective_user = getUserName(effective_user_id);
        const auto data_owner = getUserName(statbuf.st_uid);
        std::string message = "Effective user of the process (" + effective_user +
            ") does not match the owner of the data (" + data_owner + ").";
        if (effective_user_id == 0)
        {
            message += " Run under 'sudo -u " + data_owner + "'.";
            throw Exception(message, ErrorCodes::MISMATCHING_USERS_FOR_PROCESS_AND_DATA);
        }
        else
        {
            LOG_WARNING(log, message);
        }
    }

    global_context->setPath(path);

    StatusFile status{path + "status", StatusFile::write_full_info};

    /// Try to increase limit on number of open files.
    {
        rlimit rlim;
        if (getrlimit(RLIMIT_NOFILE, &rlim))
            throw Poco::Exception("Cannot getrlimit");

        if (rlim.rlim_cur == rlim.rlim_max)
        {
            LOG_DEBUG(log, "rlimit on number of file descriptors is {}", rlim.rlim_cur);
        }
        else
        {
            rlim_t old = rlim.rlim_cur;
            rlim.rlim_cur = config().getUInt("max_open_files", rlim.rlim_max);
            int rc = setrlimit(RLIMIT_NOFILE, &rlim);
            if (rc != 0)
                LOG_WARNING(log, "Cannot set max number of file descriptors to {}. Try to specify max_open_files according to your system limits. error: {}", rlim.rlim_cur, strerror(errno));
            else
                LOG_DEBUG(log, "Set max number of file descriptors to {} (was {}).", rlim.rlim_cur, old);
        }
    }

    static ServerErrorHandler error_handler;
    Poco::ErrorHandler::set(&error_handler);

    /// Initialize DateLUT early, to not interfere with running time of first query.
    LOG_DEBUG(log, "Initializing DateLUT.");
    DateLUT::instance();
    LOG_TRACE(log, "Initialized DateLUT with time zone '{}'.", DateLUT::instance().getTimeZone());

    /// Storage with temporary data for processing of heavy queries.
    {
        std::string tmp_path = config().getString("tmp_path", path + "tmp/");
        std::string tmp_policy = config().getString("tmp_policy", "");
        const VolumePtr & volume = global_context->setTemporaryStorage(tmp_path, tmp_policy);
        for (const DiskPtr & disk : volume->getDisks())
            setupTmpPath(log, disk->getPath());
    }

    /** Directory with 'flags': files indicating temporary settings for the server set by system administrator.
      * Flags may be cleared automatically after being applied by the server.
      * Examples: do repair of local data; clone all replicated tables from replica.
      */
    {
        Poco::File(path + "flags/").createDirectories();
        global_context->setFlagsPath(path + "flags/");
    }

    /** Directory with user provided files that are usable by 'file' table function.
      */
    {

        std::string user_files_path = config().getString("user_files_path", path + "user_files/");
        global_context->setUserFilesPath(user_files_path);
        Poco::File(user_files_path).createDirectories();
    }

    {
        std::string dictionaries_lib_path = config().getString("dictionaries_lib_path", path + "dictionaries_lib/");
        global_context->setDictionariesLibPath(dictionaries_lib_path);
        Poco::File(dictionaries_lib_path).createDirectories();
    }

    {
        Poco::File(path + "data/").createDirectories();
        Poco::File(path + "metadata/").createDirectories();

        /// Directory with metadata of tables, which was marked as dropped by Atomic database
        Poco::File(path + "metadata_dropped/").createDirectories();
    }

    if (config().has("interserver_http_port") && config().has("interserver_https_port"))
        throw Exception("Both http and https interserver ports are specified", ErrorCodes::EXCESSIVE_ELEMENT_IN_CONFIG);

    static const auto interserver_tags =
    {
        std::make_tuple("interserver_http_host", "interserver_http_port", "http"),
        std::make_tuple("interserver_https_host", "interserver_https_port", "https")
    };

    for (auto [host_tag, port_tag, scheme] : interserver_tags)
    {
        if (config().has(port_tag))
        {
            String this_host = config().getString(host_tag, "");

            if (this_host.empty())
            {
                this_host = getFQDNOrHostName();
                LOG_DEBUG(log, "Configuration parameter '{}' doesn't exist or exists and empty. Will use '{}' as replica host.",
                    host_tag, this_host);
            }

            String port_str = config().getString(port_tag);
            int port = parse<int>(port_str);

            if (port < 0 || port > 0xFFFF)
                throw Exception("Out of range '" + String(port_tag) + "': " + toString(port), ErrorCodes::ARGUMENT_OUT_OF_BOUND);

            global_context->setInterserverIOAddress(this_host, port);
            global_context->setInterserverScheme(scheme);
        }
    }

    if (config().has("interserver_http_credentials"))
    {
        String user = config().getString("interserver_http_credentials.user", "");
        String password = config().getString("interserver_http_credentials.password", "");

        if (user.empty())
            throw Exception("Configuration parameter interserver_http_credentials user can't be empty", ErrorCodes::NO_ELEMENTS_IN_CONFIG);

        global_context->setInterserverCredentials(user, password);
    }

    if (config().has("macros"))
        global_context->setMacros(std::make_unique<Macros>(config(), "macros", log));

    /// Initialize main config reloader.
    std::string include_from_path = config().getString("include_from", "/etc/metrika.xml");

    if (config().has("query_masking_rules"))
    {
        SensitiveDataMasker::setInstance(std::make_unique<SensitiveDataMasker>(config(), "query_masking_rules"));
    }

    auto main_config_reloader = std::make_unique<ConfigReloader>(
        config_path,
        include_from_path,
        config().getString("path", ""),
        std::move(main_config_zk_node_cache),
        main_config_zk_changed_event,
        [&](ConfigurationPtr config)
        {
            Settings::checkNoSettingNamesAtTopLevel(*config, config_path);

            // FIXME logging-related things need synchronization -- see the 'Logger * log' saved
            // in a lot of places. For now, disable updating log configuration without server restart.
            //setTextLog(global_context->getTextLog());
            //buildLoggers(*config, logger());
            global_context->setClustersConfig(config);
            global_context->setMacros(std::make_unique<Macros>(*config, "macros", log));
            global_context->setExternalAuthenticatorsConfig(*config);

            /// Setup protection to avoid accidental DROP for big tables (that are greater than 50 GB by default)
            if (config->has("max_table_size_to_drop"))
                global_context->setMaxTableSizeToDrop(config->getUInt64("max_table_size_to_drop"));

            if (config->has("max_partition_size_to_drop"))
                global_context->setMaxPartitionSizeToDrop(config->getUInt64("max_partition_size_to_drop"));

            if (config->has("zookeeper"))
                global_context->reloadZooKeeperIfChanged(config);

            global_context->reloadAuxiliaryZooKeepersConfigIfChanged(config);

            global_context->updateStorageConfiguration(*config);
        },
        /* already_loaded = */ true);

    auto & access_control = global_context->getAccessControlManager();
    if (config().has("custom_settings_prefixes"))
        access_control.setCustomSettingsPrefixes(config().getString("custom_settings_prefixes"));

    /// Initialize access storages.
    access_control.addStoragesFromMainConfig(config(), config_path, [&] { return global_context->getZooKeeper(); });

    /// Reload config in SYSTEM RELOAD CONFIG query.
    global_context->setConfigReloadCallback([&]()
    {
        main_config_reloader->reload();
        access_control.reloadUsersConfigs();
    });

    /// Limit on total number of concurrently executed queries.
    global_context->getProcessList().setMaxSize(config().getInt("max_concurrent_queries", 0));

    /// Set up caches.

    /// Lower cache size on low-memory systems.
    double cache_size_to_ram_max_ratio = config().getDouble("cache_size_to_ram_max_ratio", 0.5);
    size_t max_cache_size = memory_amount * cache_size_to_ram_max_ratio;

    /// Size of cache for uncompressed blocks. Zero means disabled.
    size_t uncompressed_cache_size = config().getUInt64("uncompressed_cache_size", 0);
    if (uncompressed_cache_size > max_cache_size)
    {
        uncompressed_cache_size = max_cache_size;
        LOG_INFO(log, "Uncompressed cache size was lowered to {} because the system has low amount of memory",
            formatReadableSizeWithBinarySuffix(uncompressed_cache_size));
    }
    global_context->setUncompressedCache(uncompressed_cache_size);

    /// Load global settings from default_profile and system_profile.
    global_context->setDefaultProfiles(config());
    const Settings & settings = global_context->getSettingsRef();

    /// Size of cache for marks (index of MergeTree family of tables). It is mandatory.
    size_t mark_cache_size = config().getUInt64("mark_cache_size");
    if (!mark_cache_size)
        LOG_ERROR(log, "Too low mark cache size will lead to severe performance degradation.");
    if (mark_cache_size > max_cache_size)
    {
        mark_cache_size = max_cache_size;
        LOG_INFO(log, "Mark cache size was lowered to {} because the system has low amount of memory",
            formatReadableSizeWithBinarySuffix(mark_cache_size));
    }
    global_context->setMarkCache(mark_cache_size);

#if USE_EMBEDDED_COMPILER
    size_t compiled_expression_cache_size = config().getUInt64("compiled_expression_cache_size", 500);
    if (compiled_expression_cache_size)
        global_context->setCompiledExpressionCache(compiled_expression_cache_size);
#endif

    /// Set path for format schema files
    auto format_schema_path = Poco::File(config().getString("format_schema_path", path + "format_schemas/"));
    global_context->setFormatSchemaPath(format_schema_path.path());
    format_schema_path.createDirectories();

    /// Check sanity of MergeTreeSettings on server startup
    global_context->getMergeTreeSettings().sanityCheck(settings);
    global_context->getReplicatedMergeTreeSettings().sanityCheck(settings);

    /// Limit on total memory usage
    size_t max_server_memory_usage = config().getUInt64("max_server_memory_usage", 0);

    double max_server_memory_usage_to_ram_ratio = config().getDouble("max_server_memory_usage_to_ram_ratio", 0.9);
    size_t default_max_server_memory_usage = memory_amount * max_server_memory_usage_to_ram_ratio;

    if (max_server_memory_usage == 0)
    {
        max_server_memory_usage = default_max_server_memory_usage;
        LOG_INFO(log, "Setting max_server_memory_usage was set to {}"
            " ({} available * {:.2f} max_server_memory_usage_to_ram_ratio)",
            formatReadableSizeWithBinarySuffix(max_server_memory_usage),
            formatReadableSizeWithBinarySuffix(memory_amount),
            max_server_memory_usage_to_ram_ratio);
    }
    else if (max_server_memory_usage > default_max_server_memory_usage)
    {
        max_server_memory_usage = default_max_server_memory_usage;
        LOG_INFO(log, "Setting max_server_memory_usage was lowered to {}"
            " because the system has low amount of memory. The amount was"
            " calculated as {} available"
            " * {:.2f} max_server_memory_usage_to_ram_ratio",
            formatReadableSizeWithBinarySuffix(max_server_memory_usage),
            formatReadableSizeWithBinarySuffix(memory_amount),
            max_server_memory_usage_to_ram_ratio);
    }

    total_memory_tracker.setOrRaiseHardLimit(max_server_memory_usage);
    total_memory_tracker.setDescription("(total)");
    total_memory_tracker.setMetric(CurrentMetrics::MemoryTracking);

    Poco::Timespan keep_alive_timeout(config().getUInt("keep_alive_timeout", 10), 0);

    Poco::ThreadPool server_pool(3, config().getUInt("max_connections", 1024));
    Poco::Net::HTTPServerParams::Ptr http_params = new Poco::Net::HTTPServerParams;
    http_params->setTimeout(settings.http_receive_timeout);
    http_params->setKeepAliveTimeout(keep_alive_timeout);

    std::vector<std::unique_ptr<Poco::Net::TCPServer>> servers;

    std::vector<std::string> listen_hosts = DB::getMultipleValuesFromConfig(config(), "", "listen_host");

    bool listen_try = config().getBool("listen_try", false);
    if (listen_hosts.empty())
    {
        listen_hosts.emplace_back("::1");
        listen_hosts.emplace_back("127.0.0.1");
        listen_try = true;
    }

    for (const auto & listen_host : listen_hosts)
    {
        /// TCP TestKeeper
        createServer(listen_host, "test_keeper_tcp_port", listen_try, [&](UInt16 port)
        {
            Poco::Net::ServerSocket socket;
            auto address = socketBindListen(socket, listen_host, port);
            socket.setReceiveTimeout(settings.receive_timeout);
            socket.setSendTimeout(settings.send_timeout);
            servers.emplace_back(std::make_unique<Poco::Net::TCPServer>(
                new TCPHandlerFactory(*this, false, true),
                server_pool,
                socket,
                new Poco::Net::TCPServerParams));

            LOG_INFO(log, "Listening for connections to fake zookeeper (tcp): {}", address.toString());
        });
    }

    for (auto & server : servers)
        server->start();

    size_t already_started_servers = servers.size();

    SCOPE_EXIT({
        /** Ask to cancel background jobs all table engines,
          *  and also query_log.
          * It is important to do early, not in destructor of Context, because
          *  table engines could use Context on destroy.
          */
        LOG_INFO(log, "Shutting down storages.");

        global_context->shutdown();

        LOG_DEBUG(log, "Shut down storages.");

        for (size_t i = 0; i < already_started_servers; ++i)
            servers[i]->stop();

        /** Explicitly destroy Context. It is more convenient than in destructor of Server, because logger is still available.
          * At this moment, no one could own shared part of Context.
          */
        global_context_ptr = nullptr;
        global_context.reset();
        shared_context.reset();
        LOG_DEBUG(log, "Destroyed global context.");
    });

    /// Set current database name before loading tables and databases because
    /// system logs may copy global context.
    global_context->setCurrentDatabaseNameInGlobalContext(default_database);

    LOG_INFO(log, "Loading metadata from {}", path);

    try
    {
        loadMetadataSystem(*global_context);
        /// After attaching system databases we can initialize system log.
        global_context->initializeSystemLogs();
        auto & database_catalog = DatabaseCatalog::instance();
        /// After the system database is created, attach virtual system tables (in addition to query_log and part_log)
        attachSystemTablesServer(*database_catalog.getSystemDatabase(), has_zookeeper);
        /// Then, load remaining databases
        loadMetadata(*global_context, default_database);
        database_catalog.loadDatabases();
        /// After loading validate that default database exists
        database_catalog.assertDatabaseExists(default_database);
    }
    catch (...)
    {
        tryLogCurrentException(log, "Caught exception while loading metadata");
        throw;
    }
    LOG_DEBUG(log, "Loaded metadata.");

    /// Init trace collector only after trace_log system table was created
    /// Disable it if we collect test coverage information, because it will work extremely slow.
    ///
    /// It also cannot work with sanitizers.
    /// Sanitizers are using quick "frame walking" stack unwinding (this implies -fno-omit-frame-pointer)
    /// And they do unwinding frequently (on every malloc/free, thread/mutex operations, etc).
    /// They change %rbp during unwinding and it confuses libunwind if signal comes during sanitizer unwinding
    ///  and query profiler decide to unwind stack with libunwind at this moment.
    ///
    /// Symptoms: you'll get silent Segmentation Fault - without sanitizer message and without usual ClickHouse diagnostics.
    ///
    /// Look at compiler-rt/lib/sanitizer_common/sanitizer_stacktrace.h
    ///
#if USE_UNWIND && !WITH_COVERAGE && !defined(SANITIZER)
    /// Profilers cannot work reliably with any other libunwind or without PHDR cache.
    if (hasPHDRCache())
    {
        global_context->initializeTraceCollector();

        /// Set up server-wide memory profiler (for total memory tracker).
        UInt64 total_memory_profiler_step = config().getUInt64("total_memory_profiler_step", 0);
        if (total_memory_profiler_step)
        {
            total_memory_tracker.setOrRaiseProfilerLimit(total_memory_profiler_step);
            total_memory_tracker.setProfilerStep(total_memory_profiler_step);
        }

        double total_memory_tracker_sample_probability = config().getDouble("total_memory_tracker_sample_probability", 0);
        if (total_memory_tracker_sample_probability)
        {
            total_memory_tracker.setSampleProbability(total_memory_tracker_sample_probability);
        }
    }
#endif

    /// Describe multiple reasons when query profiler cannot work.

#if !USE_UNWIND
    LOG_INFO(log, "Query Profiler and TraceCollector are disabled because they cannot work without bundled unwind (stack unwinding) library.");
#endif

#if WITH_COVERAGE
    LOG_INFO(log, "Query Profiler and TraceCollector are disabled because they work extremely slow with test coverage.");
#endif

#if defined(SANITIZER)
    LOG_INFO(log, "Query Profiler and TraceCollector are disabled because they cannot work under sanitizers"
        " when two different stack unwinding methods will interfere with each other.");
#endif

    if (!hasPHDRCache())
        LOG_INFO(log, "Query Profiler and TraceCollector are disabled because they require PHDR cache to be created"
            " (otherwise the function 'dl_iterate_phdr' is not lock free and not async-signal safe).");

    if (has_zookeeper && config().has("distributed_ddl"))
    {
        /// DDL worker should be started after all tables were loaded
        String ddl_zookeeper_path = config().getString("distributed_ddl.path", "/clickhouse/task_queue/ddl/");
        int pool_size = config().getInt("distributed_ddl.pool_size", 1);
        if (pool_size < 1)
            throw Exception("distributed_ddl.pool_size should be greater then 0", ErrorCodes::ARGUMENT_OUT_OF_BOUND);
        global_context->setDDLWorker(std::make_unique<DDLWorker>(pool_size, ddl_zookeeper_path, *global_context, &config(), "distributed_ddl"));
    }

    std::unique_ptr<DNSCacheUpdater> dns_cache_updater;
    if (config().has("disable_internal_dns_cache") && config().getInt("disable_internal_dns_cache"))
    {
        /// Disable DNS caching at all
        DNSResolver::instance().setDisableCacheFlag();
        LOG_DEBUG(log, "DNS caching disabled");
    }
    else
    {
        /// Initialize a watcher periodically updating DNS cache
        dns_cache_updater = std::make_unique<DNSCacheUpdater>(*global_context, config().getInt("dns_cache_update_period", 15));
    }

#if defined(OS_LINUX)
    if (!TasksStatsCounters::checkIfAvailable())
    {
        LOG_INFO(log, "It looks like this system does not have procfs mounted at /proc location,"
            " neither clickhouse-server process has CAP_NET_ADMIN capability."
            " 'taskstats' performance statistics will be disabled."
            " It could happen due to incorrect ClickHouse package installation."
            " You can try to resolve the problem manually with 'sudo setcap cap_net_admin=+ep {}'."
            " Note that it will not work on 'nosuid' mounted filesystems."
            " It also doesn't work if you run clickhouse-server inside network namespace as it happens in some containers.",
            executable_path);
    }

    if (!hasLinuxCapability(CAP_SYS_NICE))
    {
        LOG_INFO(log, "It looks like the process has no CAP_SYS_NICE capability, the setting 'os_thread_priority' will have no effect."
            " It could happen due to incorrect ClickHouse package installation."
            " You could resolve the problem manually with 'sudo setcap cap_sys_nice=+ep {}'."
            " Note that it will not work on 'nosuid' mounted filesystems.",
            executable_path);
    }
#else
    LOG_INFO(log, "TaskStats is not implemented for this OS. IO accounting will be disabled.");
#endif

    {
<<<<<<< HEAD
=======
        Poco::Timespan keep_alive_timeout(config().getUInt("keep_alive_timeout", 10), 0);

        Poco::ThreadPool server_pool(3, config().getUInt("max_connections", 1024));
        Poco::Net::HTTPServerParams::Ptr http_params = new Poco::Net::HTTPServerParams;
        http_params->setTimeout(settings.http_receive_timeout);
        http_params->setKeepAliveTimeout(keep_alive_timeout);

        std::vector<ProtocolServerAdapter> servers;

        std::vector<std::string> listen_hosts = DB::getMultipleValuesFromConfig(config(), "", "listen_host");

        bool listen_try = config().getBool("listen_try", false);
        if (listen_hosts.empty())
        {
            listen_hosts.emplace_back("::1");
            listen_hosts.emplace_back("127.0.0.1");
            listen_try = true;
        }

        auto make_socket_address = [&](const std::string & host, UInt16 port)
        {
            Poco::Net::SocketAddress socket_address;
            try
            {
                socket_address = Poco::Net::SocketAddress(host, port);
            }
            catch (const Poco::Net::DNSException & e)
            {
                const auto code = e.code();
                if (code == EAI_FAMILY
#if defined(EAI_ADDRFAMILY)
                    || code == EAI_ADDRFAMILY
#endif
                    )
                {
                    LOG_ERROR(log, "Cannot resolve listen_host ({}), error {}: {}. "
                        "If it is an IPv6 address and your host has disabled IPv6, then consider to "
                        "specify IPv4 address to listen in <listen_host> element of configuration "
                        "file. Example: <listen_host>0.0.0.0</listen_host>",
                        host, e.code(), e.message());
                }

                throw;
            }
            return socket_address;
        };

        auto socket_bind_listen = [&](auto & socket, const std::string & host, UInt16 port, [[maybe_unused]] bool secure = false)
        {
               auto address = make_socket_address(host, port);
#if !defined(POCO_CLICKHOUSE_PATCH) || POCO_VERSION < 0x01090100
               if (secure)
                   /// Bug in old (<1.9.1) poco, listen() after bind() with reusePort param will fail because have no implementation in SecureServerSocketImpl
                   /// https://github.com/pocoproject/poco/pull/2257
                   socket.bind(address, /* reuseAddress = */ true);
               else
#endif
#if POCO_VERSION < 0x01080000
                   socket.bind(address, /* reuseAddress = */ true);
#else
                   socket.bind(address, /* reuseAddress = */ true, /* reusePort = */ config().getBool("listen_reuse_port", false));
#endif

               socket.listen(/* backlog = */ config().getUInt("listen_backlog", 64));

               return address;
        };

>>>>>>> 3a3860c7
        /// This object will periodically calculate some metrics.
        AsynchronousMetrics async_metrics(*global_context,
            config().getUInt("asynchronous_metrics_update_period_s", 60));
        attachSystemTablesAsync(*DatabaseCatalog::instance().getSystemDatabase(), async_metrics);

        for (const auto & listen_host : listen_hosts)
        {
            /// HTTP
            createServer(listen_host, "http_port", listen_try, [&](UInt16 port)
            {
                Poco::Net::ServerSocket socket;
                auto address = socketBindListen(socket, listen_host, port);
                socket.setReceiveTimeout(settings.http_receive_timeout);
                socket.setSendTimeout(settings.http_send_timeout);

                servers.emplace_back(std::make_unique<Poco::Net::HTTPServer>(
                    createHandlerFactory(*this, async_metrics, "HTTPHandler-factory"), server_pool, socket, http_params));

                LOG_INFO(log, "Listening for http://{}", address.toString());
            });

            /// HTTPS
            createServer(listen_host, "https_port", listen_try, [&](UInt16 port)
            {
#if USE_SSL
                Poco::Net::SecureServerSocket socket;
                auto address = socketBindListen(socket, listen_host, port, /* secure = */ true);
                socket.setReceiveTimeout(settings.http_receive_timeout);
                socket.setSendTimeout(settings.http_send_timeout);
                servers.emplace_back(std::make_unique<Poco::Net::HTTPServer>(
                    createHandlerFactory(*this, async_metrics, "HTTPSHandler-factory"), server_pool, socket, http_params));

                LOG_INFO(log, "Listening for https://{}", address.toString());
#else
                UNUSED(port);
                throw Exception{"HTTPS protocol is disabled because Poco library was built without NetSSL support.",
                    ErrorCodes::SUPPORT_IS_DISABLED};
#endif
            });

            /// TCP
            createServer(listen_host, "tcp_port", listen_try, [&](UInt16 port)
            {
                Poco::Net::ServerSocket socket;
                auto address = socketBindListen(socket, listen_host, port);
                socket.setReceiveTimeout(settings.receive_timeout);
                socket.setSendTimeout(settings.send_timeout);
                servers.emplace_back(std::make_unique<Poco::Net::TCPServer>(
                    new TCPHandlerFactory(*this),
                    server_pool,
                    socket,
                    new Poco::Net::TCPServerParams));

                LOG_INFO(log, "Listening for connections with native protocol (tcp): {}", address.toString());
            });

            /// TCP with SSL
            createServer(listen_host, "tcp_port_secure", listen_try, [&](UInt16 port)
            {
#if USE_SSL
                Poco::Net::SecureServerSocket socket;
                auto address = socketBindListen(socket, listen_host, port, /* secure = */ true);
                socket.setReceiveTimeout(settings.receive_timeout);
                socket.setSendTimeout(settings.send_timeout);
                servers.emplace_back(std::make_unique<Poco::Net::TCPServer>(
                    new TCPHandlerFactory(*this, /* secure= */ true),
                    server_pool,
                    socket,
                    new Poco::Net::TCPServerParams));
                LOG_INFO(log, "Listening for connections with secure native protocol (tcp_secure): {}", address.toString());
#else
                UNUSED(port);
                throw Exception{"SSL support for TCP protocol is disabled because Poco library was built without NetSSL support.",
                    ErrorCodes::SUPPORT_IS_DISABLED};
#endif
            });

            /// Interserver IO HTTP
            createServer(listen_host, "interserver_http_port", listen_try, [&](UInt16 port)
            {
                Poco::Net::ServerSocket socket;
                auto address = socketBindListen(socket, listen_host, port);
                socket.setReceiveTimeout(settings.http_receive_timeout);
                socket.setSendTimeout(settings.http_send_timeout);
                servers.emplace_back(std::make_unique<Poco::Net::HTTPServer>(
                    createHandlerFactory(*this, async_metrics, "InterserverIOHTTPHandler-factory"), server_pool, socket, http_params));

                LOG_INFO(log, "Listening for replica communication (interserver): http://{}", address.toString());
            });

            createServer(listen_host, "interserver_https_port", listen_try, [&](UInt16 port)
            {
#if USE_SSL
                Poco::Net::SecureServerSocket socket;
                auto address = socketBindListen(socket, listen_host, port, /* secure = */ true);
                socket.setReceiveTimeout(settings.http_receive_timeout);
                socket.setSendTimeout(settings.http_send_timeout);
                servers.emplace_back(std::make_unique<Poco::Net::HTTPServer>(
                    createHandlerFactory(*this, async_metrics, "InterserverIOHTTPSHandler-factory"), server_pool, socket, http_params));

                LOG_INFO(log, "Listening for secure replica communication (interserver): https://{}", address.toString());
#else
                UNUSED(port);
                throw Exception{"SSL support for TCP protocol is disabled because Poco library was built without NetSSL support.",
                        ErrorCodes::SUPPORT_IS_DISABLED};
#endif
            });

            createServer(listen_host, "mysql_port", listen_try, [&](UInt16 port)
            {
                Poco::Net::ServerSocket socket;
                auto address = socketBindListen(socket, listen_host, port, /* secure = */ true);
                socket.setReceiveTimeout(Poco::Timespan());
                socket.setSendTimeout(settings.send_timeout);
                servers.emplace_back(std::make_unique<Poco::Net::TCPServer>(
                    new MySQLHandlerFactory(*this),
                    server_pool,
                    socket,
                    new Poco::Net::TCPServerParams));

                LOG_INFO(log, "Listening for MySQL compatibility protocol: {}", address.toString());
            });

            createServer(listen_host, "postgresql_port", listen_try, [&](UInt16 port)
            {
                Poco::Net::ServerSocket socket;
                auto address = socketBindListen(socket, listen_host, port, /* secure = */ true);
                socket.setReceiveTimeout(Poco::Timespan());
                socket.setSendTimeout(settings.send_timeout);
                servers.emplace_back(std::make_unique<Poco::Net::TCPServer>(
                    new PostgreSQLHandlerFactory(*this),
                    server_pool,
                    socket,
                    new Poco::Net::TCPServerParams));

                LOG_INFO(log, "Listening for PostgreSQL compatibility protocol: " + address.toString());
            });

#if USE_GRPC
            create_server("grpc_port", [&](UInt16 port)
            {
                Poco::Net::SocketAddress server_address(listen_host, port);
                servers.emplace_back(std::make_unique<GRPCServer>(*this, make_socket_address(listen_host, port)));
                LOG_INFO(log, "Listening for gRPC protocol: " + server_address.toString());
            });
#endif

            /// Prometheus (if defined and not setup yet with http_port)
            createServer(listen_host, "prometheus.port", listen_try, [&](UInt16 port)
            {
                Poco::Net::ServerSocket socket;
                auto address = socketBindListen(socket, listen_host, port);
                socket.setReceiveTimeout(settings.http_receive_timeout);
                socket.setSendTimeout(settings.http_send_timeout);
                servers.emplace_back(std::make_unique<Poco::Net::HTTPServer>(
                    createHandlerFactory(*this, async_metrics, "PrometheusHandler-factory"), server_pool, socket, http_params));

                LOG_INFO(log, "Listening for Prometheus: http://{}", address.toString());
            });
        }

        if (servers.empty())
             throw Exception("No servers started (add valid listen_host and 'tcp_port' or 'http_port' to configuration file.)",
                ErrorCodes::NO_ELEMENTS_IN_CONFIG);

        global_context->enableNamedSessions();

<<<<<<< HEAD
        for (size_t i = already_started_servers; i < servers.size(); ++i)
            servers[i]->start();
=======
        for (auto & server : servers)
            server.start();
>>>>>>> 3a3860c7

        {
            String level_str = config().getString("text_log.level", "");
            int level = level_str.empty() ? INT_MAX : Poco::Logger::parseLevel(level_str);
            setTextLog(global_context->getTextLog(), level);
        }
        buildLoggers(config(), logger());

        main_config_reloader->start();
        access_control.startPeriodicReloadingUsersConfigs();
        if (dns_cache_updater)
            dns_cache_updater->start();

        {
            LOG_INFO(log, "Available RAM: {}; physical cores: {}; logical cores: {}.",
                formatReadableSizeWithBinarySuffix(memory_amount),
                getNumberOfPhysicalCPUCores(),  // on ARM processors it can show only enabled at current moment cores
                std::thread::hardware_concurrency());
        }

        LOG_INFO(log, "Ready for connections.");

        SCOPE_EXIT({
            LOG_DEBUG(log, "Received termination signal.");
            LOG_DEBUG(log, "Waiting for current connections to close.");

            is_cancelled = true;

            int current_connections = 0;
            for (size_t i = already_started_servers; i < servers.size(); ++i)
            {
<<<<<<< HEAD
                servers[i]->stop();
                current_connections += servers[i]->currentConnections();
=======
                server.stop();
                current_connections += server.currentConnections();
>>>>>>> 3a3860c7
            }

            if (current_connections)
                LOG_INFO(log, "Closed all listening sockets. Waiting for {} outstanding connections.", current_connections);
            else
                LOG_INFO(log, "Closed all listening sockets.");

            /// Killing remaining queries.
            global_context->getProcessList().killAllQueries();

            if (current_connections)
            {
                const int sleep_max_ms = 1000 * config().getInt("shutdown_wait_unfinished", 5);
                const int sleep_one_ms = 100;
                int sleep_current_ms = 0;
                while (sleep_current_ms < sleep_max_ms)
                {
                    current_connections = 0;
                    for (auto & server : servers)
                        current_connections += server.currentConnections();
                    if (!current_connections)
                        break;
                    sleep_current_ms += sleep_one_ms;
                    std::this_thread::sleep_for(std::chrono::milliseconds(sleep_one_ms));
                }
            }

            if (current_connections)
                LOG_INFO(log, "Closed connections. But {} remain."
                    " Tip: To increase wait time add to config: <shutdown_wait_unfinished>60</shutdown_wait_unfinished>", current_connections);
            else
                LOG_INFO(log, "Closed connections.");

            dns_cache_updater.reset();
            main_config_reloader.reset();

            if (current_connections)
            {
                /// There is no better way to force connections to close in Poco.
                /// Otherwise connection handlers will continue to live
                /// (they are effectively dangling objects, but they use global thread pool
                ///  and global thread pool destructor will wait for threads, preventing server shutdown).

                /// Dump coverage here, because std::atexit callback would not be called.
                dumpCoverageReportIfPossible();
                LOG_INFO(log, "Will shutdown forcefully.");
                _exit(Application::EXIT_OK);
            }
        });

        /// try to load dictionaries immediately, throw on error and die
        ext::scope_guard dictionaries_xmls, models_xmls;
        try
        {
            if (!config().getBool("dictionaries_lazy_load", true))
            {
                global_context->tryCreateEmbeddedDictionaries();
                global_context->getExternalDictionariesLoader().enableAlwaysLoadEverything(true);
            }
            dictionaries_xmls = global_context->getExternalDictionariesLoader().addConfigRepository(
                std::make_unique<ExternalLoaderXMLConfigRepository>(config(), "dictionaries_config"));
            models_xmls = global_context->getExternalModelsLoader().addConfigRepository(
                std::make_unique<ExternalLoaderXMLConfigRepository>(config(), "models_config"));
        }
        catch (...)
        {
            LOG_ERROR(log, "Caught exception while loading dictionaries.");
            throw;
        }

        std::vector<std::unique_ptr<MetricsTransmitter>> metrics_transmitters;
        for (const auto & graphite_key : DB::getMultipleKeysFromConfig(config(), "", "graphite"))
        {
            metrics_transmitters.emplace_back(std::make_unique<MetricsTransmitter>(
                global_context->getConfigRef(), graphite_key, async_metrics));
        }

        waitForTerminationRequest();
    }

    return Application::EXIT_OK;
}
}<|MERGE_RESOLUTION|>--- conflicted
+++ resolved
@@ -930,77 +930,6 @@
 #endif
 
     {
-<<<<<<< HEAD
-=======
-        Poco::Timespan keep_alive_timeout(config().getUInt("keep_alive_timeout", 10), 0);
-
-        Poco::ThreadPool server_pool(3, config().getUInt("max_connections", 1024));
-        Poco::Net::HTTPServerParams::Ptr http_params = new Poco::Net::HTTPServerParams;
-        http_params->setTimeout(settings.http_receive_timeout);
-        http_params->setKeepAliveTimeout(keep_alive_timeout);
-
-        std::vector<ProtocolServerAdapter> servers;
-
-        std::vector<std::string> listen_hosts = DB::getMultipleValuesFromConfig(config(), "", "listen_host");
-
-        bool listen_try = config().getBool("listen_try", false);
-        if (listen_hosts.empty())
-        {
-            listen_hosts.emplace_back("::1");
-            listen_hosts.emplace_back("127.0.0.1");
-            listen_try = true;
-        }
-
-        auto make_socket_address = [&](const std::string & host, UInt16 port)
-        {
-            Poco::Net::SocketAddress socket_address;
-            try
-            {
-                socket_address = Poco::Net::SocketAddress(host, port);
-            }
-            catch (const Poco::Net::DNSException & e)
-            {
-                const auto code = e.code();
-                if (code == EAI_FAMILY
-#if defined(EAI_ADDRFAMILY)
-                    || code == EAI_ADDRFAMILY
-#endif
-                    )
-                {
-                    LOG_ERROR(log, "Cannot resolve listen_host ({}), error {}: {}. "
-                        "If it is an IPv6 address and your host has disabled IPv6, then consider to "
-                        "specify IPv4 address to listen in <listen_host> element of configuration "
-                        "file. Example: <listen_host>0.0.0.0</listen_host>",
-                        host, e.code(), e.message());
-                }
-
-                throw;
-            }
-            return socket_address;
-        };
-
-        auto socket_bind_listen = [&](auto & socket, const std::string & host, UInt16 port, [[maybe_unused]] bool secure = false)
-        {
-               auto address = make_socket_address(host, port);
-#if !defined(POCO_CLICKHOUSE_PATCH) || POCO_VERSION < 0x01090100
-               if (secure)
-                   /// Bug in old (<1.9.1) poco, listen() after bind() with reusePort param will fail because have no implementation in SecureServerSocketImpl
-                   /// https://github.com/pocoproject/poco/pull/2257
-                   socket.bind(address, /* reuseAddress = */ true);
-               else
-#endif
-#if POCO_VERSION < 0x01080000
-                   socket.bind(address, /* reuseAddress = */ true);
-#else
-                   socket.bind(address, /* reuseAddress = */ true, /* reusePort = */ config().getBool("listen_reuse_port", false));
-#endif
-
-               socket.listen(/* backlog = */ config().getUInt("listen_backlog", 64));
-
-               return address;
-        };
-
->>>>>>> 3a3860c7
         /// This object will periodically calculate some metrics.
         AsynchronousMetrics async_metrics(*global_context,
             config().getUInt("asynchronous_metrics_update_period_s", 60));
@@ -1140,10 +1069,10 @@
             });
 
 #if USE_GRPC
-            create_server("grpc_port", [&](UInt16 port)
+            createServer(listen_host, "grpc_port", listen_try, [&](UInt16 port)
             {
                 Poco::Net::SocketAddress server_address(listen_host, port);
-                servers.emplace_back(std::make_unique<GRPCServer>(*this, make_socket_address(listen_host, port)));
+                servers.emplace_back(std::make_unique<GRPCServer>(*this, makeSocketAddress(listen_host, port, log)));
                 LOG_INFO(log, "Listening for gRPC protocol: " + server_address.toString());
             });
 #endif
@@ -1168,19 +1097,15 @@
 
         global_context->enableNamedSessions();
 
-<<<<<<< HEAD
         for (size_t i = already_started_servers; i < servers.size(); ++i)
             servers[i]->start();
-=======
-        for (auto & server : servers)
-            server.start();
->>>>>>> 3a3860c7
 
         {
             String level_str = config().getString("text_log.level", "");
             int level = level_str.empty() ? INT_MAX : Poco::Logger::parseLevel(level_str);
             setTextLog(global_context->getTextLog(), level);
         }
+
         buildLoggers(config(), logger());
 
         main_config_reloader->start();
@@ -1206,13 +1131,8 @@
             int current_connections = 0;
             for (size_t i = already_started_servers; i < servers.size(); ++i)
             {
-<<<<<<< HEAD
                 servers[i]->stop();
                 current_connections += servers[i]->currentConnections();
-=======
-                server.stop();
-                current_connections += server.currentConnections();
->>>>>>> 3a3860c7
             }
 
             if (current_connections)
